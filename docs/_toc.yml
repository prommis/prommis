format: jb-book
root: index
chapters:
  - file: getting_started.md
  - file: tutorials/diafiltration
  - file: tutorials/diafiltration-solution
  - file: tutorials/uky_flowsheet-solution
<<<<<<< HEAD
  - file: tutorials/byproduct_recovery_determination-solution
  - file: api.rst
=======
  - file: api.rst
  - file: examples/cmi_process.rst
>>>>>>> 5a1c38ce
<|MERGE_RESOLUTION|>--- conflicted
+++ resolved
@@ -5,10 +5,6 @@
   - file: tutorials/diafiltration
   - file: tutorials/diafiltration-solution
   - file: tutorials/uky_flowsheet-solution
-<<<<<<< HEAD
   - file: tutorials/byproduct_recovery_determination-solution
   - file: api.rst
-=======
-  - file: api.rst
-  - file: examples/cmi_process.rst
->>>>>>> 5a1c38ce
+  - file: examples/cmi_process.rst