[build-system]
requires = [
    "setuptools >= 64",
    "setuptools_scm >= 7",
]
build-backend = "setuptools.build_meta"

[project]
name = "prommis"
readme = "README.md"
classifiers = [
    "Development Status :: 3 - Alpha",
    "Intended Audience :: End Users/Desktop",
    "Intended Audience :: Science/Research",
    "License :: OSI Approved :: BSD License",
    "Natural Language :: English",
    "Operating System :: MacOS",
    "Operating System :: Microsoft :: Windows",
    "Operating System :: Unix",
    "Programming Language :: Python",
    "Programming Language :: Python :: 3",
    "Programming Language :: Python :: 3.9",
    "Programming Language :: Python :: 3.10",
    "Programming Language :: Python :: 3.11",
    "Programming Language :: Python :: Implementation :: CPython",
    "Topic :: Scientific/Engineering :: Mathematics",
    "Topic :: Scientific/Engineering :: Chemistry",
    "Topic :: Software Development :: Libraries :: Python Modules",
]
keywords = ["IDAES", "energy systems", "chemical engineering", "process modeling"]
dynamic = ["version"]
dependencies = [
    "idaes-pse >= 2.7.0rc0",
    "pyomo >= 6.7.0",
]
[project.optional-dependencies]
watertap = [
    # TODO: update once watertap 1.2.0 is available
    # "watertap >= 1.2.0rc0",
<<<<<<< HEAD
    "watertap @ git+https://github.com/watertap-org/watertap@refs/pull/1534/merge",
=======
    "watertap @ git+https://github.com/watertap-org/watertap@refs/pull/1541/merge",
>>>>>>> 38a37033
]
flowsheet-processor = [
    "idaes-flowsheet-processor >=0.1.dev4",
]

[tool.setuptools_scm]
# https://setuptools-scm.readthedocs.io/en/v8.1.0/extending/
version_scheme = "only-version"
local_scheme = "node-and-date"

[tool.pylint.main]
py-version = "3.9"

[tool.pylint."messages control"]
disable = [
    "E", # all errors
    "W", # all warnings
    "C", # all conventions
    "R", # all refactor
]
# see https://pylint.readthedocs.io/en/v2.17.7/user_guide/messages/index.html
# for a list of all messages
enable = [
    "import-error",
    "unused-import",
    "wildcard-import",
    "wrong-import-order",
    "wrong-import-position",
    "ungrouped-imports",
    "implicit-str-concat",
    "dangerous-default-value",
    "invalid-name",
]
module-naming-style = "snake_case"
const-naming-style = "any"
class-naming-style = "any"
function-naming-style = "any"
method-naming-style = "any"
attr-naming-style = "any"
argument-naming-style = "any"
variable-naming-style = "any"
class-attribute-naming-style = "any"
inlinevar-naming-style = "any"

[project.entry-points.pytest11]
known_issues = "prommis._testing_utils.known_issues"

[project.entry-points."prommis.flowsheets"]
"UKy" = "prommis.uky.uky_flowsheet_ui"

[tool.pytest.ini_options]
addopts = """
--pyargs prommis
--import-mode=importlib
-rsx
"""

[tool.isort]
profile = "black"
known_pyomo = "pyomo"
known_idaes = "idaes"
sections = "FUTURE,STDLIB,PYOMO,IDAES,THIRDPARTY,FIRSTPARTY,LOCALFOLDER"

[tool.typos.files]
extend-exclude = [
    "*.svg",
    "*.json",
]

[tool.typos.default.extend-words]
# Ignore IDAES
IDAES = "IDAES"
# Atomic elements
Nd = "Nd"
[tool.typos.default]
extend-ignore-re = [
    # Jupyter notebooks: ignore hexadecimal values in "id" cell metadata field
    '"id": "[0-9a-f]+",'
]<|MERGE_RESOLUTION|>--- conflicted
+++ resolved
@@ -37,11 +37,7 @@
 watertap = [
     # TODO: update once watertap 1.2.0 is available
     # "watertap >= 1.2.0rc0",
-<<<<<<< HEAD
-    "watertap @ git+https://github.com/watertap-org/watertap@refs/pull/1534/merge",
-=======
     "watertap @ git+https://github.com/watertap-org/watertap@refs/pull/1541/merge",
->>>>>>> 38a37033
 ]
 flowsheet-processor = [
     "idaes-flowsheet-processor >=0.1.dev4",
