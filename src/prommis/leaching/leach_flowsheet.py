"""
Initial flowsheet for UKy leaching process

Authors: Andrew Lee
"""

from math import log10

from pyomo.environ import (
    ConcreteModel,
    Constraint,
    SolverFactory,
    Suffix,
    TransformationFactory,
    Var,
    units,
    value,
)

from idaes.core import FlowsheetBlock
from idaes.models.unit_models.mscontactor import MSContactor, MSContactorInitializer

from prommis.leaching.leach_reactions import CoalRefuseLeachingReactions
from prommis.leaching.leach_solids_properties import CoalRefuseParameters
from prommis.leaching.leach_solution_properties import LeachSolutionParameters


def build_model():
    m = ConcreteModel()
    m.fs = FlowsheetBlock(dynamic=False)

    m.fs.leach_soln = LeachSolutionParameters()
    m.fs.coal = CoalRefuseParameters()
    m.fs.leach_rxns = CoalRefuseLeachingReactions()

    m.fs.leach = MSContactor(
        number_of_finite_elements=1,
        streams={
            "liquid": {
                "property_package": m.fs.leach_soln,
                "has_energy_balance": False,
                "has_pressure_balance": False,
            },
            "solid": {
                "property_package": m.fs.coal,
                "has_energy_balance": False,
                "has_pressure_balance": False,
            },
        },
        heterogeneous_reactions=m.fs.leach_rxns,
    )

    # Liquid feed state
    m.fs.leach.liquid_inlet.flow_vol.fix(224.3 * units.L / units.hour)
    m.fs.leach.liquid_inlet.conc_mass_comp.fix(1e-10 * units.mg / units.L)

    m.fs.leach.liquid_inlet.conc_mass_comp[0, "H"].fix(
        2 * 0.05 * 1e3 * units.mg / units.L
    )
    m.fs.leach.liquid_inlet.conc_mass_comp[0, "HSO4"].fix(1e-8 * units.mg / units.L)
    m.fs.leach.liquid_inlet.conc_mass_comp[0, "SO4"].fix(
        0.05 * 96e3 * units.mg / units.L
    )

    # Solid feed state
    m.fs.leach.solid_inlet.flow_mass.fix(22.68 * units.kg / units.hour)
    m.fs.leach.solid_inlet.mass_frac_comp[0, "inerts"].fix(0.6952 * units.kg / units.kg)
    m.fs.leach.solid_inlet.mass_frac_comp[0, "Al2O3"].fix(0.237 * units.kg / units.kg)
    m.fs.leach.solid_inlet.mass_frac_comp[0, "Fe2O3"].fix(0.0642 * units.kg / units.kg)
    m.fs.leach.solid_inlet.mass_frac_comp[0, "CaO"].fix(3.31e-3 * units.kg / units.kg)
    m.fs.leach.solid_inlet.mass_frac_comp[0, "Sc2O3"].fix(
        2.77966e-05 * units.kg / units.kg
    )
    m.fs.leach.solid_inlet.mass_frac_comp[0, "Y2O3"].fix(
        3.28653e-05 * units.kg / units.kg
    )
    m.fs.leach.solid_inlet.mass_frac_comp[0, "La2O3"].fix(
        6.77769e-05 * units.kg / units.kg
    )
    m.fs.leach.solid_inlet.mass_frac_comp[0, "Ce2O3"].fix(
        0.000156161 * units.kg / units.kg
    )
    m.fs.leach.solid_inlet.mass_frac_comp[0, "Pr2O3"].fix(
        1.71438e-05 * units.kg / units.kg
    )
    m.fs.leach.solid_inlet.mass_frac_comp[0, "Nd2O3"].fix(
        6.76618e-05 * units.kg / units.kg
    )
    m.fs.leach.solid_inlet.mass_frac_comp[0, "Sm2O3"].fix(
        1.47926e-05 * units.kg / units.kg
    )
    m.fs.leach.solid_inlet.mass_frac_comp[0, "Gd2O3"].fix(
        1.0405e-05 * units.kg / units.kg
    )
    m.fs.leach.solid_inlet.mass_frac_comp[0, "Dy2O3"].fix(
        7.54827e-06 * units.kg / units.kg
    )

    # Reactor volume
    m.fs.leach.volume = Var(
        m.fs.time,
        m.fs.leach.elements,
        initialize=1,
        units=units.litre,
        doc="Volume of each finite element.",
    )
    m.fs.leach.volume.fix(100 * units.gallon)

    def rule_heterogeneous_reaction_extent(b, t, s, r):
        return (
            b.heterogeneous_reaction_extent[t, s, r]
            == b.heterogeneous_reactions[t, s].reaction_rate[r] * b.volume[t, s]
        )

    m.fs.leach.heterogeneous_reaction_extent_constraint = Constraint(
        m.fs.time,
        m.fs.leach.elements,
        m.fs.leach_rxns.reaction_idx,
        rule=rule_heterogeneous_reaction_extent,
    )

    # -------------------------------------------------------------------------------------
    # Scaling
    m.scaling_factor = Suffix(direction=Suffix.EXPORT)

    for j in m.fs.coal.component_list:
        if j not in ["Al2O3", "Fe2O3", "CaO", "inerts"]:
            m.scaling_factor[m.fs.leach.solid[0.0, 1].mass_frac_comp[j]] = 1e5
            m.scaling_factor[m.fs.leach.solid_inlet_state[0.0].mass_frac_comp[j]] = 1e5
            m.scaling_factor[
                m.fs.leach.heterogeneous_reactions[0.0, 1].reaction_rate[j]
            ] = 1e5
            m.scaling_factor[m.fs.leach.solid[0.0, 1].conversion_eq[j]] = 1e3
            m.scaling_factor[m.fs.leach.solid_inlet_state[0.0].conversion_eq[j]] = 1e3
            m.scaling_factor[
                m.fs.leach.heterogeneous_reactions[0.0, 1].reaction_rate_eq[j]
            ] = 1e5

    return m


# -------------------------------------------------------------------------------------
if __name__ == "__main__":
    # Call build model function
    m = build_model()

    # Create a scaled version of the model to solve
    scaling = TransformationFactory("core.scale_model")
    scaled_model = scaling.create_using(m, rename=False)

    # Initialize model
<<<<<<< HEAD
    # This is likely to fai lto converge, but gives a good enoguh starting point
=======
    # This is likely to fail to converge, but gives a good enough starting point
>>>>>>> 61e828aa
    initializer = MSContactorInitializer()
    try:
        initializer.initialize(scaled_model.fs.leach)
    except:
        pass

    # Solve scaled model
    solver = SolverFactory("ipopt")
    solver.solve(scaled_model, tee=True)

<<<<<<< HEAD
    # Propagate results back ot unscaled model
=======
    # Propagate results back to unscaled model
>>>>>>> 61e828aa
    scaling.propagate_solution(scaled_model, m)

    # Display some results
    m.fs.leach.liquid_outlet.display()
    m.fs.leach.solid_outlet.display()

    for j in m.fs.coal.component_list:
        f_in = m.fs.leach.solid_inlet.flow_mass[0]
        f_out = m.fs.leach.solid_outlet.flow_mass[0]
        x_in = m.fs.leach.solid_inlet.mass_frac_comp[0, j]
        x_out = m.fs.leach.solid_outlet.mass_frac_comp[0, j]

        r = value(1 - f_out * x_out / (f_in * x_in)) * 100

        print(f"Recovery {j}: {r}")

    print(f"pH in {-log10(value(m.fs.leach.liquid_inlet_state[0].conc_mol_comp['H']))}")
    print(f"pH out {-log10(value(m.fs.leach.liquid[0, 1].conc_mol_comp['H']))}")

    m.fs.leach.solid[0, 1].conversion.display()
    m.fs.leach.liquid[0, 1].dens_mol.display()<|MERGE_RESOLUTION|>--- conflicted
+++ resolved
@@ -149,11 +149,7 @@
     scaled_model = scaling.create_using(m, rename=False)
 
     # Initialize model
-<<<<<<< HEAD
-    # This is likely to fai lto converge, but gives a good enoguh starting point
-=======
     # This is likely to fail to converge, but gives a good enough starting point
->>>>>>> 61e828aa
     initializer = MSContactorInitializer()
     try:
         initializer.initialize(scaled_model.fs.leach)
@@ -164,11 +160,7 @@
     solver = SolverFactory("ipopt")
     solver.solve(scaled_model, tee=True)
 
-<<<<<<< HEAD
-    # Propagate results back ot unscaled model
-=======
     # Propagate results back to unscaled model
->>>>>>> 61e828aa
     scaling.propagate_solution(scaled_model, m)
 
     # Display some results
