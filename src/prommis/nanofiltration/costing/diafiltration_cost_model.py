#####################################################################################################
# “PrOMMiS” was produced under the DOE Process Optimization and Modeling for Minerals Sustainability
# (“PrOMMiS”) initiative, and is copyright (c) 2023-2024 by the software owners: The Regents of the
# University of California, through Lawrence Berkeley National Laboratory, et al. All rights reserved.
# Please see the files COPYRIGHT.md and LICENSE.md for full copyright and license information.
#####################################################################################################
"""
Flowsheet costing block for diafiltration flowsheet model
"""

from pyomo.environ import (
    Constraint,
    Expression,
    NonNegativeReals,
    Param,
    Var,
    units,
    value,
)
from pyomo.util.calc_var_value import calculate_variable_from_constraint

from idaes.core import declare_process_block_class, register_idaes_currency_units
from idaes.core.util.constants import Constants
from idaes.models.costing.SSLW import SSLWCostingData

from prommis.nanofiltration.costing.diafiltration_cost_block import (
    DiafiltrationCostingBlockData,
)


@declare_process_block_class("DiafiltrationCosting")
class DiafiltrationCostingData(DiafiltrationCostingBlockData):
    """
    Costing block for the diafiltration flowsheet
    """

    def build_global_params(self):
        # Register currency and conversion rates based on CE Index
        register_idaes_currency_units()

        # Set the base year for all costs
        self.base_currency = units.USD_2021

        # Set a base period for all operating costs
        self.base_period = units.year

    def build_process_costs(
        self,
    ):
        """
        Builds the process-wide costing
        """
        # initialize the common global parameters
        self._build_common_global_params()

        # add total_capital_cost and total_operating_cost
        self._build_common_process_costs()

        self.factor_total_investment = Param(
            initialize=2,
            domain=NonNegativeReals,
            doc="Total investment factor [investment cost/equipment cost]",
            units=units.dimensionless,
        )
        self.factor_maintenance_labor_chemical = Param(
            initialize=0.03,
            domain=NonNegativeReals,
            doc="Maintenance-labor-chemical factor [fraction of investment cost/year]",
            units=units.year**-1,
        )
        self.factor_capital_annualization = Param(
            initialize=0.1,
            domain=NonNegativeReals,
            doc="Capital annualization factor [fraction of investment cost/year]",
            units=units.year**-1,
        )
        self.capital_recovery_factor.expr = self.factor_capital_annualization

        self.maintenance_labor_chemical_operating_cost = Var(
            initialize=1e3,
            domain=NonNegativeReals,
            doc="Maintenance-labor-chemical operating cost",
            units=self.base_currency / self.base_period,
        )
        self.total_capital_cost_constraint = Constraint(
            expr=self.total_capital_cost
            == self.factor_total_investment * self.aggregate_capital_cost
        )
        self.maintenance_labor_chemical_operating_cost_constraint = Constraint(
            expr=self.maintenance_labor_chemical_operating_cost
            == self.factor_maintenance_labor_chemical * self.total_capital_cost
        )
        self.total_fixed_operating_cost = Expression(
            expr=self.aggregate_fixed_operating_cost
            + self.maintenance_labor_chemical_operating_cost,
            doc="Total fixed operating costs",
        )
        self.total_variable_operating_cost = Expression(
            expr=(
                (
                    self.aggregate_variable_operating_cost
                    + sum(self.aggregate_flow_costs[f] for f in self.used_flows)
                    * self.utilization_factor
                )
                if self.used_flows
                else self.aggregate_variable_operating_cost
            ),
            doc="Total variable operating cost of process per operating period",
        )
        self.total_operating_cost_constraint = Constraint(
            expr=self.total_operating_cost
            == (self.total_fixed_operating_cost + self.total_variable_operating_cost),
            doc="Total operating cost of process per operating period",
        )
        self.total_annualized_cost = Expression(
            expr=(
                self.total_capital_cost * self.capital_recovery_factor
                + self.total_operating_cost
            ),
            doc="Total annualized cost of operation",
        )

    @staticmethod
    def initialize_build(self):
        calculate_variable_from_constraint(
            self.total_capital_cost, self.total_capital_cost_constraint
        )
        calculate_variable_from_constraint(
            self.maintenance_labor_chemical_operating_cost,
            self.maintenance_labor_chemical_operating_cost_constraint,
        )
        calculate_variable_from_constraint(
            self.total_operating_cost, self.total_operating_cost_constraint
        )

    def cost_membranes(
        blk,
        membrane_length,
        membrane_width,
    ):
        """
        Costing method for membranes.
        Simple costing method is equivalent.

        References:
            https://doi.org/10.1016/j.ijggc.2019.03.018

        Args:
            membrane_length: total membrane length (m)
            membrane_width: membrane width (m)
        """

        blk.factor_membrane_replacement = Param(
            initialize=0.2,
            doc="Membrane replacement factor [fraction of membrane replaced/year]",
            units=units.year**-1,
        )
        blk.membrane_cost = Param(
            initialize=50,
            doc="Membrane cost",
            units=units.USD_2021 / (units.meter**2),  # TODO: validate reference year
        )

        # create the capital and operating cost variables
        blk.capital_cost = Var(
            initialize=1e5,
            domain=NonNegativeReals,
            units=blk.costing_package.base_currency,
            doc="Unit capital cost",
        )
        blk.fixed_operating_cost = Var(
            initialize=1e5,
            domain=NonNegativeReals,
            units=blk.costing_package.base_currency / blk.costing_package.base_period,
            doc="Unit fixed operating cost",
        )

        # calculate membrane area
        blk.membrane_area = Var(
            initialize=2700,
            domain=NonNegativeReals,
            doc="Membrane area in square meters",
            units=units.m**2,
        )

        @blk.Constraint()
        def membrane_area_equation(blk):
            return blk.membrane_area == units.convert(
                (membrane_length * membrane_width), to_units=units.m**2
            )

        @blk.Constraint()
        def capital_cost_constraint(blk):
            return blk.capital_cost == units.convert(
                (blk.membrane_cost * blk.membrane_area),
                to_units=blk.costing_package.base_currency,
            )

        @blk.Constraint()
        def fixed_operating_cost_constraint(blk):
            return blk.fixed_operating_cost == units.convert(
                (
                    blk.factor_membrane_replacement
                    * blk.membrane_cost
                    * blk.membrane_area
                ),
                to_units=blk.costing_package.base_currency
                / blk.costing_package.base_period,
            )

    def cost_membrane_pressure_drop(
        blk,
        water_flux,
        vol_flow_feed,
        vol_flow_perm,
    ):
        """
        Costing method for membrane pressure drop.
        Not intended to be called when using the simple costing option.

        Args:
            water_flux: water flux through membrane (m/h)
            vol_flow_feed: volumetric flow rate of feed (m3/h)
            vol_flow_perm: volumetric flow rate of permeate (m3/h)
        """
        blk.hydraulic_permeability = Param(
            initialize=3,
            mutable=True,
            doc="Hydraulic permeability (Lp) of the membrane",
            units=units.L / units.m**2 / units.hr / units.bar,
        )

        if not (hasattr(blk.costing_package, "electricity_cost")):
            blk.electricity_cost = Var(
                initialize=0.141,
                domain=NonNegativeReals,
                doc="Unit cost of electricity",
                units=units.USD_2021 / units.kWh,
            )

        else:
            blk.electricity_cost = Var(
                initialize=value(blk.costing_package.electricity_cost),
                domain=NonNegativeReals,
                doc="Unit cost of electricity",
                units=blk.costing_package.electricity_cost.units,
            )
        blk.electricity_cost.fix()

        blk.variable_operating_cost = Var(
            initialize=1e5,
            domain=NonNegativeReals,
            units=blk.costing_package.base_currency / blk.costing_package.base_period,
            doc="Unit variable operating cost",
        )

        # calculate pressure drop
        blk.pressure_drop = Var(
            initialize=483,
            domain=NonNegativeReals,  # we expect a positive value for pressure drop (Pin-Pout, where Pout<Pin)
            doc="Pressure drop over the membrane",
            units=units.psi,
        )

        Lp = units.convert(
            blk.hydraulic_permeability,
            to_units=units.m**3 / units.m**2 / units.hr / units.bar,
        )

        @blk.Constraint()
        def pressure_drop_equation(blk):
            return blk.pressure_drop == units.convert(
                (water_flux / Lp), to_units=units.psi
            )

        # calculate specific energy consumption
        blk.SEC = Var(
            initialize=3,
            domain=NonNegativeReals,
            doc="Specific energy consumption of feed pump",
            units=units.kWh / units.m**3,
        )

        dP = units.convert(blk.pressure_drop, to_units=units.Pa)

        @blk.Constraint()
        def SEC_equation(blk):
            return blk.SEC == units.convert(
                (vol_flow_feed * dP / vol_flow_perm), to_units=units.kWh / units.m**3
            )

        @blk.Constraint()
        def variable_operating_cost_constraint(blk):
            return blk.variable_operating_cost == units.convert(
                (blk.SEC * vol_flow_perm * blk.electricity_cost),
                to_units=blk.costing_package.base_currency
                / blk.costing_package.base_period,
            )

    def cost_pump(
        blk,
        inlet_pressure,
        outlet_pressure,
        inlet_vol_flow,
        simple_costing=False,
    ):
        """
        Costing methods for pumps. The simple costing method only requires the inlet volume flow.

        References for default method:
            https://doi.org/10.1016/j.memsci.2015.04.065
            Volk, Michael. Pump characteristics and applications. CRC Press, 2013.
            Moran, Seán. "Pump Sizing: Bridging the Gap Between Theory and Practice."
                The Best of Equipment Series (2016): 3.
            https://www.bls.gov/regions/midwest/data/averageenergyprices_selectedareas_table.htm

        References for simple method:
            pump capital cost factor: https://pubs.acs.org/doi/10.1021/acsestengg.3c00537
            pump operating cost factor:
            pump power calculation factor:

        Args:
            inlet_pressure: pressure of inlet stream to pump (Pa)
            outlet_pressure: pressure of outlet stream from pump (psi)
            inlet_vol_flow: volumetric flow rate of inlet stream to pump (m3/h)
            simple_costing: Boolean to determine which costing method is implemented
        """

        # default costing method
        if simple_costing == False:
            blk.density = Param(
                initialize=1000,
                doc="Operating fluid density",
                units=units.kg / units.m**3,
            )
            blk.specific_gravity = Param(
                initialize=1,
                doc="Operating fluid specific gravity",
                units=units.dimensionless,
            )
            blk.pump_correlation_factor = Param(
                initialize=622.59,
                doc="Pump correlation factor (constant)",
                units=units.USD_1996 / (units.kPa * units.m**3 / units.hr) ** 0.39,
            )
            blk.pump_exponential_factor = Param(
                initialize=0.39,
                doc="Pump correlation factor (exponential)",
                units=units.dimensionless,
            )
            blk.pump_head_factor = Param(
                initialize=2.31,
                doc="Pump head factor",
                units=units.ft / units.psi,
            )
            blk.pump_power_factor = Param(
                initialize=3.6 * 10 ** (6),
                doc="Pump power factor",
                units=units.dimensionless,
            )
            blk.pump_efficiency = Param(
                initialize=0.7,
                doc="Pump efficiency",
                units=units.dimensionless,
            )
            if not (hasattr(blk.costing_package, "electricity_cost")):
                blk.electricity_cost = Var(
                    initialize=0.141,
                    domain=NonNegativeReals,
                    doc="Unit cost of electricity",
                    units=units.USD_2021 / units.kWh,
                )
            else:
                blk.electricity_cost = Var(
                    initialize=value(blk.costing_package.electricity_cost),
                    domain=NonNegativeReals,
                    doc="Unit cost of electricity",
                    units=blk.costing_package.electricity_cost.units,
                )
            blk.electricity_cost.fix()

            # create the capital and operating cost variables
            blk.capital_cost = Var(
                initialize=1e5,
                domain=NonNegativeReals,
                units=blk.costing_package.base_currency,
                doc="Unit capital cost",
            )
            blk.variable_operating_cost = Var(
                initialize=1e5,
                domain=NonNegativeReals,
                units=blk.costing_package.base_currency
                / blk.costing_package.base_period,
                doc="Unit variable operating cost",
            )

            @blk.Constraint()
            def capital_cost_constraint(blk):
                return blk.capital_cost == units.convert(
                    blk.pump_correlation_factor
                    * (inlet_vol_flow * inlet_pressure) ** blk.pump_exponential_factor,
                    to_units=blk.costing_package.base_currency,
                )

            # calculate the pump head: pump Ref [1] Eqn 1.1
            blk.pump_head = Var(
                initialize=10,
                domain=NonNegativeReals,
                doc="Pump head in meters",
                units=units.m,
            )

            @blk.Constraint()
            def pump_head_equation(blk):
                return blk.pump_head == units.convert(
                    (outlet_pressure * blk.pump_head_factor / blk.specific_gravity),
                    to_units=units.m,
                )

            # calculate the pump power: pump Ref [2] Eqn 7
            blk.pump_power = Var(
                initialize=10,
                domain=NonNegativeReals,
                doc="Pump power in kWh required for the operational period",
                units=units.kWh,
            )

            grav_constant = units.convert(
                Constants.acceleration_gravity, to_units=units.m / units.hr**2
            )

            @blk.Constraint()
            def pump_power_equation(blk):
                return blk.pump_power == units.convert(
                    (
                        units.convert(
                            (
                                inlet_vol_flow
                                * blk.density
                                * grav_constant
                                * blk.pump_head
                                / blk.pump_power_factor
                                / blk.pump_efficiency
                            ),
                            to_units=units.kW,
                        )
                        * blk.costing_package.base_period  # per one year
                    ),
                    to_units=units.kWh,
                )

            @blk.Constraint()
            def variable_operating_cost_constraint(blk):
                return blk.variable_operating_cost == units.convert(
                    blk.pump_power
                    * blk.electricity_cost
                    / blk.costing_package.base_period,  # per one year
                    to_units=blk.costing_package.base_currency
                    / blk.costing_package.base_period,
                )

        # simple costing method; does not use pressure arguments
        if simple_costing == True:
            blk.pump_factor_capital = Param(
                initialize=700,
                doc="Pump factor (capital) for simple costing",
                units=units.USD_2018
                / units.kW,  # USD reference year based on Amusat et al.'s SI
            )
            blk.pump_factor_operating = Param(
                initialize=560,  # TODO: verify reference
                doc="Pump factor (operating) for simple costing",
                units=units.USD_2018  # TODO: verify the reference year for USD
                / units.kW
                / units.yr,
            )
            blk.pump_power_factor_simple = Param(
                initialize=898.415,  # TODO: verify reference
                doc="Pump factor for linear power calculation",
                units=units.kJ / units.m**3,
            )

            blk.pump_power_simple = Var(
                initialize=1e5,
                domain=NonNegativeReals,
                units=units.kW,
                doc="Pump power for simple costing",
            )

            @blk.Constraint()
            def pump_power_simple_equation(blk):
                return blk.pump_power_simple == units.convert(
                    blk.pump_power_factor_simple * inlet_vol_flow,
                    to_units=units.kW,
                )

            # create the capital and operating cost variables
            blk.capital_cost = Var(
                initialize=1e5,
                domain=NonNegativeReals,
                units=blk.costing_package.base_currency,
                doc="Unit capital cost",
            )
            blk.variable_operating_cost = Var(
                initialize=1e5,
                domain=NonNegativeReals,
                units=blk.costing_package.base_currency
                / blk.costing_package.base_period,
                doc="Unit variable operating cost",
            )

            @blk.Constraint()
            def capital_cost_constraint(blk):
                return blk.capital_cost == units.convert(
                    blk.pump_factor_capital * blk.pump_power_simple,
                    to_units=blk.costing_package.base_currency,
                )

            @blk.Constraint()
            def vaariable_operaitng_cost_constraint(blk):
                return blk.variable_operating_cost == units.convert(
                    blk.pump_factor_operating * blk.pump_power_simple,
                    to_units=blk.costing_package.base_currency
                    / blk.costing_package.base_period,
                )

    def cost_precipitator(
        blk,
        precip_volume,
        simple_costing=False,
    ):
        """
        Costing method for precipitator unit. Default method assumes these are horizontal
        vessels made from 1.25 in thick carbon steel, includes platforms and ladders, and
        each instance is one unit (default args). The simple method uses a linear relationship
        with volume to calculate capital costs and currently does not include operating costs.

        References:
            residence time:
                https://www.sciencedirect.com/science/article/pii/S0304386X19309806
                https://onlinelibrary.wiley.com/doi/full/10.1002/ceat.201700667
                https://pubs.acs.org/doi/full/10.1021/acs.iecr.1c04876
                https://www.sciencedirect.com/science/article/pii/S0304386X01002134
            vessel dimensions:
                https://www.accessengineeringlibrary.com/content/book/9781260455410/back-matter/appendix1?implicit-login=true

        Args:
            precip_volume: volume of the precipitator as calculated by the unit model (m3)
            simple_costing: Boolean to determine which costing method is implemented
        """

        if simple_costing == False:
            # calculate the volume needed
            blk.volume_capacity = Var(
                initialize=120,
                domain=NonNegativeReals,
                doc="Volume requirement of precipitator vessel",
                units=units.m**3,
            )

            # account for a 20% headspace
            @blk.Constraint()
            def volume_capacity_equation(blk):
                return blk.volume_capacity == units.convert(
                    (1.2 * precip_volume), to_units=units.m**3
                )

            # include a length and diameter constraint
            # TODO: L and D should get bounded but gives init errors
            blk.precipitator_diameter = Var(
                initialize=6,
                domain=NonNegativeReals,
                doc="Diameter of the precipitator vessel",
                units=units.ft,
            )
            blk.precipitator_diameter.fix()
            blk.precipitator_length = Var(
                initialize=8,
                domain=NonNegativeReals,
                doc="Length of the precipitator vessel",
                units=units.ft,
            )

            @blk.Constraint()
            def diameter_length_ratio_equation(blk):
                return units.convert(blk.precipitator_length, to_units=units.inch) == (
                    units.convert(
                        (
                            blk.volume_capacity
                            - units.convert(
                                (
                                    2
                                    * 0.954
                                    * (
                                        units.convert(
                                            blk.precipitator_diameter,
                                            to_units=units.inch,
                                        )
                                        / 12
                                    )
                                    ** 3
                                ),
                                to_units=units.m**3,
                            )
                        )
                        / units.convert(
                            (
                                0.0034
                                * units.convert(
                                    blk.precipitator_diameter, to_units=units.inch
                                )
                                ** 2
                            ),
                            to_units=units.m**2,
                        ),
                        to_units=units.m,
                    )
                )

            SSLWCostingData.cost_vessel(
                blk,
                vertical=False,  # horizontal vessel
                vessel_diameter=blk.precipitator_diameter,
                vessel_length=blk.precipitator_length,
            )

<<<<<<< HEAD
        if simple_costing == True:
            blk.precipitator_factor_capital = Param(
                initialize=500,  # TODO: determine the reference for this value
                doc="Precipitator factor (capital) for simple costing",
                units=units.USD_2018
                / units.m**3,  # TODO: verify the reference year for USD
            )

            # create the capital cost variable
            blk.capital_cost = Var(
                initialize=1e5,
                domain=NonNegativeReals,
                units=blk.costing_package.base_currency,
                doc="Unit capital cost",
            )

            @blk.Constraint()
            def capital_cost_constraint(blk):
                return blk.capital_cost == units.convert(
                    blk.precipitator_factor_capital * precip_volume,
                    to_units=blk.costing_package.base_currency,
                )
=======
        @blk.Constraint()
        def variable_operating_cost_constraint(blk):
            return blk.variable_operating_cost == units.convert(
                blk.pump_power
                * blk.electricity_cost
                / blk.costing_package.base_period,  # per one year
                to_units=blk.costing_package.base_currency
                / blk.costing_package.base_period,
            )

    def cost_precipitator(
        blk,
        precip_volume,
    ):
        """
        Costing method for precipitator unit. Assumes these are horizontal vessels
        made from 1.25 in thick carbon steel, includes platforms and ladders, and each
        instance is one unit (default args).

        References:
            residence time:
                https://www.sciencedirect.com/science/article/pii/S0304386X19309806
                https://onlinelibrary.wiley.com/doi/full/10.1002/ceat.201700667
                https://pubs.acs.org/doi/full/10.1021/acs.iecr.1c04876
                https://www.sciencedirect.com/science/article/pii/S0304386X01002134
            vessel dimensions:
                https://www.accessengineeringlibrary.com/content/book/9781260455410/back-matter/appendix1?implicit-login=true

        Args:
            precip_volume: volume of the precipitator as calculated by the unit model (m3)
        """

        # calculate the volume needed
        blk.volume_capacity = Var(
            initialize=120,
            domain=NonNegativeReals,
            doc="Volume requirement of precipitator vessel",
            units=units.m**3,
        )

        # account for a 20% headspace
        @blk.Constraint()
        def volume_capacity_equation(blk):
            return blk.volume_capacity == units.convert(
                (1.2 * precip_volume), to_units=units.m**3
            )

        # include a length and diameter constraint
        # TODO: L and D should get bounded but gives init errors
        blk.precipitator_diameter = Var(
            initialize=6,
            domain=NonNegativeReals,
            doc="Diameter of the precipitator vessel",
            units=units.ft,
        )
        blk.precipitator_diameter.fix()
        blk.precipitator_length = Var(
            initialize=8,
            domain=NonNegativeReals,
            doc="Length of the precipitator vessel",
            units=units.ft,
        )

        @blk.Constraint()
        def diameter_length_ratio_equation(blk):
            """
            Coefficients come from literature source noted in above docstring
            """
            return units.convert(blk.precipitator_length, to_units=units.inch) == (
                units.convert(
                    (
                        blk.volume_capacity
                        - units.convert(
                            (
                                2
                                * (0.954 * units.gal / units.ft**3)
                                * (
                                    units.convert(
                                        blk.precipitator_diameter, to_units=units.inch
                                    )
                                    / (12 * units.inch / units.ft)
                                )
                                ** 3
                            ),
                            to_units=units.m**3,
                        )
                    )
                    / units.convert(
                        (
                            (0.0034 * units.gal / units.inch**3)
                            * units.convert(
                                blk.precipitator_diameter, to_units=units.inch
                            )
                            ** 2
                        ),
                        to_units=units.m**2,
                    ),
                    to_units=units.inch,
                )
            )

        SSLWCostingData.cost_vessel(
            blk,
            vertical=False,  # horizontal vessel
            vessel_diameter=blk.precipitator_diameter,
            vessel_length=blk.precipitator_length,
        )
>>>>>>> 3c723782
<|MERGE_RESOLUTION|>--- conflicted
+++ resolved
@@ -580,136 +580,6 @@
                 doc="Length of the precipitator vessel",
                 units=units.ft,
             )
-
-            @blk.Constraint()
-            def diameter_length_ratio_equation(blk):
-                return units.convert(blk.precipitator_length, to_units=units.inch) == (
-                    units.convert(
-                        (
-                            blk.volume_capacity
-                            - units.convert(
-                                (
-                                    2
-                                    * 0.954
-                                    * (
-                                        units.convert(
-                                            blk.precipitator_diameter,
-                                            to_units=units.inch,
-                                        )
-                                        / 12
-                                    )
-                                    ** 3
-                                ),
-                                to_units=units.m**3,
-                            )
-                        )
-                        / units.convert(
-                            (
-                                0.0034
-                                * units.convert(
-                                    blk.precipitator_diameter, to_units=units.inch
-                                )
-                                ** 2
-                            ),
-                            to_units=units.m**2,
-                        ),
-                        to_units=units.m,
-                    )
-                )
-
-            SSLWCostingData.cost_vessel(
-                blk,
-                vertical=False,  # horizontal vessel
-                vessel_diameter=blk.precipitator_diameter,
-                vessel_length=blk.precipitator_length,
-            )
-
-<<<<<<< HEAD
-        if simple_costing == True:
-            blk.precipitator_factor_capital = Param(
-                initialize=500,  # TODO: determine the reference for this value
-                doc="Precipitator factor (capital) for simple costing",
-                units=units.USD_2018
-                / units.m**3,  # TODO: verify the reference year for USD
-            )
-
-            # create the capital cost variable
-            blk.capital_cost = Var(
-                initialize=1e5,
-                domain=NonNegativeReals,
-                units=blk.costing_package.base_currency,
-                doc="Unit capital cost",
-            )
-
-            @blk.Constraint()
-            def capital_cost_constraint(blk):
-                return blk.capital_cost == units.convert(
-                    blk.precipitator_factor_capital * precip_volume,
-                    to_units=blk.costing_package.base_currency,
-                )
-=======
-        @blk.Constraint()
-        def variable_operating_cost_constraint(blk):
-            return blk.variable_operating_cost == units.convert(
-                blk.pump_power
-                * blk.electricity_cost
-                / blk.costing_package.base_period,  # per one year
-                to_units=blk.costing_package.base_currency
-                / blk.costing_package.base_period,
-            )
-
-    def cost_precipitator(
-        blk,
-        precip_volume,
-    ):
-        """
-        Costing method for precipitator unit. Assumes these are horizontal vessels
-        made from 1.25 in thick carbon steel, includes platforms and ladders, and each
-        instance is one unit (default args).
-
-        References:
-            residence time:
-                https://www.sciencedirect.com/science/article/pii/S0304386X19309806
-                https://onlinelibrary.wiley.com/doi/full/10.1002/ceat.201700667
-                https://pubs.acs.org/doi/full/10.1021/acs.iecr.1c04876
-                https://www.sciencedirect.com/science/article/pii/S0304386X01002134
-            vessel dimensions:
-                https://www.accessengineeringlibrary.com/content/book/9781260455410/back-matter/appendix1?implicit-login=true
-
-        Args:
-            precip_volume: volume of the precipitator as calculated by the unit model (m3)
-        """
-
-        # calculate the volume needed
-        blk.volume_capacity = Var(
-            initialize=120,
-            domain=NonNegativeReals,
-            doc="Volume requirement of precipitator vessel",
-            units=units.m**3,
-        )
-
-        # account for a 20% headspace
-        @blk.Constraint()
-        def volume_capacity_equation(blk):
-            return blk.volume_capacity == units.convert(
-                (1.2 * precip_volume), to_units=units.m**3
-            )
-
-        # include a length and diameter constraint
-        # TODO: L and D should get bounded but gives init errors
-        blk.precipitator_diameter = Var(
-            initialize=6,
-            domain=NonNegativeReals,
-            doc="Diameter of the precipitator vessel",
-            units=units.ft,
-        )
-        blk.precipitator_diameter.fix()
-        blk.precipitator_length = Var(
-            initialize=8,
-            domain=NonNegativeReals,
-            doc="Length of the precipitator vessel",
-            units=units.ft,
-        )
 
         @blk.Constraint()
         def diameter_length_ratio_equation(blk):
@@ -749,10 +619,32 @@
                 )
             )
 
-        SSLWCostingData.cost_vessel(
-            blk,
-            vertical=False,  # horizontal vessel
-            vessel_diameter=blk.precipitator_diameter,
-            vessel_length=blk.precipitator_length,
-        )
->>>>>>> 3c723782
+            SSLWCostingData.cost_vessel(
+                blk,
+                vertical=False,  # horizontal vessel
+                vessel_diameter=blk.precipitator_diameter,
+                vessel_length=blk.precipitator_length,
+            )
+
+        if simple_costing == True:
+            blk.precipitator_factor_capital = Param(
+                initialize=500,  # TODO: determine the reference for this value
+                doc="Precipitator factor (capital) for simple costing",
+                units=units.USD_2018
+                / units.m**3,  # TODO: verify the reference year for USD
+            )
+
+            # create the capital cost variable
+            blk.capital_cost = Var(
+                initialize=1e5,
+                domain=NonNegativeReals,
+                units=blk.costing_package.base_currency,
+                doc="Unit capital cost",
+            )
+
+            @blk.Constraint()
+            def capital_cost_constraint(blk):
+                return blk.capital_cost == units.convert(
+                    blk.precipitator_factor_capital * precip_volume,
+                    to_units=blk.costing_package.base_currency,
+                )