--- conflicted
+++ resolved
@@ -7,21 +7,6 @@
 """Class for building the full IDAES diafiltration flowsheet."""
 
 # Pyomo imports
-<<<<<<< HEAD
-import logging
-
-from pyomo.environ import (
-    ConcreteModel,
-    Constraint,
-    Objective,
-    Param,
-    RangeSet,
-    Set,
-    TransformationFactory,
-    Var,
-    maximize,
-    units,
-=======
 from pyomo.environ import (
     ConcreteModel,
     RangeSet,
@@ -33,30 +18,15 @@
     maximize,
     Param,
     Constraint,
->>>>>>> ee4e6989
 )
 from pyomo.network import Arc
 from pyomo.core.expr import identify_components
 from pyomo.core.base.param import ScalarParam
 
-# other imports
-import idaes.logger as idaeslog
-
 # IDAES imports
-<<<<<<< HEAD
-from idaes.core import (
-    FlowsheetBlock,
-    MaterialBalanceType,
-    MomentumBalanceType,
-    UnitModelBlock,
-    UnitModelCostingBlock,
-)
-from idaes.core.util.initialization import propagate_state
-=======
 from idaes.core.util.scaling import set_scaling_factor
 from idaes.core import FlowsheetBlock, MaterialBalanceType, MomentumBalanceType
 from idaes.models.unit_models import MSContactorInitializer
->>>>>>> ee4e6989
 from idaes.models.unit_models import (
     EnergySplittingType,
     Mixer,
@@ -114,18 +84,10 @@
             "Li": 0.1 * 30,  # kg/hr
             "Co": 0.2 * 30,  # kg/hr
         },
-<<<<<<< HEAD
         precipitate=True,
-        # perc_precipitate={'permeate': 0.81, 'retentate': 0.99}
-        perc_precipitate={
-            "permeate": {"Li": 0.81, "Co": 0.05, "Ni": 0.05},
-            "retentate": {"Li": 0.05, "Co": 0.99, "Ni": 0.81},
-=======
-        precipitate=False,
         precipitate_yield={
             "permeate": {"Li": 0.81, "Co": 0.05},
             "retentate": {"Li": 0.05, "Co": 0.99},
->>>>>>> ee4e6989
         },
         atmospheric_pressure=101325,  # ambient pressure, Pa
         operating_pressure=145,  # nanofiltration operating pressure, psi
@@ -139,13 +101,9 @@
         self.feed = feed
         self.diaf = diafiltrate
         self.precipitate = precipitate
-<<<<<<< HEAD
-        self.perc_precipitate = perc_precipitate
+        self.perc_precipitate = precipitate_yield
         self.atmospheric_pressure = atmospheric_pressure
         self.operating_pressure = operating_pressure
-=======
-        self.perc_precipitate = precipitate_yield
->>>>>>> ee4e6989
 
     def build_flowsheet(self, mixing="tube"):
         """Build the multi-stage diafiltration flowsheet."""
@@ -316,18 +274,7 @@
                 momentum_balance_type=MomentumBalanceType.none,
                 energy_split_basis=EnergySplittingType.none,
             )
-<<<<<<< HEAD
-            # m.fs.splitters = Splitter(
-            #     RangeSet(self.ns),
-            #     num_outlets=self.nt,
-            #     property_package=m.fs.properties,
-            #     material_balance_type=MaterialBalanceType.componentTotal,
-            #     momentum_balance_type=MomentumBalanceType.none,
-            #     energy_split_basis=EnergySplittingType.none
-            # )
-=======
-
->>>>>>> ee4e6989
+
             # connect each split stream to a stage side stream
             for i in RangeSet(self.ns):
                 m.fs.add_component(
@@ -490,22 +437,14 @@
         @m.Expression()
         def rec_mass_co(b):
             return sum(
-<<<<<<< HEAD
-                m.fs.split_retentate[i].product.mass_solute[0, "Co"]
-=======
                 m.fs.split_retentate[i].product.flow_mass_solute[0, "Co"]
->>>>>>> ee4e6989
                 for i in RangeSet(self.ns)
             )
 
         @m.Expression()
         def rec_mass_li(b):
             return sum(
-<<<<<<< HEAD
-                m.fs.split_permeate[i].product.mass_solute[0, "Li"]
-=======
                 m.fs.split_permeate[i].product.flow_mass_solute[0, "Li"]
->>>>>>> ee4e6989
                 for i in RangeSet(self.ns)
             )
 
@@ -545,17 +484,10 @@
         @m.Expression()
         def purity_co(b):
             return sum(
-<<<<<<< HEAD
-                m.fs.split_retentate[i].product.mass_solute[0, "Co"]
-                for i in RangeSet(self.ns)
-            ) / sum(
-                m.fs.split_retentate[i].product.mass_solute[0, j]
-=======
                 m.fs.split_retentate[i].product.flow_mass_solute[0, "Co"]
                 for i in RangeSet(self.ns)
             ) / sum(
                 m.fs.split_retentate[i].product.flow_mass_solute[0, j]
->>>>>>> ee4e6989
                 for i in RangeSet(self.ns)
                 for j in self.solutes
             )
@@ -563,17 +495,10 @@
         @m.Expression()
         def purity_li(b):
             return sum(
-<<<<<<< HEAD
-                m.fs.split_permeate[i].product.mass_solute[0, "Li"]
-                for i in RangeSet(self.ns)
-            ) / sum(
-                m.fs.split_permeate[i].product.mass_solute[0, j]
-=======
                 m.fs.split_permeate[i].product.flow_mass_solute[0, "Li"]
                 for i in RangeSet(self.ns)
             ) / sum(
                 m.fs.split_permeate[i].product.flow_mass_solute[0, j]
->>>>>>> ee4e6989
                 for i in RangeSet(self.ns)
                 for j in self.solutes
             )
@@ -583,17 +508,10 @@
         @m.Constraint()
         def purity_co_lb(b):
             return sum(
-<<<<<<< HEAD
-                m.fs.split_retentate[i].product.mass_solute[0, "Co"]
-                for i in RangeSet(self.ns)
-            ) >= m.pure * sum(
-                m.fs.split_retentate[i].product.mass_solute[0, j]
-=======
                 m.fs.split_retentate[i].product.flow_mass_solute[0, "Co"]
                 for i in RangeSet(self.ns)
             ) >= m.pure * sum(
                 m.fs.split_retentate[i].product.flow_mass_solute[0, j]
->>>>>>> ee4e6989
                 for i in RangeSet(self.ns)
                 for j in self.solutes
             )
@@ -601,17 +519,10 @@
         @m.Constraint()
         def purity_li_lb(b):
             return sum(
-<<<<<<< HEAD
-                m.fs.split_permeate[i].product.mass_solute[0, "Li"]
-                for i in RangeSet(self.ns)
-            ) >= m.pure * sum(
-                m.fs.split_permeate[i].product.mass_solute[0, j]
-=======
                 m.fs.split_permeate[i].product.flow_mass_solute[0, "Li"]
                 for i in RangeSet(self.ns)
             ) >= m.pure * sum(
                 m.fs.split_permeate[i].product.flow_mass_solute[0, j]
->>>>>>> ee4e6989
                 for i in RangeSet(self.ns)
                 for j in self.solutes
             )
@@ -623,22 +534,14 @@
         @m.Expression()
         def impurity_retentate(b):
             return sum(
-<<<<<<< HEAD
-                m.fs.split_retentate[i].product.mass_solute[0, "Li"]
-=======
                 m.fs.split_retentate[i].product.flow_mass_solute[0, "Li"]
->>>>>>> ee4e6989
                 for i in RangeSet(self.ns)
             )
 
         @m.Expression()
         def impurity_permeate(b):
             return sum(
-<<<<<<< HEAD
-                m.fs.split_permeate[i].product.mass_solute[0, "Co"]
-=======
                 m.fs.split_permeate[i].product.flow_mass_solute[0, "Co"]
->>>>>>> ee4e6989
                 for i in RangeSet(self.ns)
             )
 
@@ -773,11 +676,7 @@
         @m.Expression()
         def prec_perc_co(b):
             return b.prec_mass_co / (
-<<<<<<< HEAD
-                (m.fs.split_feed.mixed_state[0].mass_solute["Co"])
-=======
                 (m.fs.split_feed.mixed_state[0].flow_mass_solute["Co"])
->>>>>>> ee4e6989
                 * units.kg
                 / units.hour
             )
@@ -785,11 +684,7 @@
         @m.Expression()
         def prec_perc_li(b):
             return b.prec_mass_li / (
-<<<<<<< HEAD
-                (m.fs.split_feed.mixed_state[0].mass_solute["Li"])
-=======
                 (m.fs.split_feed.mixed_state[0].flow_mass_solute["Li"])
->>>>>>> ee4e6989
                 * units.kg
                 / units.hour
             )
@@ -1147,7 +1042,17 @@
             m.fs.precipitator["retentate"].V.unfix()
             m.fs.precipitator["permeate"].V.unfix()
 
-<<<<<<< HEAD
+    def model_scaling(self, m):
+        """Apply model scaling."""
+        # scale constraints with water density
+        for con in m.component_data_objects(Constraint):
+            if m.fs.properties.dens_H2O.name in list(
+                i.name for i in identify_components(con.body, [ScalarParam])
+            ):
+                set_scaling_factor(con, 1 / 1000)
+
+        TransformationFactory("core.scale_model").apply_to(m, rename=False)
+
     def add_costing(self, m):
         """
         Adds custom costing block to the flowsheet
@@ -1234,16 +1139,4 @@
         def cost_obj(m):
             return m.fs.costing.total_annualized_cost
 
-        m.cost_objecticve = Objective(rule=cost_obj)
-=======
-    def model_scaling(self, m):
-        """Apply model scaling."""
-        # scale constraints with water density
-        for con in m.component_data_objects(Constraint):
-            if m.fs.properties.dens_H2O.name in list(
-                i.name for i in identify_components(con.body, [ScalarParam])
-            ):
-                set_scaling_factor(con, 1 / 1000)
-
-        TransformationFactory("core.scale_model").apply_to(m, rename=False)
->>>>>>> ee4e6989
+        m.cost_objecticve = Objective(rule=cost_obj)