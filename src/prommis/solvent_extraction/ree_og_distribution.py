--- conflicted
+++ resolved
@@ -1,25 +1,9 @@
-<<<<<<< HEAD
-#################################################################################
-# The Institute for the Design of Advanced Energy Systems Integrated Platform
-# Framework (IDAES IP) was produced under the DOE Institute for the
-# Design of Advanced Energy Systems (IDAES).
-#
-# Copyright (c) 2018-2023 by the software owners: The Regents of the
-# University of California, through Lawrence Berkeley National Laboratory,
-# National Technology & Engineering Solutions of Sandia, LLC, Carnegie Mellon
-# University, West Virginia University Research Corporation, et al.
-# All rights reserved.  Please see the files COPYRIGHT.md and LICENSE.md
-# for full copyright and license information.
-#################################################################################
-
-=======
 #####################################################################################################
 # “PrOMMiS” was produced under the DOE Process Optimization and Modeling for Minerals Sustainability
 # (“PrOMMiS”) initiative, and is copyright (c) 2023-2024 by the software owners: The Regents of the
 # University of California, through Lawrence Berkeley National Laboratory, et al. All rights reserved.
 # Please see the files COPYRIGHT.md and LICENSE.md for full copyright and license information.
 #####################################################################################################
->>>>>>> 1b090801
 """
 Initial property package for the organic phase solution of the solvent extraction
 unit operation.
