--- conflicted
+++ resolved
@@ -1,101 +1,3 @@
-"""
-Solvent Extraction Model
-
-========================
-
-Author: Arkoprabho Dasgupta
-
-The Solvent Extraction unit model is used to perform the solvent extraction unit operation.
-It represents a series of tanks, referred to as stages, through which the aqueous and organic
-phases are passed, and the desired components are extracted subsequently.
-
-Configuration Arguments
------------------------
-
-The user must specify the following configurations in a solvent extraction model to be able to 
-use it.
-
-<<<<<<< HEAD
-The user must specify the aqueous feed input in the "aqueous_stream" configuration, with a 
-configuration that describes the aqueous feed's properties.
-
-The user must specify the organic feed input in the "organic_stream" configuration, with a 
-configuration that describes the organic feed's properties.
-
-The number of stages in the solvent extraction process has to be specified by the user through 
-the "number_of_finite_elements" configuration. It takes an integer value.
-
-The material transfer can happen from either of the phases to the other. To specify the direction 
-of the transfer, the "aqueous_to_organic" configuration is to be used by the user. This is a boolean 
-=======
-The user must specify the aqueous feed input in the ``aqueous_stream`` configuration, with a 
-configuration that describes the aqueous feed's properties.
-
-The user must specify the organic feed input in the ``organic_stream`` configuration, with a 
-configuration that describes the organic feed's properties.
-
-The number of stages in the solvent extraction process has to be specified by the user through 
-the ``number_of_finite_elements`` configuration. It takes an integer value.
-
-The material transfer can happen from either of the phases to the other. To specify the direction 
-of the transfer, the ``aqueous_to_organic`` configuration is to be used by the user. This is a boolean 
->>>>>>> f97a5608
-configuration. The default value is True, which means the material transfer is happening from the 
-aqueous phase to the organic phase, like in the loading operation. For scrubbing and stripping, the 
-reverse happens, so the value of the configuration will be False.
-
-Stream configurations
----------------------
-
-Each of the feed streams has to have a dictionary that specifies the property packages and other 
-details as mentioned below.
-
-<<<<<<< HEAD
-The "property_package" configuration is the property package that describes the state conditions 
-and properties of a particular stream.
-
-The "property_package_args" configuration is any specific set of arguments that has to be passed to 
-the property block for the unit operation.
-
-The user can specify the direction of the flow of the stream through the stages through the 
-configuration "flow_direction". This is a Boolean type of configuration, with two inputs, based
-on the FlowDirection package. The default value is "FlowDirection.forward" which is the forward 
-direction, and the other is "FlowDirection.backward" which is the backward direction. 
-=======
-The ``property_package`` configuration is the property package that describes the state conditions 
-and properties of a particular stream.
-
-The ``property_package_args`` configuration is any specific set of arguments that has to be passed to 
-the property block for the unit operation.
-
-The user can specify the direction of the flow of the stream through the stages through the 
-configuration ``flow_direction``. This is a configuration, that uses FlowDirection Enum, which
-can have two possible values.
->>>>>>> f97a5608
-
-Degrees of freedom 
-------------------
-
-When the solvent extraction model is operated in steady state, the number of degrees of freedom of
-the model is equal to the number of partition coefficients of the total components involved in the
-mass transfer operation, for all the stages.
-
-If the model is operated in dynamic state, the number of degrees of freedom is equal to the sum
-of the partition coefficient of all components involved in the mass transfer operation, 
-values of the state block variables of all the components of the system at the start of the
-operation, the volumes and the volume fractions, for all the stages.
-
-Model structure
----------------
-
-The core model consists of a MSContactor model, with stream names hard coded as 'aqueous' and 
-'organic', and the stream dictionaries and number of finite elements are the same as those provided
-by the user.
-
-This model defines the material transfer term defined in the MSContactor and expresses it as a
-function of the parameter of partition coefficient defined by the user.
-"""
-
 from pyomo.common.config import Bool, ConfigDict, ConfigValue, In
 from pyomo.environ import Constraint, Param
 from pyomo.network import Port
