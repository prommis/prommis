from pyomo.environ import ConcreteModel, check_optimal_termination, value
import numpy as np

from idaes.core import FlowDirection, FlowsheetBlock
from idaes.core.initialization import InitializationStatus
from idaes.core.initialization.block_triangularization import (
    BlockTriangularizationInitializer,
)
from idaes.core.solvers import get_solver
from idaes.core.util import DiagnosticsToolbox

import pytest

from prommis.leaching.leach_solution_properties import LeachSolutionParameters
from prommis.solvent_extraction.ree_og_distribution import REESolExOgParameters
from prommis.solvent_extraction.solvent_extraction import SolventExtraction

solver = get_solver()


class TestSXmodel:
    @pytest.fixture(scope="class")
    def SolEx_frame(self):
        m = ConcreteModel()
        m.fs = FlowsheetBlock(dynamic=False)
        m.fs.leach_soln = LeachSolutionParameters()
        m.fs.prop_o = REESolExOgParameters()

        number_of_stages = 3

        m.fs.solex = SolventExtraction(
            number_of_finite_elements=number_of_stages,
            dynamic=False,
            aqueous_stream={
                "property_package": m.fs.leach_soln,
                "flow_direction": FlowDirection.forward,
                "has_energy_balance": False,
                "has_pressure_balance": False,
            },
            organic_stream={
                "property_package": m.fs.prop_o,
                "flow_direction": FlowDirection.backward,
                "has_energy_balance": False,
                "has_pressure_balance": False,
            },
        )

        stage_number = np.arange(1,number_of_stages+1)

        for s in stage_number:
            if s==1:
                m.fs.solex.partition_coefficient[s, "aqueous", "organic", "Al"] = 5.2 / 100
                m.fs.solex.partition_coefficient[s, "aqueous", "organic", "Ca"] = 3 / 100
                m.fs.solex.partition_coefficient[s, "aqueous", "organic", "Fe"] = 24.7 / 100
                m.fs.solex.partition_coefficient[s, "aqueous", "organic", "Sc"] = 99.1 / 100
                m.fs.solex.partition_coefficient[s, "aqueous", "organic", "Y"] = 99.9 / 100
                m.fs.solex.partition_coefficient[s, "aqueous", "organic", "La"] = 32.4 / 100
                m.fs.solex.partition_coefficient[s, "aqueous", "organic", "Ce"] = 58.2 / 100
                m.fs.solex.partition_coefficient[s, "aqueous", "organic", "Pr"] = 58.2 / 100
                m.fs.solex.partition_coefficient[s, "aqueous", "organic", "Nd"] = 87.6 / 100
                m.fs.solex.partition_coefficient[s, "aqueous", "organic", "Sm"] = 99.9 / 100
                m.fs.solex.partition_coefficient[s, "aqueous", "organic", "Gd"] = 69.8 / 100
                m.fs.solex.partition_coefficient[s, "aqueous", "organic", "Dy"] = 96.6 / 100
            else:
                m.fs.solex.partition_coefficient[s, "aqueous", "organic", "Al"] = 4.9 / 100
                m.fs.solex.partition_coefficient[s, "aqueous", "organic", "Ca"] = 12.3 / 100
                m.fs.solex.partition_coefficient[s, "aqueous", "organic", "Fe"] = 6.4 / 100
                m.fs.solex.partition_coefficient[s, "aqueous", "organic", "Sc"] = 16.7 / 100
                m.fs.solex.partition_coefficient[s, "aqueous", "organic", "Y"] = 99.9 / 100
                m.fs.solex.partition_coefficient[s, "aqueous", "organic", "La"] = 23.2 / 100
                m.fs.solex.partition_coefficient[s, "aqueous", "organic", "Ce"] = 24.9 / 100
                m.fs.solex.partition_coefficient[s, "aqueous", "organic", "Pr"] = 15.1 / 100
                m.fs.solex.partition_coefficient[s, "aqueous", "organic", "Nd"] = 99.9 / 100
                m.fs.solex.partition_coefficient[s, "aqueous", "organic", "Sm"] = 99.9 / 100
                m.fs.solex.partition_coefficient[s, "aqueous", "organic", "Gd"] = 7.6 / 100
                m.fs.solex.partition_coefficient[s, "aqueous", "organic", "Dy"] = 5 / 100

        m.fs.solex.mscontactor.aqueous_inlet_state[0].conc_mass_comp["H2O"].fix(1e6)
        m.fs.solex.mscontactor.aqueous_inlet_state[0].conc_mass_comp["H"].fix(1.755)
        m.fs.solex.mscontactor.aqueous_inlet_state[0].conc_mass_comp["SO4"].fix(3999.818)
        m.fs.solex.mscontactor.aqueous_inlet_state[0].conc_mass_comp["HSO4"].fix(693.459)
        m.fs.solex.mscontactor.aqueous_inlet_state[0].conc_mass_comp["Al"].fix(422.375)
        m.fs.solex.mscontactor.aqueous_inlet_state[0].conc_mass_comp["Ca"].fix(109.542)
        m.fs.solex.mscontactor.aqueous_inlet_state[0].conc_mass_comp["Fe"].fix(688.266)
        m.fs.solex.mscontactor.aqueous_inlet_state[0].conc_mass_comp["Sc"].fix(0.032)
        m.fs.solex.mscontactor.aqueous_inlet_state[0].conc_mass_comp["Y"].fix(0.124)
        m.fs.solex.mscontactor.aqueous_inlet_state[0].conc_mass_comp["La"].fix(0.986)
        m.fs.solex.mscontactor.aqueous_inlet_state[0].conc_mass_comp["Ce"].fix(2.277)
        m.fs.solex.mscontactor.aqueous_inlet_state[0].conc_mass_comp["Pr"].fix(0.303)
        m.fs.solex.mscontactor.aqueous_inlet_state[0].conc_mass_comp["Nd"].fix(0.946)
        m.fs.solex.mscontactor.aqueous_inlet_state[0].conc_mass_comp["Sm"].fix(0.097)
        m.fs.solex.mscontactor.aqueous_inlet_state[0].conc_mass_comp["Gd"].fix(0.2584)
        m.fs.solex.mscontactor.aqueous_inlet_state[0].conc_mass_comp["Dy"].fix(0.047)

        m.fs.solex.mscontactor.aqueous_inlet_state[0].flow_vol.fix(62.01)

        m.fs.solex.mscontactor.organic_inlet_state[0].conc_mass_comp["Al"].fix(1.267e-5)
        m.fs.solex.mscontactor.organic_inlet_state[0].conc_mass_comp["Ca"].fix(2.684e-5)
        m.fs.solex.mscontactor.organic_inlet_state[0].conc_mass_comp["Fe"].fix(2.873e-6)
        m.fs.solex.mscontactor.organic_inlet_state[0].conc_mass_comp["Sc"].fix(1.734)
        m.fs.solex.mscontactor.organic_inlet_state[0].conc_mass_comp["Y"].fix(2.179e-5)
        m.fs.solex.mscontactor.organic_inlet_state[0].conc_mass_comp["La"].fix(0.000105)
        m.fs.solex.mscontactor.organic_inlet_state[0].conc_mass_comp["Ce"].fix(0.00031)
        m.fs.solex.mscontactor.organic_inlet_state[0].conc_mass_comp["Pr"].fix(3.711e-5)
        m.fs.solex.mscontactor.organic_inlet_state[0].conc_mass_comp["Nd"].fix(0.000165)
        m.fs.solex.mscontactor.organic_inlet_state[0].conc_mass_comp["Sm"].fix(1.701e-5)
        m.fs.solex.mscontactor.organic_inlet_state[0].conc_mass_comp["Gd"].fix(3.357e-5)
        m.fs.solex.mscontactor.organic_inlet_state[0].conc_mass_comp["Dy"].fix(8.008e-6)

        m.fs.solex.mscontactor.organic_inlet_state[0].flow_vol.fix(62.01)

        return m

    @pytest.mark.component
    def test_structural_issues(self, SolEx_frame):
        model = SolEx_frame
        dt = DiagnosticsToolbox(model)
        dt.assert_no_structural_warnings()

    @pytest.mark.component
    def test_block_triangularization(self, SolEx_frame):
        model = SolEx_frame
        initializer = BlockTriangularizationInitializer(constraint_tolerance=1e-4)
        initializer.initialize(model.fs.solex)

        assert initializer.summary[model.fs.solex]["status"] == InitializationStatus.Ok

    @pytest.mark.solver
    @pytest.mark.skipif(solver is None, reason="Solver not available")
    @pytest.mark.component
    def test_solve(self, SolEx_frame):
        m = SolEx_frame
        results = solver.solve(m,tee=True)
        m.fs.solex.mscontactor.aqueous_inlet_state[0].conc_mol_comp["H2O"].pprint()

        # Check for optimal solution
        assert check_optimal_termination(results)

<<<<<<< HEAD
    @pytest.mark.solver
    @pytest.mark.skipif(solver is None, reason="Solver not available")
=======
    @pytest.mark.known_issue(52)
>>>>>>> d596eeab
    @pytest.mark.component
    def test_solution(self, SolEx_frame):
        m = SolEx_frame
        assert value(
            m.fs.solex.mscontactor.aqueous[0, 3].conc_mass_comp["H2O"]
        ) == pytest.approx(1e6, rel=1e-2)
        assert value(
            m.fs.solex.mscontactor.aqueous[0, 3].conc_mass_comp["H"]
        ) == pytest.approx(1.755, rel=1e-2)
        assert value(
            m.fs.solex.mscontactor.aqueous[0, 3].conc_mass_comp["SO4"]
        ) == pytest.approx(3999.885, abs=1e-2)
        assert value(
            m.fs.solex.mscontactor.aqueous[0, 3].conc_mass_comp["HSO4"]
        ) == pytest.approx(693.39, rel=1e-2)
        assert value(
            m.fs.solex.mscontactor.aqueous[0, 3].conc_mass_comp["Al"]
        ) == pytest.approx(362.132, rel=1e-2)
        assert value(
            m.fs.solex.mscontactor.aqueous[0, 3].conc_mass_comp["Ca"]
        ) == pytest.approx(81.724, rel=1e-2)
        assert value(
            m.fs.solex.mscontactor.aqueous[0, 3].conc_mass_comp["Fe"]
        ) == pytest.approx(454.049, rel=1e-1)
        assert value(
            m.fs.solex.mscontactor.aqueous[0, 3].conc_mass_comp["Sc"]
        ) == pytest.approx(0.000199, rel=1e-2)
        assert value(
            m.fs.solex.mscontactor.aqueous[0, 3].conc_mass_comp["Y"]
        ) == pytest.approx(1.239e-10, rel=1e-2)
        assert value(
            m.fs.solex.mscontactor.aqueous[0, 3].conc_mass_comp["La"]
        ) == pytest.approx(0.393, rel=1e-2)
        assert value(
            m.fs.solex.mscontactor.aqueous[0, 3].conc_mass_comp["Ce"]
        ) == pytest.approx(0.536, rel=1e-2)
        assert value(
            m.fs.solex.mscontactor.aqueous[0, 3].conc_mass_comp["Pr"]
        ) == pytest.approx(0.091, rel=1e-2)
        assert value(
            m.fs.solex.mscontactor.aqueous[0, 3].conc_mass_comp["Nd"]
        ) == pytest.approx(1.17e-7, rel=1e-1)
        assert value(
            m.fs.solex.mscontactor.aqueous[0, 3].conc_mass_comp["Sm"]
        ) == pytest.approx(9.69e-11, rel=1e-2)
        assert value(
            m.fs.solex.mscontactor.aqueous[0, 3].conc_mass_comp["Gd"]
        ) == pytest.approx(0.066, rel=1e-2)
        assert value(
            m.fs.solex.mscontactor.aqueous[0, 3].conc_mass_comp["Dy"]
        ) == pytest.approx(0.00144, rel=1e-2)

        assert value(
            m.fs.solex.mscontactor.organic[0, 1].conc_mass_comp["Al"]
        ) == pytest.approx(60.242, rel=1e-2)
        assert value(
            m.fs.solex.mscontactor.organic[0, 1].conc_mass_comp["Ca"]
        ) == pytest.approx(27.817, rel=1e-2)
        assert value(
            m.fs.solex.mscontactor.organic[0, 1].conc_mass_comp["Fe"]
        ) == pytest.approx(234.216, rel=1e-2)
        assert value(
            m.fs.solex.mscontactor.organic[0, 1].conc_mass_comp["Sc"]
        ) == pytest.approx(1.765, rel=1e-2)
        assert value(
            m.fs.solex.mscontactor.organic[0, 1].conc_mass_comp["Y"]
        ) == pytest.approx(0.124, rel=1e-2)
        assert value(
            m.fs.solex.mscontactor.organic[0, 1].conc_mass_comp["La"]
        ) == pytest.approx(0.592, rel=1e-2)
        assert value(
            m.fs.solex.mscontactor.organic[0, 1].conc_mass_comp["Ce"]
        ) == pytest.approx(1.7405, rel=1e-2)
        assert value(
            m.fs.solex.mscontactor.organic[0, 1].conc_mass_comp["Pr"]
        ) == pytest.approx(0.211, rel=1e-2)
        assert value(
            m.fs.solex.mscontactor.organic[0, 1].conc_mass_comp["Nd"]
        ) == pytest.approx(0.946, rel=1e-2)
        assert value(
            m.fs.solex.mscontactor.organic[0, 1].conc_mass_comp["Sm"]
        ) == pytest.approx(0.097, rel=1e-2)
        assert value(
            m.fs.solex.mscontactor.organic[0, 1].conc_mass_comp["Gd"]
        ) == pytest.approx(0.1918, rel=1e-2)
        assert value(
            m.fs.solex.mscontactor.organic[0, 1].conc_mass_comp["Dy"]
        ) == pytest.approx(0.0455, rel=1e-2)
   
    @pytest.mark.component
    def test_numerical_issues(self, SolEx_frame):
        m = SolEx_frame
        dt = DiagnosticsToolbox(m)
        dt.assert_no_numerical_warnings()

        

        <|MERGE_RESOLUTION|>--- conflicted
+++ resolved
@@ -45,40 +45,92 @@
             },
         )
 
-        stage_number = np.arange(1,number_of_stages+1)
+        stage_number = np.arange(1, number_of_stages + 1)
 
         for s in stage_number:
-            if s==1:
-                m.fs.solex.partition_coefficient[s, "aqueous", "organic", "Al"] = 5.2 / 100
-                m.fs.solex.partition_coefficient[s, "aqueous", "organic", "Ca"] = 3 / 100
-                m.fs.solex.partition_coefficient[s, "aqueous", "organic", "Fe"] = 24.7 / 100
-                m.fs.solex.partition_coefficient[s, "aqueous", "organic", "Sc"] = 99.1 / 100
-                m.fs.solex.partition_coefficient[s, "aqueous", "organic", "Y"] = 99.9 / 100
-                m.fs.solex.partition_coefficient[s, "aqueous", "organic", "La"] = 32.4 / 100
-                m.fs.solex.partition_coefficient[s, "aqueous", "organic", "Ce"] = 58.2 / 100
-                m.fs.solex.partition_coefficient[s, "aqueous", "organic", "Pr"] = 58.2 / 100
-                m.fs.solex.partition_coefficient[s, "aqueous", "organic", "Nd"] = 87.6 / 100
-                m.fs.solex.partition_coefficient[s, "aqueous", "organic", "Sm"] = 99.9 / 100
-                m.fs.solex.partition_coefficient[s, "aqueous", "organic", "Gd"] = 69.8 / 100
-                m.fs.solex.partition_coefficient[s, "aqueous", "organic", "Dy"] = 96.6 / 100
+            if s == 1:
+                m.fs.solex.partition_coefficient[s, "aqueous", "organic", "Al"] = (
+                    5.2 / 100
+                )
+                m.fs.solex.partition_coefficient[s, "aqueous", "organic", "Ca"] = (
+                    3 / 100
+                )
+                m.fs.solex.partition_coefficient[s, "aqueous", "organic", "Fe"] = (
+                    24.7 / 100
+                )
+                m.fs.solex.partition_coefficient[s, "aqueous", "organic", "Sc"] = (
+                    99.1 / 100
+                )
+                m.fs.solex.partition_coefficient[s, "aqueous", "organic", "Y"] = (
+                    99.9 / 100
+                )
+                m.fs.solex.partition_coefficient[s, "aqueous", "organic", "La"] = (
+                    32.4 / 100
+                )
+                m.fs.solex.partition_coefficient[s, "aqueous", "organic", "Ce"] = (
+                    58.2 / 100
+                )
+                m.fs.solex.partition_coefficient[s, "aqueous", "organic", "Pr"] = (
+                    58.2 / 100
+                )
+                m.fs.solex.partition_coefficient[s, "aqueous", "organic", "Nd"] = (
+                    87.6 / 100
+                )
+                m.fs.solex.partition_coefficient[s, "aqueous", "organic", "Sm"] = (
+                    99.9 / 100
+                )
+                m.fs.solex.partition_coefficient[s, "aqueous", "organic", "Gd"] = (
+                    69.8 / 100
+                )
+                m.fs.solex.partition_coefficient[s, "aqueous", "organic", "Dy"] = (
+                    96.6 / 100
+                )
             else:
-                m.fs.solex.partition_coefficient[s, "aqueous", "organic", "Al"] = 4.9 / 100
-                m.fs.solex.partition_coefficient[s, "aqueous", "organic", "Ca"] = 12.3 / 100
-                m.fs.solex.partition_coefficient[s, "aqueous", "organic", "Fe"] = 6.4 / 100
-                m.fs.solex.partition_coefficient[s, "aqueous", "organic", "Sc"] = 16.7 / 100
-                m.fs.solex.partition_coefficient[s, "aqueous", "organic", "Y"] = 99.9 / 100
-                m.fs.solex.partition_coefficient[s, "aqueous", "organic", "La"] = 23.2 / 100
-                m.fs.solex.partition_coefficient[s, "aqueous", "organic", "Ce"] = 24.9 / 100
-                m.fs.solex.partition_coefficient[s, "aqueous", "organic", "Pr"] = 15.1 / 100
-                m.fs.solex.partition_coefficient[s, "aqueous", "organic", "Nd"] = 99.9 / 100
-                m.fs.solex.partition_coefficient[s, "aqueous", "organic", "Sm"] = 99.9 / 100
-                m.fs.solex.partition_coefficient[s, "aqueous", "organic", "Gd"] = 7.6 / 100
-                m.fs.solex.partition_coefficient[s, "aqueous", "organic", "Dy"] = 5 / 100
+                m.fs.solex.partition_coefficient[s, "aqueous", "organic", "Al"] = (
+                    4.9 / 100
+                )
+                m.fs.solex.partition_coefficient[s, "aqueous", "organic", "Ca"] = (
+                    12.3 / 100
+                )
+                m.fs.solex.partition_coefficient[s, "aqueous", "organic", "Fe"] = (
+                    6.4 / 100
+                )
+                m.fs.solex.partition_coefficient[s, "aqueous", "organic", "Sc"] = (
+                    16.7 / 100
+                )
+                m.fs.solex.partition_coefficient[s, "aqueous", "organic", "Y"] = (
+                    99.9 / 100
+                )
+                m.fs.solex.partition_coefficient[s, "aqueous", "organic", "La"] = (
+                    23.2 / 100
+                )
+                m.fs.solex.partition_coefficient[s, "aqueous", "organic", "Ce"] = (
+                    24.9 / 100
+                )
+                m.fs.solex.partition_coefficient[s, "aqueous", "organic", "Pr"] = (
+                    15.1 / 100
+                )
+                m.fs.solex.partition_coefficient[s, "aqueous", "organic", "Nd"] = (
+                    99.9 / 100
+                )
+                m.fs.solex.partition_coefficient[s, "aqueous", "organic", "Sm"] = (
+                    99.9 / 100
+                )
+                m.fs.solex.partition_coefficient[s, "aqueous", "organic", "Gd"] = (
+                    7.6 / 100
+                )
+                m.fs.solex.partition_coefficient[s, "aqueous", "organic", "Dy"] = (
+                    5 / 100
+                )
 
         m.fs.solex.mscontactor.aqueous_inlet_state[0].conc_mass_comp["H2O"].fix(1e6)
         m.fs.solex.mscontactor.aqueous_inlet_state[0].conc_mass_comp["H"].fix(1.755)
-        m.fs.solex.mscontactor.aqueous_inlet_state[0].conc_mass_comp["SO4"].fix(3999.818)
-        m.fs.solex.mscontactor.aqueous_inlet_state[0].conc_mass_comp["HSO4"].fix(693.459)
+        m.fs.solex.mscontactor.aqueous_inlet_state[0].conc_mass_comp["SO4"].fix(
+            3999.818
+        )
+        m.fs.solex.mscontactor.aqueous_inlet_state[0].conc_mass_comp["HSO4"].fix(
+            693.459
+        )
         m.fs.solex.mscontactor.aqueous_inlet_state[0].conc_mass_comp["Al"].fix(422.375)
         m.fs.solex.mscontactor.aqueous_inlet_state[0].conc_mass_comp["Ca"].fix(109.542)
         m.fs.solex.mscontactor.aqueous_inlet_state[0].conc_mass_comp["Fe"].fix(688.266)
@@ -130,18 +182,12 @@
     @pytest.mark.component
     def test_solve(self, SolEx_frame):
         m = SolEx_frame
-        results = solver.solve(m,tee=True)
+        results = solver.solve(m, tee=True)
         m.fs.solex.mscontactor.aqueous_inlet_state[0].conc_mol_comp["H2O"].pprint()
 
         # Check for optimal solution
         assert check_optimal_termination(results)
 
-<<<<<<< HEAD
-    @pytest.mark.solver
-    @pytest.mark.skipif(solver is None, reason="Solver not available")
-=======
-    @pytest.mark.known_issue(52)
->>>>>>> d596eeab
     @pytest.mark.component
     def test_solution(self, SolEx_frame):
         m = SolEx_frame
@@ -230,13 +276,9 @@
         assert value(
             m.fs.solex.mscontactor.organic[0, 1].conc_mass_comp["Dy"]
         ) == pytest.approx(0.0455, rel=1e-2)
-   
+
     @pytest.mark.component
     def test_numerical_issues(self, SolEx_frame):
         m = SolEx_frame
         dt = DiagnosticsToolbox(m)
-        dt.assert_no_numerical_warnings()
-
-        
-
-        +        dt.assert_no_numerical_warnings()