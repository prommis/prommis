--- conflicted
+++ resolved
@@ -238,18 +238,8 @@
             "Y": 0.12402,
         }
 
-<<<<<<< HEAD
-        for k, v in model.fs.solex.mscontactor.organic[0, 1].conc_mass_comp.items():
-            assert value(v) == pytest.approx(organic_outlet[k], rel=1e-4)
-
-        for k, v in model.fs.solex.mscontactor.aqueous[
-            0, number_of_stages
-        ].conc_mass_comp.items():
-            assert value(v) == pytest.approx(aqueous_outlet[k], rel=1e-4)
-=======
         for k, v in model.fs.solex.organic_outlet.conc_mass_comp.items():
             assert value(v) == pytest.approx(organic_outlet[k[1]], rel=1e-4)
 
         for k, v in model.fs.solex.aqueous_outlet.conc_mass_comp.items():
-            assert value(v) == pytest.approx(aqueous_outlet[k[1]], rel=1e-4)
->>>>>>> 992d0090
+            assert value(v) == pytest.approx(aqueous_outlet[k[1]], rel=1e-4)