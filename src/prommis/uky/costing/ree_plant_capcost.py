#####################################################################################################
# “PrOMMiS” was produced under the DOE Process Optimization and Modeling for Minerals Sustainability
# (“PrOMMiS”) initiative, and is copyright (c) 2023-2025 by the software owners: The Regents of the
# University of California, through Lawrence Berkeley National Laboratory, et al. All rights reserved.
# Please see the files COPYRIGHT.md and LICENSE.md for full copyright and license information.
#####################################################################################################
"""
REE costing library
This method leverages NETL costing capabilities.

Other methods:

    - get_fixed_OM_costs() to cost fixed O&M costs
    - get_variable_OM_costs() to cost variable O&M costs
    - costing_initialization() to initialize costing blocks
    - display_total_plant_costs() to display total plant cost (TPC)
    - display_bare_erected_costs() to display BEC costs
    - get_total_BEC() to display the total BEC of the entire flowsheet
    - display_flowsheet_cost() to display flowsheet cost
    - calculate_REE_costing_bounds() to provide an estimate of costing bounds
"""
# TODO: Missing docstrings
# pylint: disable=missing-class-docstring
# pylint: disable=missing-function-docstring

__author__ = (
    "Costing Team (B. Paul, A. Fritz, A. Ojo, A. Dasgupta,L. Deng, and M. Zamarripa)"
)
__version__ = "1.0.0"

import textwrap
from sys import stdout

from pyomo.common.config import ConfigValue, ListOf
from pyomo.common.dependencies import attempt_import
from pyomo.core.base.expression import ScalarExpression
from pyomo.core.base.units_container import InconsistentUnitsError, UnitsError
from pyomo.environ import ConcreteModel, Expression, Param, Reference, Var, log10
from pyomo.environ import units as pyunits
from pyomo.environ import value
from pyomo.util.calc_var_value import calculate_variable_from_constraint

import idaes.core.util.scaling as iscale
import idaes.logger as idaeslog
from idaes.core import (
    FlowsheetBlock,
    FlowsheetCostingBlockData,
    UnitModelCostingBlock,
    declare_process_block_class,
    register_idaes_currency_units,
)
from idaes.core.util.math import smooth_max
from idaes.core.util.tables import stream_table_dataframe_to_string

from pandas import DataFrame

from prommis.uky.costing.costing_dictionaries import (
    load_default_resource_prices,
    load_default_sale_prices,
    load_REE_costing_dictionary,
)

_, watertap_costing_available = attempt_import("watertap.costing")
if watertap_costing_available:
    from watertap.core import ZeroOrderBaseData
    from watertap.costing import WaterTAPCosting
    from watertap.costing.zero_order_costing import ZeroOrderCosting

_log = idaeslog.getLogger(__name__)

# -----------------------------------------------------------------------------
# Power Plant Costing Library
# -----------------------------------------------------------------------------


# example of adding custom units; taken from pp costing, can change later
def custom_REE_plant_currency_units():
    """
    Define conversion rates for US Dollars based on CE Index.
    """
    register_idaes_currency_units()
    if (
        "USD_2022" in pyunits._pint_registry  # pylint: disable=protected-access
        and "USD_2025" in pyunits._pint_registry  # pylint: disable=protected-access
        and "USD_UKy_2019" in pyunits._pint_registry  # pylint: disable=protected-access
    ):
        # Assume that custom REE plant units have already been registered
        # Log a message and end
        _log.info(
            "Custom REE plant currency units (USD_2022, USD_2025, USD_UKy_2019) "
            "already appear in Pyomo unit registry. Assuming repeated "
            "call of custom_power_plant_currency_units."
        )
    else:
        pyunits.load_definitions_from_strings(
            [
                # from UKy 2019 report
                "USD_UKy_2019 = 500/609.495 * USD_CE500",
                # from https://toweringskills.com/financial-analysis/cost-indices/ as of 9/26/2023
                "USD_2022 = 500/816.0 * USD_CE500",
                # from UKy 2023 report
                "USD_2025 = 500/815.59 * USD_CE500",
            ]
        )


@declare_process_block_class("QGESSCosting")
class QGESSCostingData(FlowsheetCostingBlockData):
    # Register currency and conversion rates based on CE Index

    custom_REE_plant_currency_units()

    # set CONFIG

    CONFIG = FlowsheetCostingBlockData.CONFIG()

    CONFIG.declare(
        "discount_percentage",
        ConfigValue(
            default=None,
            domain=float,
            description="Rate of return used to discount future cash flows "
            "back to their present value. The value should be a percentage, "
            "for example 10 for a 10% discount. The NETL QGESS recommends "
            "setting the discount rate as the calculated after-tax weighted "
            "average cost of capital (ATWACC).",
        ),
    )
    CONFIG.declare(
        "plant_lifetime",
        ConfigValue(
            default=None,
            domain=float,
            description="Length of operating period in years.",
        ),
    )
    CONFIG.declare(
        "total_capital_cost",
        ConfigValue(
            default=None,
            description="Value for total capital cost (including equipment, "
            "installation, and other plant costs); ignored if no value is "
            "passed. Can be a Var, Param, or Expression with currency units, "
            "or can specify a cost year in the cost_year argument.",
        ),
    )
    CONFIG.declare(
        "annual_operating_cost",
        ConfigValue(
            default=None,
            description="Value for total operating cost; ignored if no value "
            "is passed. If a Var, Param, or Expression, must have the same "
            "units as the Var, Param, or Expression provided for total_capital_cost.",
        ),
    )
    CONFIG.declare(
        "annual_revenue",
        ConfigValue(
            default=None,
            description="Value for total revenue; ignored if no value is passed. "
            "If a Var, Param, or Expression, must have the same units "
            "as the Var, Param, or Expression provided for total_capital_cost.",
        ),
    )
    CONFIG.declare(
        "cost_year",
        ConfigValue(
            default=None,
            domain=str,
            description="Assumed project start year for costs, which is the "
            "basis for NPV results; ignored if no value is passed.",
        ),
    )
    CONFIG.declare(
        "has_capital_expenditure_period",
        ConfigValue(
            default=False,
            domain=bool,
            description="True/false flag whether a capital expenditure period "
            "occurs.",
        ),
    )
    CONFIG.declare(
        "capital_expenditure_percentages",
        ConfigValue(
            default=None,
            domain=ListOf(float),
            description="A list of values that sum to 100 representing how "
            "capital costs are spread over a capital expenditure period; for "
            "example, an input of [10, 60, 30] is parsed as a 3-year period "
            "where capital costs are spread as 10% in year 1, 60% in year 2, "
            "and 30% in year 3. The capital period precedes the operating "
            "period, for example an input of [100] means that 100% of capital "
            "expenses occur in the year preceding the operating period. Set "
            "to None to indicate no expenditure period, which means that all "
            "capital expenses occur at the start of the plant lifetime t=0.",
        ),
    )
    CONFIG.declare(
        "capital_escalation_percentage",
        ConfigValue(
            default=3.6,
            domain=float,
            description="Rate at which capital costs escalate during the "
            "capital expenditure period. The value should be a percentage, "
            "for example 10 for a 10% escalation rate. Set to 0 to indicate "
            "there is no cost escalation in the expenditure period.",
        ),
    )
    CONFIG.declare(
        "capital_loan_interest_percentage",
        ConfigValue(
            default=6,
            domain=float,
            description="Interest rate for capital equipment loan repayment."
            "The value should be a percentage, for example 10 for a 10% "
            "interest rate.",
        ),
    )
    CONFIG.declare(
        "capital_loan_repayment_period",
        ConfigValue(
            default=10,
            domain=float,
            description="Length of loan repayment period in years.",
        ),
    )
    CONFIG.declare(
        "debt_percentage_of_CAPEX",
        ConfigValue(
            default=50,
            domain=float,
            description="Percentage of CAPEX financed by debt; ignored if "
            "debt_expression is not None. The value should be a percentage, "
            "for example 10 for a debt corresponding to 10% of the CAPEX. Set "
            "to zero to indicate no loans are taken out on capital.",
        ),
    )
    CONFIG.declare(
        "debt_expression",
        ConfigValue(
            default=None,
            description="Set the value or expression to calculate total debt. "
            "Enter a Pyomo expression of flowsheet or cost model variables. "
            "The expression should have currency units.",
        ),
    )
    CONFIG.declare(
        "operating_inflation_percentage",
        ConfigValue(
            default=3,
            domain=float,
            description="Inflation rate for operating costs during the "
            "operating period. The value should be a percentage, for example "
            "10 for a 10% inflation rate. Set to 0 to indicate no inflation.",
        ),
    )
    CONFIG.declare(
        "revenue_inflation_percentage",
        ConfigValue(
            default=3,
            domain=float,
            description="Inflation rate for revenue during the operating "
            "period. The value should be a percentage, for example 10 for a "
            "10% inflation rate. Set to 0 to indicate no inflation.",
        ),
    )

    def build_global_params(self):
        """
        This is where we can declare any global parameters we need, such as
        Lang factors, or coefficients for costing methods that should be
        shared across the process.

        You can do what you want here, so you could have e.g. sub-Blocks
        for each costing method to separate the parameters for each method.
        """
        # Set the base year for all costs
        self.base_currency = pyunits.USD_2021
        # Set a base period for all operating costs
        self.base_period = pyunits.year

    def build_process_costs(
        self,
        # arguments related to installation costs
        total_purchase_cost=None,
        Lang_factor=None,  # default percentages are effective Lang_factor of 2.97
        piping_materials_and_labor_percentage=20,
        electrical_materials_and_labor_percentage=20,
        instrumentation_percentage=8,
        plants_services_percentage=10,
        process_buildings_percentage=40,
        auxiliary_buildings_percentage=15,
        site_improvements_percentage=10,
        equipment_installation_percentage=17,
        field_expenses_percentage=12,
        project_management_and_construction_percentage=30,
        process_contingency_percentage=15,
        # arguments related to Fixed OM costs
        labor_types=None,
        labor_rate=None,
        labor_burden=25,
        operators_per_shift=None,
        hours_per_shift=8,
        shifts_per_day=3,
        operating_days_per_year=336,
        pure_product_output_rates=None,
        mixed_product_output_rates=None,
        mixed_product_sale_price_realization_factor=0.65,
        sale_prices=None,
        # arguments related to total owners costs
        land_cost=None,
        resources=None,
        rates=None,
        prices=None,
        fixed_OM=True,
        variable_OM=False,
        feed_input=None,
        efficiency=0.85,
        chemicals=None,
        additional_chemicals_cost=None,
        waste=None,
        additional_waste_cost=None,
        transport_cost_per_ton_product=None,
        recovery_rate_per_year=None,
        consider_taxes=False,
        income_tax_percentage=26,
        mineral_depletion_percentage=14,
        production_incentive_percentage=10,
        royalty_charge_percentage_of_revenue=6.5,
        CE_index_year="2021",
        watertap_blocks=None,
        calculate_NPV=False,
    ):
        """
        This method builds process-wide costing, including fixed and variable
        operating & maintenance costs, costs of production, cost of
        electricity and cost of capture.

        If individual percentages are provided (defaults to values above), this
        method creates constraints for the following plantwide costs:
        1. Total ancillary
        2. Piping materials and labor ancillary
        3. Electrical materials and labor ancillary
        4. Instrumentation ancillary
        5. Plant services ancillary
        6. Total buildings
        7. Process buildings
        8. Auxiliary buildings
        9. Site improvements buildings
        10. Total engineering procurement and construction management (EPCM)
        11. Equipment installation EPCM
        12. Field expenses EPCM
        13. Project management and construction EPCM
        14. Total contingency
        15. Process contingency
        16. (space for more costs, including contingency costs, in the future)

        These costs apply to the project as a whole and are scaled based on the
        total TPC.

        Args:
            total_purchase_cost: user-defined value for the total equipment
                purchase cost (not including installation or other plant costs).
                To use as the total plant cost, including installation, set the
                Lang_factor to 1.
            Lang_factor: single multiplicative factor to estimate installation
                costs; defaults to None and method will use percentages. The
                default percentages yield an effective Lang factor of 2.97.
            piping_materials_and_labor_percentage: Piping, materials and labor
                costs as a percentage of the total plant cost. The value
                should be a percentage, for example 10 for 10%. If Lang_factor
                is not None, this value will not be used.
            electrical_materials_and_labor_percentage: Electrical, materials
                and labor costs as a percentage of the total plant cost. The
                value should be a percentage, for example 10 for 10%. If
                Lang_factor is not None, this value will not be used.
            instrumentation_percentage: Instrumentation costs as a percentage
                of the total plant cost. The value should be a percentage, for
                example 10 for 10%. If Lang_factor is not None, this value
                will not be used.
            plants_services_percentage: Plant services costs as a percentage
                of the total plant cost. The value should be a percentage, for
                example 10 for 10%. If Lang_factor is not None, this value
                will not be used.
            process_buildings_percentage: Process buildings costs as a
                percentage of the total plant cost. The value should be a
                percentage, for example 10 for 10%. If Lang_factor is not None,
                this value will not be used.
            auxiliary_buildings_percentage: Auxiliary buildings costs as a
                percentage of the total plant cost. The value should be a
                percentage, for example 10 for 10%. If Lang_factor is not None,
                this value will not be used.
            site_improvements_percentage: Site improvements costs as a
                percentage of the total plant cost. The value should be a
                percentage, for example 10 for 10%. If Lang_factor is not None,
                this value will not be used.
            equipment_installation_percentage: Equipment installation costs as
                a percentage of the total plant cost. The value should be a
                percentage, for example 10 for 10%. If Lang_factor is not
                None, this value will not be used.
            field_expenses_percentage: Field expenses costs as a percentage of
                the total plant cost. The value should be a percentage, for
                example 10 for 10%. If Lang_factor is not None, this value
                will not be used.
            project_management_and_construction_percentage: Project management
                and construction costs as a percentage of the total plant cost.
                The value should be a percentage, for example 10 for 10%. If
                Lang_factor is not None, this value will not be used.
            process_contingency_percentage: Process contingency costs as a
                percentage of the total plant cost. The value should be a
                percentage, for example 10 for 10%. If Lang_factor is not None,
                this value will not be used.
            total_purchase_cost: The BEC that will be used to determine
                installation and fixed O&M costs. If the value is None, the
                function will try to use the BEC calculated from the individual
                units. This quantity should be a Pyomo Var or Param that will
                contain the BEC value.
            labor_type: list of types of operators present in plant; assumed to
                correspond with labor rate and operator per shift lists
            labor_rate: hourly rate of plant operators in project dollar year;
                defined as list corresponding to different operator types
            labor_burden: a percentage multiplier used to estimate non-salary
                labor expenses; assumed constant for all operator types. The
                value should be a percentage, for example 10 for 10%.
            operators_per_shift: number of operators per shift; defined as list
                of operators per shift for each operator type
            hours_per_shift: number of hours per shift
            shifts_per_day: number of shifts per day
            operating_days_per_year: number of operating days per year
            feed_input: rate of feedstock input
            pure_product_output_rates: dict of production rates of each REE pure product
            mixed_product_output_rates: dict of production rates of each REE in the mixed product
            mixed_product_sale_price_realization_factor: multiplicative factor for selling impure products
            sale_prices: list setting sale prices of products
            land_cost: Expression, Var or Param to calculate land costs
            resources: list setting resources to cost
            rates: list setting flow rates of resources
            prices: list setting prices of resources
            fixed_OM: True/False flag for calculating fixed O&M costs
            variable_OM: True/False flag for calculating variable O&M costs
            efficiency: power usage efficiency, or fixed motor/distribution efficiency
            chemicals: string setting chemicals type for chemicals costs
            additional_chemicals_cost: Expression, Var or Param to calculate additional chemical costs.
            waste: string setting waste type for waste costs
            additional_waste_cost: Expression, Var or Param to calculate additional waste disposal costs.
            recovery_rate_per_year: Var or value to use for rate of REE recovered, in units
                of mass/year
            consider_taxes: True/False flag for calculating net tax owed. Defaults to False.
            income_tax_percentage: combined federal and state income tax percentage,
                usually between 26 - 40%. Here, it defaults to 26%.
            mineral_depletion_percentage: fixed tax deduction percentage for mineral depletion based on
                the type of mineral recovered, defaults to 14% of gross income excluding royalties
                as reported in the UKy report.
            production_incentive_percentage: tax deduction percentage for producing critical minerals,
                defaults to 10% of total production cost (excludes cost of feedstock).
            royalty_charge_percentage_of_revenue: Percentage of revenue charged as royalties;
                defaults to 6.5% as reported in the UKy report.
            transport_cost_per_ton_product: Expression, Var or Param to use for transport costs
                per ton of product (note, this is not part of the TOC)
            CE_index_year: year for cost basis, e.g. "2021" to use 2021 dollars
            watertap_blocks: list of unit model blocks corresponding to watertap models
            calculate_NPV: True/false flag for calculating net present value (NPV).
        """

        # define costing library
        if hasattr(self, "library") and self.library == "REE":  # costing already exists
            raise RuntimeError(
                f"Costing for the block {self} already exists. Please ensure that "
                f"the costing build method is not called twice on the same "
                f"model."
            )
        self.library = "REE"

        try:
            CE_index_units = getattr(
                pyunits, "MUSD_" + CE_index_year
            )  # millions of USD, for base year
        except AttributeError:
            raise AttributeError(
                f"CE_index_year {CE_index_year} is not a valid currency base option. "
                f"Valid CE index options include CE500, CE394 and years from "
                f"1990 to 2020."
            )

        if (
            fixed_OM is False and calculate_NPV is True
        ):  # NPV method invoked with fixed inputs
            self.calculate_NPV(fixed_OM, variable_OM)

        else:  # continue on with building the plant costs

            self.BEC_list = []
            self.watertap_fixed_costs_list = []
            # TODO commented as no WaterTAP models currently use this, may change in the future
            # self.watertap_variable_costs_list = []
            self.custom_fixed_costs_list = []
            self.custom_variable_costs_list = []

            if total_purchase_cost is None:
                self.get_total_BEC(CE_index_year, watertap_blocks)
            else:
                self.total_BEC = Var(
                    initialize=total_purchase_cost,
                    units=CE_index_units,
                )
                self.total_BEC.fix()

            # define variables
            if Lang_factor is None:
                # initialize parameters from specified percentages
                self.piping_materials_and_labor_percentage = Param(
                    mutable=True,
                    initialize=piping_materials_and_labor_percentage,
                    doc="Percentage of BEC used to estimate piping, materials and labor installation costs",
                    units=pyunits.percent,
                )

                self.electrical_materials_and_labor_percentage = Param(
                    mutable=True,
                    initialize=electrical_materials_and_labor_percentage,
                    doc="Percentage of BEC used to estimate electrical, materials and labor installation costs",
                    units=pyunits.percent,
                )

                self.instrumentation_percentage = Param(
                    mutable=True,
                    initialize=instrumentation_percentage,
                    doc="Percentage of BEC used to estimate instrumentation installation costs",
                    units=pyunits.percent,
                )

                self.plant_services_percentage = Param(
                    mutable=True,
                    initialize=plants_services_percentage,
                    doc="Percentage of BEC used to estimate plant services installation costs",
                    units=pyunits.percent,
                )

                self.process_buildings_percentage = Param(
                    mutable=True,
                    initialize=process_buildings_percentage,
                    doc="Percentage of BEC used to estimate process buildings installation costs",
                    units=pyunits.percent,
                )

                self.auxiliary_buildings_percentage = Param(
                    mutable=True,
                    initialize=auxiliary_buildings_percentage,
                    doc="Percentage of BEC used to estimate auxiliary buildings installation costs",
                    units=pyunits.percent,
                )

                self.site_improvements_percentage = Param(
                    mutable=True,
                    initialize=site_improvements_percentage,
                    doc="Percentage of BEC used to estimate site improvements installation costs",
                    units=pyunits.percent,
                )

                self.equipment_installation_percentage = Param(
                    mutable=True,
                    initialize=equipment_installation_percentage,
                    doc="Percentage of BEC used to estimate equipment installation costs",
                    units=pyunits.percent,
                )

                self.field_expenses_percentage = Param(
                    mutable=True,
                    initialize=field_expenses_percentage,
                    doc="Percentage of BEC used to estimate field expenses installation costs",
                    units=pyunits.percent,
                )

                self.project_management_and_construction_percentage = Param(
                    mutable=True,
                    initialize=project_management_and_construction_percentage,
                    doc="Percentage of BEC used to estimate project management and construction installation costs",
                    units=pyunits.percent,
                )

                self.process_contingency_percentage = Param(
                    mutable=True,
                    initialize=process_contingency_percentage,
                    doc="Percentage of BEC used to estimate process contingency installation costs",
                    units=pyunits.percent,
                )

                # ancillary cost variables
                self.ancillary_costs = Var(
                    initialize=value(self.total_BEC),
                    bounds=(0, None),
                    doc="Ancillary cost",
                    units=CE_index_units,
                )

                self.piping_materials_and_labor_costs = Var(
                    initialize=value(self.total_BEC),
                    bounds=(0, None),
                    doc="Piping, materials and labor ancillary cost",
                    units=CE_index_units,
                )

                self.electrical_materials_and_labor_costs = Var(
                    initialize=value(self.total_BEC),
                    bounds=(0, None),
                    doc="Electrical, materials and labor ancillary cost",
                    units=CE_index_units,
                )

                self.instrumentation_costs = Var(
                    initialize=value(self.total_BEC),
                    bounds=(0, None),
                    doc="Ancillary cost",
                    units=CE_index_units,
                )

                self.plant_services_costs = Var(
                    initialize=value(self.total_BEC),
                    bounds=(0, None),
                    doc="Ancillary cost",
                    units=CE_index_units,
                )

                # buildings cost variables
                self.buildings_costs = Var(
                    initialize=value(self.total_BEC),
                    bounds=(0, None),
                    doc="Buildings cost",
                    units=CE_index_units,
                )

                self.process_buildings_costs = Var(
                    initialize=value(self.total_BEC),
                    bounds=(0, None),
                    doc="Process buildings cost",
                    units=CE_index_units,
                )

                self.auxiliary_buildings_costs = Var(
                    initialize=value(self.total_BEC),
                    bounds=(0, None),
                    doc="Auxiliary buildings cost",
                    units=CE_index_units,
                )

                self.site_improvements_costs = Var(
                    initialize=value(self.total_BEC),
                    bounds=(0, None),
                    doc="Site improvements buildings cost",
                    units=CE_index_units,
                )

                # engineering, procurement and construction management cost variables
                self.epcm_costs = Var(
                    initialize=value(self.total_BEC),
                    bounds=(0, None),
                    doc="EPCM cost",
                    units=CE_index_units,
                )

                self.equipment_installation_costs = Var(
                    initialize=value(self.total_BEC),
                    bounds=(0, None),
                    doc="Equipment installation EPCM cost",
                    units=CE_index_units,
                )

                self.field_expenses_costs = Var(
                    initialize=value(self.total_BEC),
                    bounds=(0, None),
                    doc="Field expenses EPCM cost",
                    units=CE_index_units,
                )

                self.project_management_and_construction_costs = Var(
                    initialize=self.total_BEC,
                    bounds=(0, None),
                    doc="Project management and construction EPCM cost",
                    units=CE_index_units,
                )

                # contingency cost variables - generic to support more contingency cost types in the future
                self.contingency_costs = Var(
                    initialize=value(self.total_BEC),
                    bounds=(0, None),
                    doc="Contingency cost",
                    units=CE_index_units,
                )

                self.process_contingency_costs = Var(
                    initialize=value(self.total_BEC),
                    bounds=(0, None),
                    doc="Contingency cost",
                    units=CE_index_units,
                )
            else:
                self.Lang_factor = Param(
                    initialize=Lang_factor,
                    mutable=True,
                    doc="Lang factor",
                    units=pyunits.dimensionless,
                )

            # total cost variables
            self.total_installation_cost = Var(
                initialize=self.total_BEC,
                bounds=(0, None),
                doc="Total installation cost",
                units=CE_index_units,
            )

            self.total_plant_cost = Var(
                initialize=self.total_BEC,
                bounds=(0, None),
                doc="Total plant cost",
                units=CE_index_units,
            )

            # add other plant costs to catch non-equipment capital costs, e.g. reagent fills
            self.other_plant_costs = Var(
                initialize=0,
                bounds=(0, None),
                doc="Additional plant costs",
                units=CE_index_units,
            )
            self.other_plant_costs.fix(1e-12)

            if Lang_factor is None:
                # constraints for calculating Ancillary costs
                @self.Constraint()
                def piping_materials_and_labor_cost_eq(c):
                    return c.piping_materials_and_labor_costs == (
                        c.total_BEC
                        * pyunits.convert(
                            c.piping_materials_and_labor_percentage,
                            to_units=pyunits.dimensionless,
                        )
                    )

                @self.Constraint()
                def electrical_materials_and_labor_cost_eq(c):
                    return c.electrical_materials_and_labor_costs == (
                        c.total_BEC
                        * pyunits.convert(
                            c.electrical_materials_and_labor_percentage,
                            to_units=pyunits.dimensionless,
                        )
                    )

                @self.Constraint()
                def instrumentation_cost_eq(c):
                    return c.instrumentation_costs == (
                        c.total_BEC
                        * pyunits.convert(
                            c.instrumentation_percentage, to_units=pyunits.dimensionless
                        )
                    )

                @self.Constraint()
                def plant_services_cost_eq(c):
                    return c.plant_services_costs == (
                        c.total_BEC
                        * pyunits.convert(
                            c.plant_services_percentage, to_units=pyunits.dimensionless
                        )
                    )

                @self.Constraint()
                def ancillary_cost_eq(c):
                    return c.ancillary_costs == (
                        c.piping_materials_and_labor_costs
                        + c.electrical_materials_and_labor_costs
                        + c.instrumentation_costs
                        + c.plant_services_costs
                    )

                # constraints for calculating Buildings costs
                @self.Constraint()
                def process_buildings_cost_eq(c):
                    return c.process_buildings_costs == (
                        c.total_BEC
                        * pyunits.convert(
                            c.process_buildings_percentage,
                            to_units=pyunits.dimensionless,
                        )
                    )

                @self.Constraint()
                def auxiliary_buildings_cost_eq(c):
                    return c.auxiliary_buildings_costs == (
                        c.total_BEC
                        * pyunits.convert(
                            c.auxiliary_buildings_percentage,
                            to_units=pyunits.dimensionless,
                        )
                    )

                @self.Constraint()
                def site_improvements_cost_eq(c):
                    return c.site_improvements_costs == (
                        c.total_BEC
                        * pyunits.convert(
                            c.site_improvements_percentage,
                            to_units=pyunits.dimensionless,
                        )
                    )

                @self.Constraint()
                def buildings_cost_eq(c):
                    return c.buildings_costs == (
                        c.process_buildings_costs
                        + c.auxiliary_buildings_costs
                        + c.site_improvements_costs
                    )

                # constraints for calculating Engineering, Procurement and Construction Management costs
                @self.Constraint()
                def equipment_installation_cost_eq(c):
                    return c.equipment_installation_costs == (
                        c.total_BEC
                        * pyunits.convert(
                            c.equipment_installation_percentage,
                            to_units=pyunits.dimensionless,
                        )
                    )

                @self.Constraint()
                def field_expenses_cost_eq(c):
                    return c.field_expenses_costs == (
                        c.total_BEC
                        * pyunits.convert(
                            c.field_expenses_percentage, to_units=pyunits.dimensionless
                        )
                    )

                @self.Constraint()
                def project_management_and_construction_cost_eq(c):
                    return c.project_management_and_construction_costs == (
                        c.total_BEC
                        * pyunits.convert(
                            c.project_management_and_construction_percentage,
                            to_units=pyunits.dimensionless,
                        )
                    )

                @self.Constraint()
                def epcm_cost_eq(c):
                    return c.epcm_costs == (
                        c.equipment_installation_costs
                        + c.field_expenses_costs
                        + c.project_management_and_construction_costs
                    )

                # constraints for calculating Contingency costs
                @self.Constraint()
                def process_contingency_cost_eq(c):
                    return c.contingency_costs == (
                        c.total_BEC
                        * pyunits.convert(
                            c.process_contingency_percentage,
                            to_units=pyunits.dimensionless,
                        )
                    )

                @self.Constraint()
                def contingency_cost_eq(c):
                    return c.contingency_costs == (c.process_contingency_costs)

                @self.Constraint()
                def total_installation_cost_eq(c):
                    return c.total_installation_cost == (
                        c.ancillary_costs
                        + c.buildings_costs
                        + c.epcm_costs
                        + c.contingency_costs
                    )

            else:

                @self.Constraint()
                def total_installation_cost_eq(c):
                    return c.total_installation_cost == c.total_BEC * (
                        c.Lang_factor - 1
                    )

            # constraint for calculating TPC
            @self.Constraint()
            def total_plant_cost_eq(c):
                return c.total_plant_cost == (
                    c.total_BEC + c.total_installation_cost + c.other_plant_costs
                )

            # define land cost
            if land_cost is not None:
                if type(land_cost) in [Expression, ScalarExpression]:
                    if pyunits.get_units(land_cost) == pyunits.dimensionless:
                        self.land_cost = Expression(
                            expr=land_cost.expr * CE_index_units
                        )
                    else:
                        self.land_cost = Expression(
                            expr=pyunits.convert(
                                land_cost.expr, to_units=CE_index_units
                            )
                        )
                else:
                    if pyunits.get_units(land_cost) == pyunits.dimensionless:
                        self.land_cost = Expression(expr=land_cost * CE_index_units)
                    else:
                        self.land_cost = Expression(
                            expr=pyunits.convert(land_cost, to_units=CE_index_units)
                        )
            else:
                self.land_cost = Expression(expr=0 * CE_index_units)

            # define feed input, if passed
            if feed_input is not None:
                if (
                    pyunits.get_units(feed_input) == pyunits.dimensionless
                ):  # require units
                    raise UnitsError(
                        "The argument feed_input was passed as a dimensionless "
                        "quantity with no units. Please ensure that the feed "
                        "rate is passed in units of mass / time."
                    )
                else:
                    feed_input_rate = pyunits.convert(
                        feed_input, to_units=pyunits.ton / pyunits.hr
                    )
            else:
                feed_input_rate = None

            # build operating & maintenance costs
            if chemicals is None:
                self.chemicals_list = []
            else:
                self.chemicals_list = chemicals

            # define additional chemicals cost
            if additional_chemicals_cost is not None:
                if type(additional_chemicals_cost) in [Expression, ScalarExpression]:
                    if (
                        pyunits.get_units(additional_chemicals_cost)
                        == pyunits.dimensionless
                    ):
                        self.additional_chemicals_cost = Expression(
                            expr=additional_chemicals_cost.expr * CE_index_units
                        )
                    else:
                        self.additional_chemicals_cost = Expression(
                            expr=pyunits.convert(
                                additional_chemicals_cost.expr, to_units=CE_index_units
                            )
                        )
                else:
                    if (
                        pyunits.get_units(additional_chemicals_cost)
                        == pyunits.dimensionless
                    ):
                        self.additional_chemicals_cost = Expression(
                            expr=additional_chemicals_cost * CE_index_units
                        )
                    else:
                        self.additional_chemicals_cost = Expression(
                            expr=pyunits.convert(
                                additional_chemicals_cost, to_units=CE_index_units
                            )
                        )
            else:
                self.additional_chemicals_cost = Expression(expr=0 * CE_index_units)

            if waste is None:
                self.waste_list = []
            else:
                self.waste_list = waste

            # define waste cost
            if additional_waste_cost is not None:
                if type(additional_waste_cost) in [Expression, ScalarExpression]:
                    if (
                        pyunits.get_units(additional_waste_cost)
                        == pyunits.dimensionless
                    ):
                        self.additional_waste_cost = Expression(
                            expr=additional_waste_cost.expr * CE_index_units
                        )
                    else:
                        self.additional_waste_cost = Expression(
                            expr=pyunits.convert(
                                additional_waste_cost.expr, to_units=CE_index_units
                            )
                        )
                else:
                    if (
                        pyunits.get_units(additional_waste_cost)
                        == pyunits.dimensionless
                    ):
                        self.additional_waste_cost = Expression(
                            expr=additional_waste_cost * CE_index_units
                        )
                    else:
                        self.additional_waste_cost = Expression(
                            expr=pyunits.convert(
                                additional_waste_cost, to_units=CE_index_units
                            )
                        )
            else:
                self.additional_waste_cost = Expression(expr=0 * CE_index_units)

            if fixed_OM:
                self.get_fixed_OM_costs(
                    labor_types=labor_types,
                    labor_rate=labor_rate,
                    labor_burden=labor_burden,
                    operators_per_shift=operators_per_shift,
                    hours_per_shift=hours_per_shift,
                    shifts_per_day=shifts_per_day,
                    operating_days_per_year=operating_days_per_year,
                    pure_product_output_rates=pure_product_output_rates,
                    mixed_product_output_rates=mixed_product_output_rates,
                    mixed_product_sale_price_realization_factor=mixed_product_sale_price_realization_factor,
                    sale_prices=sale_prices,
                    CE_index_year=CE_index_year,
                )

            if variable_OM:
                self.get_variable_OM_costs(
                    efficiency=efficiency,
                    resources=resources,
                    rates=rates,
                    prices=prices,
                    feed_input_rate=feed_input_rate,
                    CE_index_year=CE_index_year,
                )

            # build system costs (owner's, total overnight costs, annualized costs,
            # and cost of recovery)

            self.total_overnight_capital = Expression(expr=self.total_plant_cost)

            self.tasc_toc_factor = Param(
                initialize=1.144,
                mutable=True,
                doc="TASC/TOC factor calculated from UKy report using 3 year "
                "expenditure period with 10/60/30 % expenditure at 3.6% "
                "escalation at 2.94% debt interest rate with 7.84% return on "
                "equity, 26% combined federal/state tax, and 50/50 % debt and "
                "equity financed.",
            )

            self.total_as_spent_cost = Expression(
                expr=self.total_overnight_capital * self.tasc_toc_factor
            )

            self.fixed_charge_factor = Param(
                initialize=0.1002,
                mutable=True,
                doc="Fixed charge rate calculated from UKy report using a 26% "
                "effective tax rate, a tax depreciation fraction of 2.231 over "
                "21 years of depreciation, a nominal capital recovery factor of "
                "0.0856, an after-tax weighted average cost of capital of 5.77%, "
                "= Present value of tax depreciation expense of 0.237",
            )
            self.annualized_cost = Expression(
                expr=self.fixed_charge_factor * self.total_as_spent_cost
            )

            if fixed_OM and variable_OM:
                if consider_taxes:
                    self.income_tax_percentage = Param(
                        initialize=income_tax_percentage,
                        mutable=True,
                        doc="Combined federal and state income tax percentage"
                        "usually between 26 - 40%",
                        units=pyunits.percent,
                    )
                    self.mineral_depletion_percentage = Param(
                        initialize=mineral_depletion_percentage,
                        mutable=True,
                        doc="tax deduction percentage for mineral depletion."
                        "default value of 14% is used, as reported in the UKy report",
                        units=pyunits.percent,
                    )
                    self.production_incentive_percentage = Param(
                        initialize=production_incentive_percentage,
                        mutable=True,
                        doc="tax deduction percentage for producing critical minerals"
                        "default value of 10% of total production cost",
                        units=pyunits.percent,
                    )
                    self.royalty_charge_percentage_of_revenue = Param(
                        initialize=royalty_charge_percentage_of_revenue,
                        mutable=True,
                        doc="Percentage of revenue charged as royalties",
                        units=pyunits.percent,
                    )
                    self.min_net_tax_owed = Param(
                        initialize=0,
                        doc="Minimum net tax owed in millions USD",
                        units=CE_index_units / pyunits.year,
                    )
                    self.eps = Param(
                        initialize=1e-4,
                        units=CE_index_units / pyunits.year,
                    )
                    self.net_tax_owed = Var(
                        initialize=0.40 * self.total_sales_revenue,
                        doc="Net tax owed in millions USD",
                        units=CE_index_units / pyunits.year,
                    )
                    self.income_tax = Var(
                        initialize=0.26 * self.total_sales_revenue,
                        doc="Income tax in millions USD",
                        units=CE_index_units / pyunits.year,
                    )
                    self.additional_tax_credit = Var(
                        initialize=0,
                        doc="Additional tax credit",
                        units=CE_index_units / pyunits.year,
                    )
                    self.additional_tax_credit.fix(1e-12)

                    self.additional_tax_owed = Var(
                        initialize=0,
                        doc="Additional tax owed",
                        units=CE_index_units / pyunits.year,
                    )
                    self.additional_tax_owed.fix(1e-12)

                    self.royalty_charge = Expression(
                        expr=pyunits.convert(
                            self.royalty_charge_percentage_of_revenue,
                            to_units=pyunits.dimensionless,
                        )
                        * self.total_sales_revenue
                    )
                    self.mineral_depletion_charge = Expression(
                        expr=pyunits.convert(
                            self.mineral_depletion_percentage,
                            to_units=pyunits.dimensionless,
                        )
                        * (self.total_sales_revenue - self.royalty_charge)
                    )
                    self.production_incentive_charge = Expression(
                        expr=pyunits.convert(
                            self.production_incentive_percentage,
                            to_units=pyunits.dimensionless,
                        )
                        * (
                            self.total_variable_OM_cost[0]
                            + self.total_fixed_OM_cost
                            + self.annualized_cost / pyunits.year
                        )
                    )

                    @self.Constraint()
                    def income_tax_eq(c):
                        return c.income_tax == pyunits.convert(
                            self.income_tax_percentage, to_units=pyunits.dimensionless
                        ) * (
                            self.total_sales_revenue
                            - (
                                self.total_variable_OM_cost[0]
                                + self.total_fixed_OM_cost
                                + self.annualized_cost / pyunits.year
                            )
                        )

                    @self.Constraint()
                    def net_tax_owed_eq(c):
                        return c.net_tax_owed == smooth_max(
                            self.min_net_tax_owed,
                            (
                                (
                                    self.income_tax
                                    + self.royalty_charge
                                    + self.additional_tax_owed
                                )
                                - (
                                    self.mineral_depletion_charge
                                    + self.production_incentive_charge
                                    + self.additional_tax_credit
                                )
                            ),
                            eps=self.eps,
                        )

                # build cost of recovery (COR)
                if recovery_rate_per_year is not None:
                    self.additional_cost_of_recovery = Var(
                        initialize=0,
                        doc="Additional cost to be added to the COR calculations"
                        + " in millions",
                        units=getattr(pyunits, "USD_" + CE_index_year) / pyunits.kg,
                    )

                    if (
                        pyunits.get_units(recovery_rate_per_year)
                        == pyunits.dimensionless
                    ):
                        raise UnitsError(
                            "The argument recovery_rate_per_year was passed as a dimensionless "
                            "quantity with no units. Please ensure that the feed "
                            "rate is passed in units of mass / time."
                        )

                    if not hasattr(self, "recovery_rate_per_year"):
                        self.recovery_rate_per_year = Expression()

                    rec_rate_units = pyunits.get_units(recovery_rate_per_year)

                    # check that units are compatible
                    try:
                        conversion = (
                            value(
                                pyunits.convert(
                                    rec_rate_units,
                                    to_units=pyunits.kg / pyunits.year,
                                )
                            )
                            * pyunits.kg
                            / pyunits.year
                            / rec_rate_units
                        )
                    except InconsistentUnitsError:
                        raise UnitsError(
                            f"The argument recovery_rate_per_year was passed with units of "
                            f"{rec_rate_units} which cannot be converted to units of mass per year. "
                            f"Please ensure that recovery_rate_per_year is passed with rate units "
                            f"of mass per year (mass/a)."
                        )

                    self.recovery_rate_per_year.expr = (
                        recovery_rate_per_year * conversion
                    )

                    self.cost_of_recovery = Expression(
                        expr=(
                            pyunits.convert(
                                (
                                    self.annualized_cost / pyunits.year
                                    + self.total_fixed_OM_cost
                                    + self.total_variable_OM_cost[0]
                                    + (
                                        self.net_tax_owed
                                        if consider_taxes
                                        else 0 * CE_index_units / pyunits.year
                                    )
                                )
                                / (self.recovery_rate_per_year),
                                to_units=getattr(pyunits, "USD_" + CE_index_year)
                                / pyunits.kg,
                            )
                            + self.additional_cost_of_recovery
                        )
                    )

                    if transport_cost_per_ton_product is not None:
                        if (
                            isinstance(
                                transport_cost_per_ton_product,
                                (Expression, ScalarExpression, Param, Var),
                            )
                            and pyunits.get_units(transport_cost_per_ton_product)
                            == pyunits.dimensionless
                        ) or isinstance(transport_cost_per_ton_product, (int, float)):
                            self.transport_cost = (
                                transport_cost_per_ton_product
                                * 1e-6
                                * CE_index_units
                                / pyunits.ton
                                * pyunits.convert(
                                    self.recovery_rate_per_year,
                                    to_units=pyunits.ton / pyunits.year,
                                )
                            )
                        else:
                            self.transport_cost = pyunits.convert(
                                transport_cost_per_ton_product
                                * self.recovery_rate_per_year,
                                to_units=CE_index_units / pyunits.year,
                            )

                else:  # except the case where transport_cost_per_ton_product is passed but recovery_rate_per_year is not passed
                    if transport_cost_per_ton_product is not None:
                        raise AttributeError(
                            "If transport_cost_per_ton_product is not None, "
                            "recovery_rate_per_year cannot be None."
                        )

            if calculate_NPV:
                self.calculate_NPV(fixed_OM, variable_OM, consider_taxes)

    @staticmethod
    def initialize_build(*args, **kwargs):
        """
        Here we can add initialization steps for the things we built in
        build_process_costs.

        Note that the aggregate costs will be initialized by the framework.
        """
        # TODO: For now,  no additional process level costs to initialize

    def report(self, export=False):
        var_dict = {}

        if hasattr(self, "total_plant_cost"):
            var_dict["Plant Cost Units"] = str(pyunits.get_units(self.total_plant_cost))
            var_dict["Total Plant Cost"] = value(self.total_plant_cost)
        elif hasattr(self, "npv"):
            var_dict["Plant Cost Units"] = str(pyunits.get_units(self.npv))

        if hasattr(self, "total_BEC"):
            var_dict["Total Bare Erected Cost"] = value(self.total_BEC)

        if hasattr(self, "total_installation_cost"):
            var_dict["Total Installation Cost"] = value(self.total_installation_cost)

        if hasattr(self, "other_plant_costs"):
            var_dict["Total Other Plant Costs"] = value(self.other_plant_costs)

        if hasattr(self, "ancillary_costs"):
            var_dict["Summation of Ancillary Installation Costs"] = value(
                self.ancillary_costs
            )

        if hasattr(self, "piping_materials_and_labor_costs"):
            var_dict[
                "Total Ancillary Piping, Materials and Labor Installation Cost"
            ] = value(self.piping_materials_and_labor_costs)

        if hasattr(self, "electrical_materials_and_labor_costs"):
            var_dict[
                "Total Ancillary Electrical, Materials and Labor Installation Cost"
            ] = value(self.electrical_materials_and_labor_costs)

        if hasattr(self, "instrumentation_costs"):
            var_dict["Total Ancillary Instrumentation Installation Cost"] = value(
                self.instrumentation_costs
            )

        if hasattr(self, "plant_services_costs"):
            var_dict["Total Ancillary Plant Services Installation Cost"] = value(
                self.plant_services_costs
            )

        if hasattr(self, "buildings_costs"):
            var_dict["Summation of Buildings Installation Costs"] = value(
                self.buildings_costs
            )

        if hasattr(self, "process_buildings_costs"):
            var_dict["Total Process Buildings Installation Cost"] = value(
                self.process_buildings_costs
            )

        if hasattr(self, "auxiliary_buildings_costs"):
            var_dict["Total Auxiliary Buildings Installation Cost"] = value(
                self.auxiliary_buildings_costs
            )

        if hasattr(self, "site_improvements_costs"):
            var_dict["Total Site Improvements Buildings Installation Cost"] = value(
                self.site_improvements_costs
            )

        if hasattr(self, "epcm_costs"):
            var_dict["Summation of EPCM Installation Costs"] = value(self.epcm_costs)

        if hasattr(self, "equipment_installation_costs"):
            var_dict["Total Equipment Installation EPCM Installation Cost"] = value(
                self.equipment_installation_costs
            )

        if hasattr(self, "field_expenses_costs"):
            var_dict["Total Field Expenses EPCM Cost"] = value(
                self.field_expenses_costs
            )

        if hasattr(self, "project_management_and_construction_costs"):
            var_dict[
                "Total Project Management and Construction EPCM Installation Cost"
            ] = value(self.project_management_and_construction_costs)

        if hasattr(self, "process_contingency_costs"):
            var_dict["Total Process Contingency Installation Cost"] = value(
                self.process_contingency_costs
            )

        if hasattr(self, "contingency_costs"):
            var_dict["Summation of Contingency Installation Costs"] = value(
                self.contingency_costs
            )

        if hasattr(self, "total_fixed_OM_cost"):
            var_dict["Total Fixed Operating & Maintenance Cost"] = value(
                self.total_fixed_OM_cost
            )

        if hasattr(self, "annual_operating_labor_cost"):
            var_dict["Total Annual Operating Labor Cost"] = value(
                self.annual_operating_labor_cost
            )

            var_dict["Total Annual Technical Labor Cost"] = value(
                self.annual_technical_labor_cost
            )

            var_dict["Summation of Annual Labor Costs"] = value(self.annual_labor_cost)

        if hasattr(self, "maintenance_and_material_cost"):
            var_dict["Total Maintenance and Material Cost"] = value(
                self.maintenance_and_material_cost
            )

        if hasattr(self, "quality_assurance_and_control_cost"):
            var_dict["Total Quality Assurance and Control Cost"] = value(
                self.quality_assurance_and_control_cost
            )

        general_sales_and_admin = 0

        if hasattr(self, "sales_patenting_and_research_cost"):
            var_dict["Total Sales, Patenting and Research Cost"] = value(
                self.sales_patenting_and_research_cost
            )
            general_sales_and_admin += value(self.sales_patenting_and_research_cost)

            var_dict["Summation of Sales, Admin and Insurance Cost"] = value(
                general_sales_and_admin
            )

        if hasattr(self, "admin_and_support_labor_cost"):
            var_dict["Total Admin Support and Labor Cost"] = value(
                self.admin_and_support_labor_cost
            )
            general_sales_and_admin += value(self.admin_and_support_labor_cost)

            var_dict["Summation of Sales, Admin and Insurance Cost"] = value(
                general_sales_and_admin
            )

        if hasattr(self, "property_taxes_and_insurance_cost"):
            var_dict["Total Property Taxes and Insurance Cost"] = value(
                self.property_taxes_and_insurance_cost
            )
            general_sales_and_admin += value(self.property_taxes_and_insurance_cost)

            var_dict["Summation of Sales, Admin and Insurance Cost"] = value(
                general_sales_and_admin
            )

        if hasattr(self, "other_fixed_costs"):
            var_dict["Total Other Fixed Costs"] = value(self.other_fixed_costs)

        if hasattr(self, "variable_operating_costs"):
<<<<<<< HEAD
            if (0, "power") in self.variable_operating_costs.index_set().value_list:
=======
            if (0, "power") in self.variable_operating_costs.id_index_map().values():
>>>>>>> 884aa485
                var_dict["Total Variable Power Cost"] = value(
                    self.variable_operating_costs[0, "power"]
                )

            if hasattr(self, "additional_waste_cost"):
                var_dict["Total Variable Waste Cost"] = value(
                    sum(
                        self.variable_operating_costs[0, waste]
                        for waste in self.waste_list
                    )
                    + self.additional_waste_cost
                )

            if hasattr(self, "additional_chemicals_cost"):
                var_dict["Total Variable Chemicals Cost"] = value(
                    sum(
                        self.variable_operating_costs[0, chemical]
                        for chemical in self.chemicals_list
                    )
                    + self.additional_chemicals_cost
                )

            var_dict["General Plant Overhead Cost"] = value(self.plant_overhead_cost[0])

            var_dict[
                "Total Plant Overhead Cost, Including Maintenance & Quality Assurance"
            ] = value(
                self.plant_overhead_cost[0]
                + self.maintenance_and_material_cost
                + self.quality_assurance_and_control_cost
            )

        if hasattr(self, "total_variable_OM_cost"):
            var_dict["Total Variable Operating & Maintenance Cost"] = value(
                self.total_variable_OM_cost[0]
            )

        if hasattr(self, "land_cost"):
            var_dict["Total Land Cost"] = value(self.land_cost)

        if hasattr(self, "transport_cost"):
            var_dict["Total Transport Cost"] = value(self.transport_cost)

        if hasattr(self, "total_sales_revenue"):
            var_dict["Total Sales Revenue Cost"] = value(self.total_sales_revenue)

        if hasattr(self, "npv"):
            var_dict["Net Present Value"] = value(self.npv)

        if hasattr(self, "royalty_charge"):
            var_dict["Royalty Charge"] = value(self.royalty_charge)

        if hasattr(self, "mineral_depletion_charge"):
            var_dict["Mineral Depletion Charge"] = value(self.mineral_depletion_charge)

        if hasattr(self, "production_incentive_charge"):
            var_dict["Production Incentive Charge"] = value(
                self.production_incentive_charge
            )

        if hasattr(self, "income_tax"):
            var_dict["Income Tax"] = value(self.income_tax)

        if hasattr(self, "net_tax_owed"):
            var_dict["Net Tax Owed"] = value(self.net_tax_owed)

        report_dir = {}
        report_dir["Value"] = {}
        report_dir["pos"] = {}

        count = 1
        for k, v in var_dict.items():
            report_dir["Value"][k] = value(v)
            report_dir["pos"][k] = count
            count += 1

        df = DataFrame.from_dict(report_dir, orient="columns")
        del df["pos"]
        if export:
            df.to_csv(f"{self.local_name}_report.csv")

        print("\n" + "=" * 84)
        print(f"{self.local_name}")
        print("-" * 84)
        stdout.write(textwrap.indent(stream_table_dataframe_to_string(df), " " * 4))
        print("\n" + "=" * 84 + "\n")

    # -----------------------------------------------------------------------------
    # REE Recovery Costing Library
    # -----------------------------------------------------------------------------
    def get_REE_costing(
        blk,
        cost_accounts,
        scaled_param,
        source,
        Lang_factor=None,
        n_equip=1,
        scale_down_parallel_equip=False,
        CE_index_year="2021",
        additional_costing_params=None,
        use_additional_costing_params=False,
    ):
        """
        The scaled cost is computed using reference values for different
        sources as listed below:
        1. University of Kentucky Fire Clay Seam (Hazard No. 4) Rejects

        Args:
            blk: A unit-level costing block where costing variables and
                constraints can be added to
            cost_accounts: A list of accounts to be included in the total cost
            scaled_param: the process parameter for the system(s) being costed;
                this is the total flow for all parallel trains of the system(s)
            source: integer representing the above categories
            Lang_factor: optional single Lang factor value used to calculate
                commercial-scale installation costs. If None, accounts must
                include necessary component factors.
            n_equip: Integer number of parallel equipment trains for unit
                operations; for example, enter '5' if a feed will be split
                among 5 identical units and then re-mixed
            scale_down_parallel_equip: Boolean flag whether to scale down
                parallel equipment trains, e.g. two trains scaled down will
                each be half the size/capacity of a single train, and two
                trains not scaled down will each be the same size as a single
                train (twice the capacity). If duplicating a fixed operation
                into multiple parallel trains, use the default value ('False').
            CE_index_year: year for cost basis, e.g. "2021" to use 2021 dollars
            additional_costing_params: user-defined dictionary to append to
                existing cost accounts dictionary
            use_additional_costing_params: Boolean flag to use additional
                costing parameters when account names conflict with existing
                accounts data
        """
        # check to see if a costing block already exists
        if (
            blk.parent_block().name
            in blk.config.flowsheet_costing_block._registered_unit_costing  # pylint: disable=protected-access
        ):
            raise AttributeError(
                f"{blk.name} already has an attribute costing. "
                f"Check that you are not calling get_costing"
                f" twice on the same model"
            )

        # define costing library
        blk.library = "REE"

        try:
            CE_index_units = getattr(pyunits, "MUSD_" + CE_index_year)
        except AttributeError:
            raise AttributeError(
                f"CE_index_year {CE_index_year} is not a valid currency base option. "
                f"Valid CE index options include CE500, CE394 and years from "
                f"1990 to 2020."
            )

        # pull data for each account into dictionaries
        process_params = {}
        reference_units = {}
        account_names = {}
        exponents = {}
        reference_costs = {}
        reference_cost_units = {}
        reference_costs_init = {}
        reference_params = {}

        # load ree costing dictionary
        REE_costing_params = load_REE_costing_dictionary()

        # for compatibility with potential custom accounts, the loop handles
        # new sources, and new accounts for existing sources
        # Users should not be adding new entries for existing accounts

        costing_params = REE_costing_params  # initialize with baseline accounts
        if additional_costing_params is not None and additional_costing_params != {}:
            for new_costing_params in [
                additional_costing_params
            ]:  # merge new dictionaries sequentially
                # adding any provided custom params to the base dictionary
                # need to "freeze" dict so it is hashable for merging keys
                frozen_dict = {**costing_params}
                for sourcekey, sourceval in new_costing_params.items():
                    if (
                        sourcekey in frozen_dict.keys()
                    ):  # if sourcekey already exists, append any new accounts
                        for accountkey, accountval in new_costing_params[
                            sourcekey
                        ].items():
                            if (
                                accountkey in frozen_dict[sourcekey].keys()
                            ) and not use_additional_costing_params:
                                if accountkey not in cost_accounts:
                                    pass  # not the current account, don't fail here
                                else:  # this is not allowed
                                    raise ValueError(
                                        f"Data already exists for Account {accountkey} "
                                        f"using source {sourcekey}. "
                                        f"Please confirm that the custom "
                                        f"account dictionary is correct, or "
                                        f"add the new parameters as a new "
                                        f"account. To use the custom account "
                                        f"dictionary for all conflicts, please "
                                        f"pass the argument use_additional_costing_params "
                                        f"as True."
                                    )
                            else:  # conflict is the account passed, and overwrite it
                                frozen_dict[sourcekey][accountkey] = accountval
                    else:
                        frozen_dict[sourcekey] = sourceval
                costing_params = {k: frozen_dict[k] for k in sorted(frozen_dict)}

        for account in cost_accounts:
            try:  # look for data in json file info
                process_params[account] = costing_params[str(source)][account][
                    "Process Parameter"
                ]
                reference_units[account] = costing_params[str(source)][
                    cost_accounts[0]
                ]["Units"]
                account_names[account] = costing_params[str(source)][account][
                    "Account Name"
                ]
                exponents[account] = float(
                    costing_params[str(source)][account]["Exponent"]
                )
                reference_costs[account] = costing_params[str(source)][account]["BEC"]
                reference_cost_units[account] = costing_params[str(source)][account][
                    "BEC_units"
                ]
                reference_costs_init[account] = (
                    costing_params[str(source)][account]["BEC"] * 1e-3
                )

                if isinstance(process_params[account], list):
                    for i, processparam in enumerate(process_params[account]):
                        reference_params[account, processparam] = costing_params[
                            str(source)
                        ][account]["RP Value"][i]

                elif isinstance(process_params[account], str):
                    reference_params[account] = costing_params[str(source)][account][
                        "RP Value"
                    ]
            except KeyError:
                raise KeyError(
                    f"Account {account} could not be found in the dictionary for "
                    f"source {source}"
                )

        # check that all accounts use the same process parameter
        param_check = None
        for account in cost_accounts:
            param = process_params[account]
            if param_check is None:
                param_check = param
            elif param != param_check:
                raise ValueError(
                    f"{blk.name} cost accounts selected do not use "
                    f"the same process parameter"
                )

        # check that the user passed the correct units type and try to convert

        for account in cost_accounts:
            ref_units = reference_units[account]
            if "/" in ref_units:
                ref_units = ref_units.split("/")
                if "**" in ref_units[0]:
                    ref_units[0] = ref_units[0].split("**")
                    try:
                        ref_units = getattr(pyunits, ref_units[0][0]) ** int(
                            ref_units[0][1]
                        ) / getattr(pyunits, ref_units[1])
                    except AttributeError:
                        expected_units = str(
                            ref_units[0][0]
                            + "**"
                            + ref_units[0][1]
                            + "/"
                            + ref_units[1]
                        )
                        raise AttributeError(
                            f"Account {cost_accounts[0]} uses references units of "
                            f"{expected_units}. "
                            f"Cannot parse reference units as Pyomo unit containers. "
                            f"Check that source uses correct syntax for Pyomo "
                            f"unit containers, for example gpm should be "
                            f"gal/min, tpd should be ton/d and MMBtu should be "
                            f"MBtu (using Pyomo prefix)."
                        )
                elif "**" in ref_units[1]:
                    ref_units[1] = ref_units[1].split("**")
                    try:
                        ref_units = getattr(pyunits, ref_units[0]) / getattr(
                            pyunits, ref_units[1][0]
                        ) ** int(ref_units[1][1])
                    except AttributeError:
                        expected_units = str(
                            ref_units[0]
                            + "/"
                            + ref_units[1][0]
                            + "**"
                            + ref_units[1][1]
                        )
                        raise AttributeError(
                            f"Account {cost_accounts[0]} uses references units of "
                            f"{expected_units}. "
                            f"Cannot parse reference units as Pyomo unit containers. "
                            f"Check that source uses correct syntax for Pyomo "
                            f"unit containers, for example gpm should be "
                            f"gal/min, tpd should be ton/d and MMBtu should be "
                            f"MBtu (using Pyomo prefix)."
                        )
                else:
                    try:
                        ref_units = getattr(pyunits, ref_units[0]) / getattr(
                            pyunits, ref_units[1]
                        )
                    except AttributeError:
                        expected_units = str(ref_units[0] + "/" + ref_units[1])
                        raise AttributeError(
                            f"Account {cost_accounts[0]} uses references units of "
                            f"{expected_units}. "
                            f"Cannot parse reference units as Pyomo unit containers. "
                            f"Check that source uses correct syntax for Pyomo "
                            f"unit containers, for example gpm should be "
                            f"gal/min, tpd should be ton/d and MMBtu should be "
                            f"MBtu (using Pyomo prefix)."
                        )

            else:
                if "**" in ref_units:
                    ref_units = ref_units.split("**")
                    try:
                        ref_units = getattr(pyunits, ref_units[0]) ** int(ref_units[1])
                    except AttributeError:
                        expected_units = str(ref_units[0] + "/" + ref_units[1])
                        raise AttributeError(
                            f"Account {cost_accounts[0]} uses references units of "
                            f"{expected_units}. "
                            f"Cannot parse reference units as Pyomo unit containers. "
                            f"Check that source uses correct syntax for Pyomo "
                            f"unit containers, for example gpm should be "
                            f"gal/min, tpd should be ton/d and MMBtu should be "
                            f"MBtu (using Pyomo prefix)."
                        )
                else:
                    try:
                        ref_units = getattr(pyunits, ref_units)
                    except AttributeError:
                        expected_units = str(ref_units[0] + "/" + ref_units[1])
                        raise AttributeError(
                            f"Account {cost_accounts[0]} uses references units of "
                            f"{expected_units}. "
                            f"Cannot parse reference units as Pyomo unit containers. "
                            f"Check that source uses correct syntax for Pyomo "
                            f"unit containers, for example gpm should be "
                            f"gal/min, tpd should be ton/d and MMBtu should be "
                            f"MBtu (using Pyomo prefix)."
                        )

            if isinstance(scaled_param, list):
                for sp in scaled_param:
                    if sp.get_units() is None:
                        raise ValueError(
                            f"Account {cost_accounts[0]} uses units of {ref_units}. "
                            f"Units of {sp.get_units()} were passed. "
                            f"Scaled_param must have units."
                        )
                    else:
                        try:
                            pyunits.convert(sp, ref_units)
                        except InconsistentUnitsError:
                            raise UnitsError(
                                f"Account {cost_accounts[0]} uses units of {ref_units}. "
                                f"Units of {sp.get_units()} were passed. "
                                f"Cannot convert unit containers."
                            )
            else:
                try:
                    if pyunits.get_units(scaled_param) is None:
                        raise UnitsError(
                            f"Account {cost_accounts[0]} uses units of {ref_units}. "
                            f"Units of {pyunits.get_units(scaled_param)} were passed. "
                            f"Scaled_param must have units."
                        )
                    else:
                        try:
                            pyunits.convert(scaled_param, ref_units)
                        except InconsistentUnitsError:
                            raise UnitsError(
                                f"Account {cost_accounts[0]} uses units of {ref_units}. "
                                f"Units of {pyunits.get_units(scaled_param)} were passed. "
                                f"Cannot convert unit containers."
                            )
                except InconsistentUnitsError:
                    raise UnitsError(
                        f"The expression {scaled_param.name} has inconsistent units."
                    )

        # Used by other functions for reporting results
        blk.account_names = account_names

        # define parameters
        blk.exp = Param(
            cost_accounts,
            mutable=True,
            initialize=exponents,
            doc="Exponential parameter for account",
        )

        blk.ref_cost = Param(
            cost_accounts,
            mutable=True,
            initialize=reference_costs,
            doc="Reference cost for account",
            # units not defined here, since every account could have different
            # currency units
        )

        if isinstance(process_params[cost_accounts[0]], list):
            if len(process_params[cost_accounts[0]]) > 1:
                blk.ref_param = Param(
                    cost_accounts,
                    process_params[cost_accounts[0]],
                    mutable=True,
                    initialize=reference_params,
                    doc="Reference parameter for account",
                )
        elif isinstance(process_params[cost_accounts[0]], str):
            blk.ref_param = Param(
                cost_accounts,
                mutable=True,
                initialize=reference_params,
                doc="Reference parameter for account",
            )

        # define variables
        blk.bare_erected_cost = Var(
            cost_accounts,
            initialize=reference_costs_init,
            bounds=(0, None),
            doc="Scaled bare erected cost",
            units=CE_index_units,
        )

        # constraint for scaling BEC
        @blk.Constraint(cost_accounts)
        def bare_erected_cost_eq(c, i):
            ref_units = reference_units[i]
            if "/" in ref_units:
                ref_units = ref_units.split("/")
                ref_units = getattr(pyunits, ref_units[0]) / getattr(
                    pyunits, ref_units[1]
                )
            else:
                ref_units = getattr(pyunits, ref_units)

            ref_cost_units = reference_cost_units[i]
            ref_cost_units = ref_cost_units.split("$")
            if ref_cost_units[0] == "":  # no prefix
                ref_cost_units = getattr(pyunits, "USD_" + ref_cost_units[1])
            elif ref_cost_units[0] == "K":  # thousands of USD
                ref_cost_units = getattr(pyunits, "kUSD_" + ref_cost_units[1])
            elif ref_cost_units[0] == "M":  # millions of USD
                ref_cost_units = getattr(pyunits, "MUSD_" + ref_cost_units[1])

            # determine reference parameter scaler based on train scaling
            if scale_down_parallel_equip:
                scaler = n_equip
            else:
                scaler = 1

            if isinstance(process_params[i], list):
                if len(process_params[i]) > 1:
                    return c.bare_erected_cost[i] == (
                        n_equip
                        * pyunits.convert(
                            c.ref_cost[i] * ref_cost_units, CE_index_units
                        )
                        * sum(
                            (
                                pyunits.convert(scaled_param[j], ref_units)
                                / (scaler * c.ref_param[i, p] * ref_units)
                            )
                            ** c.exp[i]
                            for j, p in enumerate(process_params[i])
                        )
                    )
            elif isinstance(process_params[i], str):
                return c.bare_erected_cost[i] == (
                    n_equip
                    * pyunits.convert(c.ref_cost[i] * ref_cost_units, CE_index_units)
                    * (
                        pyunits.convert(scaled_param, ref_units)
                        / (scaler * c.ref_param[i] * ref_units)
                    )
                    ** c.exp[i]
                )

        # add variable and constraint scaling
        for i in cost_accounts:
            iscale.set_scaling_factor(blk.bare_erected_cost[i], 1)
            iscale.constraint_scaling_transform(
                blk.bare_erected_cost_eq[i], 1e-3, overwrite=False
            )

    # -----------------------------------------------------------------------------

    # -----------------------------------------------------------------------------
    # Operation & Maintenance Costing Library
    # -----------------------------------------------------------------------------

    # pylint: disable-next=dangerous-default-value
    def get_fixed_OM_costs(
        b,
        labor_types=None,
        labor_rate=None,
        labor_burden=25,
        operators_per_shift=None,
        hours_per_shift=8,
        shifts_per_day=3,
        operating_days_per_year=336,
        pure_product_output_rates=None,
        mixed_product_output_rates=None,
        mixed_product_sale_price_realization_factor=0.65,
        sale_prices=None,
        CE_index_year="2021",
    ):
        """
        Args:
            b: costing block to add fixed cost variables and constraints to
            labor_types: list of types of operators present in plant; assumed to
                correspond with labor rate and operator per shift lists
            labor_rate: hourly rate of plant operators in project dollar year;
                defined as list corresponding to different operator types
            labor_burden: a percentage multiplier used to estimate non-salary
                labor expenses; assumed constant for all operator types. The
                value should be a percentage, for example 10 for 10%.
            operators_per_shift: number of operators per shift; defined as list
                of operators per shift for each operator type
            hours_per_shift: number of hours per shift
            shifts_per_day: number of shifts per day
            operating_days_per_year: number of operating days per year
            pure_product_output_rates: dict of production rates of each REE pure product
            mixed_product_output_rates: dict of production rates of each REE in the mixed product
            mixed_product_sale_price_realization_factor: multiplicative factor for selling impure products
            sale_prices: dict of sale prices to be added to the premade dictionary
            CE_index_year: year for cost basis, e.g. "2021" to use 2021 dollars

        Returns:
            None
        """

        try:
            CE_index_units = getattr(pyunits, "MUSD_" + CE_index_year)
        except AttributeError:
            raise AttributeError(
                f"CE_index_year {CE_index_year} is not a valid currency base option. "
                f"Valid CE index options include CE500, CE394 and years from "
                f"1990 to 2020."
            )

        # check that required product arguments were passed
        if not isinstance(pure_product_output_rates, dict):
            raise TypeError("product_output_rates argument must be a dict")
        if not isinstance(mixed_product_output_rates, dict):
            raise TypeError("product_output_rates argument must be a dict")

        # dictionary of default sale prices
        # the currency units are of USD
        # Purity, purchase quantity, purchasing time, and location, all affect the cost.
        default_sale_prices = load_default_sale_prices()

        if sale_prices is None:
            sale_prices = {}

        # add entries from sale_prices to default_sale_prices
        if not isinstance(sale_prices, dict):
            raise TypeError("Dictionary of custom sale_prices must be a dict object.")
        else:
            for key in sale_prices.keys():
                default_sale_prices[key] = sale_prices[key]

        # raise error if the user included a product not in default_sale_prices
        if not set(pure_product_output_rates).issubset(default_sale_prices.keys()):
            raise AttributeError(
                f"A pure product was included that does not contain a "
                f"sale price. Sale prices exist for the following products: "
                f"{list(default_sale_prices.keys())}"
            )
        elif not set(mixed_product_output_rates).issubset(default_sale_prices.keys()):
            raise AttributeError(
                f"A mixed product was included that does not contain a "
                f"sale price. Sale prices exist for the following products: "
                f"{list(default_sale_prices.keys())}"
            )

        # set default values
        if labor_types is None:
            labor_types = [
                "skilled",
                "unskilled",
                "supervisor",
                "maintenance",
                "technician",
                "engineer",
            ]

        if labor_rate is None:
            labor_rate = [27.90, 23.26, 30.29, 24.06, 23.43, 46.82]

        if operators_per_shift is None:
            operators_per_shift = [2, 5, 2, 3, 1, 2]

        # make params
        b.labor_rate = Param(
            labor_types,
            initialize=dict(zip(labor_types, labor_rate)),
            mutable=True,
            units=getattr(pyunits, "USD_" + CE_index_year) / pyunits.hr,
        )
        b.labor_burden = Param(
            initialize=labor_burden, mutable=True, units=pyunits.dimensionless
        )
        b.operators_per_shift = Param(
            labor_types,
            initialize=dict(zip(labor_types, operators_per_shift)),
            mutable=True,
            units=pyunits.dimensionless,
        )
        b.hours_per_shift = Param(
            initialize=hours_per_shift, mutable=True, units=pyunits.hr
        )
        b.shifts_per_day = Param(
            initialize=shifts_per_day, mutable=True, units=pyunits.day**-1
        )
        b.operating_days_per_year = Param(
            initialize=operating_days_per_year,
            mutable=True,
            units=pyunits.day / pyunits.year,
        )
        b.mixed_product_sale_price_realization_factor = Param(
            initialize=mixed_product_sale_price_realization_factor,
            mutable=True,
            units=pyunits.dimensionless,
        )

        # make vars
        b.annual_operating_labor_cost = Var(
            initialize=1,
            bounds=(0, None),
            doc="Annual operating labor cost",
            units=CE_index_units / pyunits.year,
        )
        b.annual_technical_labor_cost = Var(
            initialize=1,
            bounds=(0, None),
            doc="Annual technical labor cost",
            units=CE_index_units / pyunits.year,
        )
        b.annual_labor_cost = Var(
            initialize=1,
            bounds=(0, None),
            doc="Annual labor cost",
            units=CE_index_units / pyunits.year,
        )
        b.maintenance_and_material_cost = Var(
            initialize=1,
            bounds=(0, None),
            doc="Maintenance and material cost",
            units=CE_index_units / pyunits.year,
        )
        b.quality_assurance_and_control_cost = Var(
            initialize=1,
            bounds=(0, None),
            doc="Quality assurance and control cost",
            units=CE_index_units / pyunits.year,
        )
        b.sales_patenting_and_research_cost = Var(
            initialize=1,
            bounds=(0, None),
            doc="Sales, patenting and research cost",
            units=CE_index_units / pyunits.year,
        )
        b.admin_and_support_labor_cost = Var(
            initialize=1,
            bounds=(0, None),
            doc="Admin and support labor cost",
            units=CE_index_units / pyunits.year,
        )
        b.property_taxes_and_insurance_cost = Var(
            initialize=1,
            bounds=(0, None),
            doc="Property taxes and insurance cost",
            units=CE_index_units / pyunits.year,
        )
        b.total_fixed_OM_cost = Var(
            initialize=4,
            bounds=(0, None),
            doc="Total fixed O&M costs",
            units=CE_index_units / pyunits.year,
        )
        b.total_sales_revenue = Var(
            initialize=4,
            bounds=(0, None),
            doc="Total sales revenue",
            units=CE_index_units / pyunits.year,
        )

        # variable for user to assign other fixed costs to,
        # fixed to 0 by default
        b.other_fixed_costs = Var(
            initialize=0,
            bounds=(0, None),
            doc="Other fixed costs",
            units=CE_index_units / pyunits.year,
        )
        b.other_fixed_costs.fix(1e-12)

        # variable for user to assign watertap fixed costs to,
        # fixed to 0 by default
        b.watertap_fixed_costs = Var(
            initialize=0,
            bounds=(0, None),
            doc="Watertap fixed costs",
            units=CE_index_units / pyunits.year,
        )

        # variable for user to assign custom fixed costs to,
        # constraint sets to sum of list, which is 0 for empty list
        b.custom_fixed_costs = Var(
            initialize=0,
            bounds=(0, None),
            doc="Custom fixed costs",
            units=CE_index_units / pyunits.year,
        )

        # create constraints
        TPC = b.total_plant_cost  # quick reference to total_plant_cost
        operating_labor_types, technical_labor_types = [], []  # subset labor lists
        for i in labor_types:
            if i in ["skilled", "unskilled", "supervisor", "maintenance"]:
                operating_labor_types.append(i)
            elif i in ["technician", "engineer"]:
                technical_labor_types.append(i)
            else:
                raise ValueError(
                    f"Value {i} for labor_type is not allowed. "
                    f"Allowed labor types for operating labor include skilled,"
                    f"unskilled, supervisor and maintenance. Allowed labor types "
                    f"for direct labor include technician and engineer."
                )

        # calculated from labor rate, labor burden, and operators per shift
        @b.Constraint()
        def annual_operating_labor_cost_eq(c):
            return c.annual_operating_labor_cost == pyunits.convert(
                (
                    sum(
                        c.operators_per_shift[i] * c.labor_rate[i]
                        for i in operating_labor_types
                    )
                    * (1 + c.labor_burden / 100)
                    * c.hours_per_shift
                    * c.shifts_per_day
                    * c.operating_days_per_year
                ),
                CE_index_units / pyunits.year,
            )

        @b.Constraint()
        def annual_technical_labor_cost_eq(c):
            return c.annual_technical_labor_cost == pyunits.convert(
                (
                    sum(
                        c.operators_per_shift[i] * c.labor_rate[i]
                        for i in technical_labor_types
                    )
                    * (1 + c.labor_burden / 100)
                    * c.hours_per_shift
                    * c.shifts_per_day
                    * c.operating_days_per_year
                ),
                CE_index_units / pyunits.year,
            )

        @b.Constraint()
        def annual_labor_cost_eq(c):
            return c.annual_labor_cost == pyunits.convert(
                (c.annual_operating_labor_cost + c.annual_technical_labor_cost),
                CE_index_units / pyunits.year,
            )

        # maintenance cost is 2% of TPC
        @b.Constraint()
        def maintenance_and_material_cost_eq(c):
            return c.maintenance_and_material_cost == 0.02 * TPC / pyunits.year

        # quality assurance cost is 10% of operating labor
        @b.Constraint()
        def quality_assurance_and_control_cost_eq(c):
            return c.quality_assurance_and_control_cost == 0.10 * pyunits.convert(
                (c.annual_operating_labor_cost),
                CE_index_units / pyunits.year,
            )

        # sales cost is 0.5% of total revenue
        @b.Constraint()
        def sales_patenting_and_research_cost_eq(c):
            return c.sales_patenting_and_research_cost == 0.005 * pyunits.convert(
                (c.total_sales_revenue),
                CE_index_units / pyunits.year,
            )

        # admin cost is 20% of direct labor
        @b.Constraint()
        def admin_and_support_labor_cost_eq(c):
            return c.admin_and_support_labor_cost == 0.20 * pyunits.convert(
                (c.annual_operating_labor_cost),
                CE_index_units / pyunits.year,
            )

        # taxes are 1% of TPC
        @b.Constraint()
        def taxes_and_insurance_cost_eq(c):
            return c.property_taxes_and_insurance_cost == 0.01 * TPC / pyunits.year

        # sum of fixed O&M costs

        # sum of fixed operating costs of watertap units
        @b.Constraint()
        def sum_watertap_fixed_costs(c):
            if len(c.watertap_fixed_costs_list) == 0:
                return c.watertap_fixed_costs == 1e-12 * CE_index_units / pyunits.year
            else:
                return c.watertap_fixed_costs == sum(b.watertap_fixed_costs_list)

        # sum of fixed operating costs of custom units
        @b.Constraint()
        def sum_custom_fixed_costs(c):
            if len(c.custom_fixed_costs_list) == 0:
                return c.custom_fixed_costs == 1e-12 * CE_index_units / pyunits.year
            else:
                return c.custom_fixed_costs == sum(b.custom_fixed_costs_list)

        @b.Constraint()
        def total_fixed_OM_cost_eq(c):
            return c.total_fixed_OM_cost == (
                c.annual_labor_cost
                + c.maintenance_and_material_cost
                + c.quality_assurance_and_control_cost
                + c.admin_and_support_labor_cost
                + c.sales_patenting_and_research_cost
                + c.property_taxes_and_insurance_cost
                + c.other_fixed_costs
                + c.watertap_fixed_costs
                + c.custom_fixed_costs
            )

        @b.Constraint()
        def total_sales_revenue_eq(c):
            return c.total_sales_revenue == pyunits.convert(
                (
                    (
                        sum(
                            pure_product_output_rates[p] * default_sale_prices[p]
                            for p in pure_product_output_rates.keys()
                        )
                        + c.mixed_product_sale_price_realization_factor
                        * sum(
                            mixed_product_output_rates[p] * default_sale_prices[p]
                            for p in mixed_product_output_rates.keys()
                        )
                    )
                    * c.hours_per_shift
                    * c.shifts_per_day
                    * c.operating_days_per_year
                ),
                CE_index_units / pyunits.year,
            )

    def get_variable_OM_costs(
        b,
        resources,
        rates,
        prices=None,
        feed_input_rate=None,
        CE_index_year="2021",
        efficiency=0.85,
    ):
        """
        Args:
            b: costing block to add fixed cost variables and constraints to
            resources: list of strings for the resources to be costed
            rates: list of pyomo vars for resource consumption rates
            prices: dict of resource prices to be added to the premade dictionary
            feed_input_rate: rate of feedstock input
            CE_index_year: year for cost basis, e.g. "2021" to use 2021 dollars
            efficiency: power usage efficiency, or fixed motor/distribution efficiency

        Returns:
            None.

        """
        if feed_input_rate is not None:
            b.feed_input_rate = value(feed_input_rate) * pyunits.get_units(
                feed_input_rate
            )

        if prices is None:
            prices = {}

        if not hasattr(b.parent_block(), "time"):  # flowsheet is not dynamic
            b.parent_block().time = [0]
        if not hasattr(b.parent_block(), "time_units"):  # no time units set
            b.parent_block().time_units = pyunits.s
        try:
            CE_index_units = getattr(pyunits, "MUSD_" + CE_index_year)
        except AttributeError:
            raise AttributeError(
                f"CE_index_year {CE_index_year} is not a valid currency base option. "
                f"Valid CE index options include CE500, CE394 and years from "
                f"1990 to 2021."
            )

        # assert arguments are correct types
        if not isinstance(resources, list):
            raise TypeError("resources argument must be a list")
        if not isinstance(rates, list):
            raise TypeError("rates argument must be a list")
        if not isinstance(prices, dict):
            raise TypeError("prices argument must be a dictionary")

        # assert lists are the same length
        if len(resources) != len(rates):
            raise AttributeError("resources and rates must be lists of the same length")

        # dictionary of default prices
        # the currency units are millions of USD, so all prices need a 1e-6 multiplier to get USD
        default_prices = load_default_resource_prices()

        # add entries from prices to default_prices
        for key in prices.keys():
            default_prices[key] = prices[key]

        # raise error if the user included a resource not in default_prices
        if not set(resources).issubset(default_prices.keys()):
            raise AttributeError(
                f"A resource was included that does not contain a "
                f"price. Prices exist for the following resources: "
                f"{list(default_prices.keys())}"
            )

        # create list of prices
        prices = [default_prices[r] for r in resources]

        # zip rates and prices into a dict accessible by resource
        resource_rates = dict(zip(resources, rates))
        resource_prices = dict(zip(resources, prices))

        # make vars
        b.variable_operating_costs = Var(
            b.parent_block().time,
            resources,
            initialize=2e-7,
            doc="Variable operating costs",
            units=CE_index_units / pyunits.year,
        )

        b.other_variable_costs = Var(
            b.parent_block().time,
            initialize=0,
            bounds=(0, None),
            doc="A variable to include non-standard O&M costs",
            units=CE_index_units / pyunits.year,
        )

        # assume the user is not using this
        b.other_variable_costs.fix(1e-12)

        # TODO commented as no WaterTAP models currently use this, may change in the future
        # variable for user to assign watertap variable costs to,
        # constraint sets to sum of list, which is 0 for empty list
        # b.watertap_variable_costs = Var(
        #     initialize=0,
        #     bounds=(0, None),
        #     doc="Watertap variable costs",
        #     units=CE_index_units / pyunits.year,
        # )

        # variable for user to assign custom variable costs to,
        # constraint sets to sum of list, which is 0 for empty list
        b.custom_variable_costs = Var(
            initialize=0,
            bounds=(0, None),
            doc="Custom variable costs",
            units=CE_index_units / pyunits.year,
        )

        b.total_variable_OM_cost = Var(
            b.parent_block().time,
            initialize=4e-6,
            doc="Total variable operating and maintenance costs",
            units=CE_index_units / pyunits.year,
        )

        @b.Constraint(b.parent_block().time, resources)
        def variable_cost_eq(c, t, r):
            if r == "power":
                efficiency_factor = efficiency  # fixed motor efficiency
            else:
                efficiency_factor = (
                    1  # other costs don't have this, could add more later
                )
            return c.variable_operating_costs[t, r] == (
                pyunits.convert(
                    resource_prices[r]
                    * resource_rates[r][t]
                    / efficiency_factor
                    * c.hours_per_shift
                    * c.shifts_per_day
                    * c.operating_days_per_year,
                    to_units=CE_index_units / pyunits.year,
                )
            )

        # TODO commented as no WaterTAP models currently use this, may change in the future
        # sum of variable operating costs of watertap units
        # @b.Constraint()
        # def sum_watertap_variable_costs(c):
        #     if len(c.watertap_variable_costs_list) == 0:
        #         return c.watertap_variable_costs == 1e-12 * CE_index_units / pyunits.year
        #     else:
        #         return c.watertap_variable_costs == sum(b.watertap_variable_costs_list)

        # sum of variable operating costs of custom units
        @b.Constraint()
        def sum_custom_variable_costs(c):
            if len(c.custom_variable_costs_list) == 0:
                return c.custom_variable_costs == 1e-12 * CE_index_units / pyunits.year
            else:
                return c.custom_variable_costs == sum(b.custom_variable_costs_list)

        if hasattr(b, "total_fixed_OM_cost"):
            # define overhead cost
            # plant overhead, 20% of direct costs - fixed OM, power, water, lease/land, chemicals, waste
            b.plant_overhead_cost = Var(
                b.parent_block().time,
                initialize=0,
                doc="Plant overhead costs",
                units=CE_index_units / pyunits.year,
            )

        if (0, "power") in b.variable_operating_costs.id_index_map().values():

            @b.Constraint(b.parent_block().time)
            def plant_overhead_cost_eq(c, t):
                return c.plant_overhead_cost[t] == 0.20 * (
                    c.total_fixed_OM_cost
                    + c.variable_operating_costs[0, "power"]
                    + c.land_cost / pyunits.year
                    + sum(
                        c.variable_operating_costs[0, chemical]
                        for chemical in c.chemicals_list
                    )
                    + sum(
                        c.variable_operating_costs[0, waste] for waste in c.waste_list
                    )
                    + c.additional_chemicals_cost / pyunits.year
                    + c.additional_waste_cost / pyunits.year
                    # TODO commented as no WaterTAP models currently use this, may change in the future
                    # + c.watertap_variable_costs
                    + c.custom_variable_costs
                )

        else:

            @b.Constraint(b.parent_block().time)
            def plant_overhead_cost_eq(c, t):
                return c.plant_overhead_cost[t] == 0.20 * (
                    c.total_fixed_OM_cost
                    + c.land_cost / pyunits.year
                    + sum(
                        c.variable_operating_costs[0, chemical]
                        for chemical in c.chemicals_list
                    )
                    + sum(
                        c.variable_operating_costs[0, waste] for waste in c.waste_list
                    )
                    + c.additional_chemicals_cost / pyunits.year
                    + c.additional_waste_cost / pyunits.year
                    # TODO commented as no WaterTAP models currently use this, may change in the future
                    # + c.watertap_variable_costs
                    + c.custom_variable_costs
                )

        @b.Constraint(b.parent_block().time)
        def total_variable_cost_eq(c, t):
            return (
                c.total_variable_OM_cost[t]
                == sum(c.variable_operating_costs[t, r] for r in resources)
                + c.other_variable_costs[t]
                + c.plant_overhead_cost[t]
                + c.land_cost / pyunits.year
                + c.additional_chemicals_cost / pyunits.year
                + c.additional_waste_cost / pyunits.year
                # TODO commented as no WaterTAP models currently use this, may change in the future
                # + c.watertap_variable_costs
                + c.custom_variable_costs
            )

    def initialize_fixed_OM_costs(b):
        # b is the flowsheet-level costing block
        if hasattr(b, "total_fixed_OM_cost"):
            calculate_variable_from_constraint(
                b.annual_operating_labor_cost, b.annual_labor_cost_eq
            )

            calculate_variable_from_constraint(
                b.maintenance_and_material_cost, b.maintenance_and_material_cost_eq
            )

            calculate_variable_from_constraint(
                b.quality_assurance_and_control_cost,
                b.quality_assurance_and_control_cost_eq,
            )

            calculate_variable_from_constraint(
                b.sales_patenting_and_research_cost,
                b.sales_patenting_and_research_cost_eq,
            )

            calculate_variable_from_constraint(
                b.admin_and_support_labor_cost,
                b.admin_and_support_labor_cost_eq,
            )

            calculate_variable_from_constraint(
                b.property_taxes_and_insurance_cost,
                b.taxes_and_insurance_cost_eq,
            )

            calculate_variable_from_constraint(
                b.total_fixed_OM_cost, b.total_fixed_OM_cost_eq
            )

    def initialize_variable_OM_costs(b):
        # b is the flowsheet-level costing block
        # initialization for power generation costs
        if hasattr(b, "variable_operating_costs"):
            for i in b.variable_operating_costs.keys():
                if hasattr(b, "variable_cost_eq"):
                    calculate_variable_from_constraint(
                        b.variable_operating_costs[i],
                        b.variable_cost_eq[i],
                    )

            for i in b.total_variable_OM_cost.keys():
                calculate_variable_from_constraint(
                    b.total_variable_OM_cost[i],
                    b.total_variable_cost_eq[i],
                )

    # -----------------------------------------------------------------------------
    # Costing Library Utility Functions
    # -----------------------------------------------------------------------------

    def costing_initialization(b):
        # b is the flowsheet-level costing block
        for o in b.parent_block().component_objects(descend_into=True):
            # look for costing blocks
            if o.name in b._registered_unit_costing:
                for key in o.costing.bare_erected_cost.keys():
                    calculate_variable_from_constraint(
                        o.bare_erected_cost[key],
                        o.bare_erected_cost_eq[key],
                    )
                    calculate_variable_from_constraint(
                        o.total_plant_cost[key],
                        o.total_plant_cost_eq[key],
                    )
            # make sure all installation cost variables are initialized
            installation_cost_list = [
                "total_plant_cost",
                "bare_erected_cost",
                "total_installation_cost",
                "ancillary_cost",
                "piping_materials_and_labor_cost",
                "electrical_materials_and_labor_cost",
                "instrumentation_cost",
                "plant_services_cost",
                "buildings_cost",
                "process_buildings_cost",
                "auxiliary_buildings_cost",
                "site_improvements_cost",
                "epcm_cost",
                "equipment_installation_cost",
                "field_expenses_cost",
                "project_management_and_construction_cost",
                "process_contingency_cost",
                "contingency_cost",
            ]
            for var in installation_cost_list:
                if hasattr(b, var):
                    calculate_variable_from_constraint(
                        getattr(b, var), getattr(b, var + "_eq")
                    )

    def display_total_plant_costs(b):
        print("-----Total Plant Costs-----")
        for o in b.parent_block().component_objects(descend_into=True):
            # look for costing blocks
            if o.name in [
                block.name for block in b._registered_unit_costing
            ] and hasattr(o, "total_plant_cost"):
                print(
                    "%s: %.2f"
                    % (
                        value(o.name),
                        value(
                            sum(o.total_plant_cost[key] for key in o.total_plant_cost)
                        ),
                    )
                )

    def display_bare_erected_costs(b):
        print("-----Bare Erected Costs-----")
        for o in b.parent_block().component_objects(descend_into=True):
            # look for costing blocks
            if o.name in [
                block.name for block in b._registered_unit_costing
            ] and hasattr(o, "bare_erected_cost"):
                print(
                    "%s: %.5f"
                    % (
                        value(o.name),
                        value(
                            sum(o.bare_erected_cost[key] for key in o.bare_erected_cost)
                        ),
                    )
                )

    def get_total_BEC(b, CE_index_year, watertap_blocks=None):
        # This method accepts a flowsheet-level costing block

        try:
            CE_index_units = getattr(
                pyunits, "MUSD_" + CE_index_year
            )  # millions of USD, for base year
        except AttributeError:
            raise AttributeError(
                f"CE_index_year {CE_index_year} is not a valid currency base option. "
                f"Valid CE index options include CE500, CE394 and years from "
                f"1990 to 2020."
            )

        for o in b.parent_block().component_objects(descend_into=True):
            # look for costing blocks
            if o.name in [block.name for block in b._registered_unit_costing]:
                if hasattr(o, "bare_erected_cost"):  # added from cost accounts
                    for key in o.bare_erected_cost.keys():
                        b.BEC_list.append(
                            pyunits.convert(
                                o.bare_erected_cost[key], to_units=CE_index_units
                            )
                        )
                elif hasattr(o, "capital_cost"):  # added from custom model
                    b.BEC_list.append(
                        pyunits.convert(o.capital_cost, to_units=CE_index_units)
                    )
                    if hasattr(o, "fixed_operating_cost"):
                        b.custom_fixed_costs_list.append(
                            pyunits.convert(
                                o.fixed_operating_cost,
                                to_units=CE_index_units / pyunits.year,
                            )
                        )
                    if hasattr(o, "variable_operating_cost"):
                        b.custom_variable_costs_list.append(
                            pyunits.convert(
                                o.variable_operating_cost,
                                to_units=CE_index_units / pyunits.year,
                            )
                        )

        if watertap_blocks is not None:  # added from WaterTAP
            for w in watertap_blocks:
                m = ConcreteModel()
                m.fs = FlowsheetBlock(dynamic=False)
                if issubclass(w._ComponentDataClass, ZeroOrderBaseData):
                    m.fs.costing = ZeroOrderCosting()
                else:
                    m.fs.costing = WaterTAPCosting()
                w.costing = UnitModelCostingBlock(flowsheet_costing_block=m.fs.costing)
                b.BEC_list.append(
                    pyunits.convert(w.costing.capital_cost, to_units=CE_index_units)
                )
                if hasattr(w.costing, "fixed_operating_cost"):
                    b.watertap_fixed_costs_list.append(
                        pyunits.convert(
                            w.costing.fixed_operating_cost,
                            to_units=CE_index_units / pyunits.year,
                        )
                    )
                # # TODO commented as no WaterTAP models currently use this, may change in the future
                # if hasattr(w.costing, "variable_operating_cost"):
                #     b.watertap_variable_costs_list.append(
                #         pyunits.convert(
                #             w.costing.variable_operating_cost,
                #             to_units=CE_index_units / pyunits.year,
                #         )
                #     )

        b.total_BEC = Var(
            initialize=100,
            bounds=(0, None),
            doc="Total TPC",
            # assume that total_plant_cost is in millions of
            # USD_year, where year is the CE_index_year users set
            units=CE_index_units,
        )

        @b.Constraint()
        def total_BEC_eq(c):
            return c.total_BEC == sum(b.BEC_list)

    def display_flowsheet_cost(b):
        # This method accepts a flowsheet-level costing block
        print("\n")
        print("Total bare erected cost: %.3f" % value(b.total_BEC))
        if hasattr(b, "total_overnight_capital"):
            print(
                "Total overnight (installed) equipment cost: %.3f"
                % value(b.total_overnight_capital)
            )
        if hasattr(b, "annualized_cost"):
            print("Total annualized capital cost: %.3f" % value(b.annualized_cost))
        print()
        if hasattr(b, "total_fixed_OM_cost"):
            print("Total annual fixed O&M cost: %.3f" % value(b.total_fixed_OM_cost))
        if hasattr(b, "total_variable_OM_cost"):
            print(
                "Total annual variable O&M cost: %.3f"
                % value(b.total_variable_OM_cost[0])
            )
        if hasattr(b, "total_fixed_OM_cost") and hasattr(b, "total_variable_OM_cost"):
            print(
                "Total annual O&M cost: %.3f"
                % value(b.total_fixed_OM_cost + b.total_variable_OM_cost[0])
            )
            if hasattr(b, "feed_input_rate"):
                print(
                    "Total annual O&M cost per ton feed processed: %.3f"
                    % value(
                        (b.total_fixed_OM_cost + b.total_variable_OM_cost[0])
                        * 1e6
                        / (
                            pyunits.convert(
                                b.feed_input_rate, to_units=pyunits.ton / pyunits.hr
                            )
                            * b.hours_per_shift
                            * b.shifts_per_day
                            * b.operating_days_per_year
                        )
                    )
                )
            if hasattr(b, "recovery_rate_per_year"):
                print(
                    "Total annual O&M cost per kg REE recovered: %.3f"
                    % value(
                        (b.total_fixed_OM_cost + b.total_variable_OM_cost[0])
                        * 1e6
                        / (
                            pyunits.convert(
                                b.recovery_rate_per_year,
                                to_units=pyunits.kg / pyunits.year,
                            )
                        )
                    )
                )
        print()
        if (
            hasattr(b, "annualized_cost")
            and hasattr(b, "total_fixed_OM_cost")
            and hasattr(b, "total_variable_OM_cost")
        ):
            print(
                "Total annualized plant cost: %.3f"
                % value(
                    b.annualized_cost
                    + (b.total_fixed_OM_cost + b.total_variable_OM_cost[0])
                    * pyunits.year
                )
            )
        if hasattr(b, "recovery_rate_per_year"):
            print(
                "Annual rate of recovery: %.3f kg/year REE recovered"
                % value(
                    pyunits.convert(
                        b.recovery_rate_per_year, to_units=pyunits.kg / pyunits.year
                    )
                )
            )
        if hasattr(b, "cost_of_recovery"):
            print(
                "Cost of recovery per kg REE recovered: %.3f"
                % value(b.cost_of_recovery)
            )
        print()

        if hasattr(b, "npv"):
            print("Net present value: %.3f" % value(b.npv))
        print("\n")

    def calculate_REE_costing_bounds(
        b, capacity, grade, CE_index_year, recalculate=False
    ):
        # adapted from https://doi.org/10.1038/s41893-023-01145-1
        # This method accepts a flowsheet-level costing block
        # capacity and grade should be variables with Pyomo units,
        # or values with Pyomo unit containers
        # CE_index_year should be a string currency unit, e.g. "2021"
        # recalculate tells method to delete and rebuild components

        if recalculate and hasattr(b, "components_already_built"):
            delattr(b, "capacity")
            delattr(b, "grade")
            delattr(b, "costing_lower_bound")
            delattr(b, "costing_upper_bound")
            delattr(b, "costing_lower_bound_eq")
            delattr(b, "costing_upper_bound_eq")

        if not hasattr(b, "capacity"):
            b.capacity = Var(
                initialize=value(pyunits.convert(capacity, to_units=pyunits.tonnes)),
                bounds=(0, None),
                doc="Feedstock capacity of site",
                units=pyunits.tonnes,
            )
            b.capacity.fix(capacity)
            _log.info(
                "New variable 'capacity' created as attribute of {}".format(b.name)
            )
        else:
            _log.info(
                "Flowsheet-level costing block {} already has attribute "
                "'capacity', moving on. Set 'recalculate' to True to delete "
                "old objects and recalculate for new inputs".format(b.name)
            )

        if not hasattr(b, "grade"):
            b.grade = Var(
                initialize=value(pyunits.convert(grade, to_units=pyunits.percent)),
                bounds=(0, None),
                doc="Grade percentage of site. The value should be a "
                "percentage, for example 10 for 10%.",
                units=pyunits.percent,
            )
            b.grade.fix(grade)
            _log.info("New variable 'grade' created as attribute of {}".format(b.name))
        else:
            _log.info(
                "Flowsheet-level costing block {} already has attribute "
                "'grade', moving on. Set 'recalculate' to True to delete "
                "old objects and recalculate for new inputs".format(b.name)
            )

        processes = {
            "Total Capital": [81, 1.4, -0.46, 0.063],
            "Total Operating": [27, 0.87, -0.087, 0.038],
            "Beneficiation": [2.7, 1.3, -0.15, 0.062],
            "Beneficiation, Chemical Extraction, Enrichment and Separation": [
                22,
                1.28,
                -0.059,
                0.046,
            ],
            "Chemical Extraction": [40, 2.9, -0.46, 0.14],
            "Chemical Extraction, Enrichment and Separation": [15, 15, -0.19, 0.28],
            "Enrichment and Separation": [6.7, 2.8, -0.16, 0.11],
            "Mining": [25, 2.5, -0.32, 0.095],
        }

        if not hasattr(b, "costing_lower_bound"):
            b.costing_lower_bound = Var(
                processes,
                initialize=1,
                bounds=(0, None),
                doc="Estimated lower bound on per unit production cost of site",
                units=getattr(pyunits, "USD_" + CE_index_year) / pyunits.kg,
            )
            _log.info(
                "New variable 'costing_lower_bound' created as attribute of {}".format(
                    b.name
                )
            )
        else:
            _log.info(
                "Flowsheet-level costing block {} already has attribute "
                "'costing_lower_bound', moving on. Set 'recalculate' to True to delete "
                "old objects and recalculate for new inputs".format(b.name)
            )

        if not hasattr(b, "costing_upper_bound"):
            b.costing_upper_bound = Var(
                processes,
                initialize=1,
                bounds=(0, None),
                doc="Estimated upper bound on per unit production cost of site",
                units=getattr(pyunits, "USD_" + CE_index_year) / pyunits.kg,
            )
            _log.info(
                "New variable 'costing_upper_bound' created as attribute of {}".format(
                    b.name
                )
            )
        else:
            _log.info(
                "Flowsheet-level costing block {} already has attribute "
                "'costing_upper_bound', moving on. Set 'recalculate' to True to delete "
                "old objects and recalculate for new inputs".format(b.name)
            )

        if not hasattr(b, "costing_lower_bound_eq"):

            @b.Constraint(processes)
            def costing_lower_bound_eq(c, p):
                return (
                    c.costing_lower_bound[p]
                    == pyunits.convert(
                        pyunits.USD_2022
                        * (processes[p][0] - processes[p][1])
                        * (
                            pyunits.convert(c.grade, to_units=pyunits.dimensionless)
                            * pyunits.convert(c.capacity, to_units=pyunits.tonnes)
                            / pyunits.tonnes
                        )
                        ** (processes[p][2] - processes[p][3]),
                        to_units=getattr(pyunits, "USD_" + CE_index_year),
                    )
                    / pyunits.kg
                )

            # assume model is already solved, so just calculate costing bounds here
            for i in b.costing_lower_bound.keys():
                calculate_variable_from_constraint(
                    b.costing_lower_bound[i],
                    b.costing_lower_bound_eq[i],
                )
            _log.info(
                "New constraint 'costing_lower_bounding_eq' created as attribute of {}".format(
                    b.name
                )
            )
        else:
            _log.info(
                "Flowsheet-level costing block {} already has indexed "
                "constraint 'costing_lower_bounding_eq', reporting existing results. "
                "Set 'recalculate' to True to delete old objects and recalculate "
                "for new inputs".format(b.name)
            )

        if not hasattr(b, "costing_upper_bound_eq"):

            @b.Constraint(processes)
            def costing_upper_bound_eq(c, p):
                return (
                    c.costing_upper_bound[p]
                    == pyunits.convert(
                        pyunits.USD_2022
                        * (processes[p][0] + processes[p][1])
                        * (
                            pyunits.convert(c.grade, to_units=pyunits.dimensionless)
                            * pyunits.convert(c.capacity, to_units=pyunits.tonnes)
                            / pyunits.tonnes
                        )
                        ** (processes[p][2] + processes[p][3]),
                        to_units=getattr(pyunits, "USD_" + CE_index_year),
                    )
                    / pyunits.kg
                )

            # assume model is already solved, so just calculate costing bounds here
            for i in b.costing_upper_bound.keys():
                calculate_variable_from_constraint(
                    b.costing_upper_bound[i],
                    b.costing_upper_bound_eq[i],
                )
            _log.info(
                "New constraint 'costing_upper_bounding_eq' created as attribute of {}".format(
                    b.name
                )
            )
        else:
            _log.info(
                "Flowsheet-level costing block {} already has indexed "
                "constraint 'costing_upper_bounding_eq', reporting existing results. "
                "Set 'recalculate' to True to delete old objects and recalculate "
                "for new inputs".format(b.name)
            )

        _log.info("\n\nPrinting calculated costing bounds for processes:")
        for p in processes:
            print(
                p,
                ": [",
                value(b.costing_lower_bound[p]),
                ", ",
                value(b.costing_upper_bound[p]),
                "]",
                getattr(pyunits, "USD_" + CE_index_year),
                "/kg",
            )

        # method has finished building components
        b.components_already_built = True

    def calculate_NPV(b, fixed_OM, variable_OM, consider_taxes=False):
        """
        Equations for cash flow expressions derived from the textbook
        Engineering Economy: Applying Theory to Practice, 3rd Ed. by Ted. G. Eschenbach.

        The net present value (NPV) is a representative measure of the "current
        day" value of a chemical plant over the total lifetime, including all
        cash flows.

        This method supports capital expenditure, loan repayment, inflation,
        and royalties. The NPV formulation assumes that negative cash flows
        consists capital and operating costs scaled to a constant present
        value. The general NPV formula with 100% of capital expenditure
        upfront at the start of the operating period and no capital or
        operating growth rate is

        NPV = [(REVENUE - OPEX - ROYALTIES) * P/A(r, N)] - CAPEX

        where P/A(r, N) is the series present worth factor; this factor scales
        a future cost to its present value from a known discount rate r and
        project lifetime N based on annuity growth over time. This factor is
        calculated as

        P/A(r, N) = [ 1 - (1+r)**(-N) ] / r

        where r is expressed as a decimal and N is expressed in years. In the
        NPV expression above, REVENUE is the constant annual revenue, OPEX is
        the constant annual operating cost, and CAPEX is the total capital cost.
        ROYALTIES are charged based on revenue, usually a fixed percentage.

        Operating costs and revenues are adjusted based on predicted annuity
        growth to obtain the present value. These expressions are implemented
        if there is no capital expenditure period or additional growth rate.

        Often, uniform series of cash flows do not start in the first period
        (t=1), but in some later period, T, after a known delay. In this case
        the delay is accounted for using

        PV_year1_cashflow = Cash_Flow_Value * P/A(r, N)

        PV_yearT_cashflow = Cash_Flow_Value * [P/A(r, N) - P/A(r, T-1)]

        ----------------------------------------------------------------------

        The general NPV formulation allows capital costs, operating costs,
        and revenues to escalate over time via geometric gradient growth, e.g.
        a constant proportional growth rate expressed as an escalation or
        inflation percentage. The general formulation is given by

        NPV = PV_Revenue - PV_Operating_Cost - PV_Royalties
              - PV_Capital_Cost - PV_Loan_Interest

        For costs escalating at a constant rate for the project lifetime, the
        series present worth factor is modified to account for escalation,
        yielding a modified formula

        P/A(r, g, N) = ( 1 - [ (1+g)**(N) ] * [(1+r)**(-N)] ) / (r - g)

        where r is the discount rate expressed as a decimal, N is the project
        lifetime, and g is the escalation rate (e.g. inflation) expressed as a
        decimal.

        The general formulation considers a capital escalation period followed
        by the operating period, and capital costs may be distributed across
        the capital escalation period rather than fully paid for upfront. For
        example, if the capital expenditures are distributed across a 3-year
        capital escalation period, the PV from the capital costs are given as

        PV_Capital_Cost = Y1_% * CAPEX * [P/A(r, gCap, 1) - P/A(r, gCap, 0)]
                          + Y2_% * CAPEX * [P/A(r, gCap, 2) - P/A(r, gCap, 1)]
                          + Y3_% * CAPEX * [P/A(r, gCap, 3) - P/A(r, gCap, 2)]

        where Y1_%, Y2_%, and Y3_% are the percentages of capital expenditure
        in each year expressed as decimals, CAPEX is the total capital cost from
        equipment purchasing, gCap is the capital escalation growth rate
        expressed as a decimal. The capital costs spent in each year are handled
        separately to properly account for the value growth over time. Loan
        repayment and interest owed are calculated as

        PV_Loan_Interest_Owed = Debt * [P/A(r, 0, Nloan) / P/A(iLoan_%, 0, Nloan) - 1]

        where Debt is the loan principal (typically a percentage of the CAPEX), Nloan
        is the loan repayment period, and iLoan_% is the capital equipment loan interest
        rate expressed as a decimal.

        Revenue, operating costs and royalties based on revenue escalate with
        standard inflation. Notably, these cash flows occur after any capital
        expenditure period, meaning that the annuity growth must be offset by
        the length of the capital expenditure period. This yields the expressions

        PV_Revenue = REVENUE * [ P/A(r, gRev, NOp+NCap) - P/A(r, gRev, NCap) ]

        PV_Operating_Cost = OPEX * [ P/A(r, gOp, NOp+NCap) - P/A(r, gOp, NCap) ]

        PV_Royalties = iRoy_% * REVENUE * [ P/A(r, gRev, NOp+NCap) - P/A(r, gRev, NCap) ]

        where REVENUE is the annual revenue, OPEX is the annual operating cost,
        gRev is the inflation or growth rate of revenue year-on-year expressed as
        a decimal, gOp is the inflation or growth rate of operating costs year-on-year
        expressed as a decimal, NOp is the length of the operating period or plant
        lifetime, NCap is the length of the capital expenditure period, and iRoy_%
        is the percentage of the revenue charged as royalties expressed as a decimal.
        The expressions above take the annuity growth during the entire analysis
        period (NOp+NCap) and subtract the capital expenditure period (NCap) as there
        is no operation or production during that time.

        Args:
            b: costing block to retrieve total plant cost (capital), total plant
                operating cost, and total revenue from, and add net present
                value (NPV) calculations to
            fixed_OM: True/False flag for calculating fixed O&M costs
            variable_OM: True/False flag for calculating variable O&M costs
        """

        # input verification

        input_list = [
            b.config.total_capital_cost,
            b.config.annual_operating_cost,
            b.config.annual_revenue,
            b.config.cost_year,
        ]

        if True in [
            i is not None for i in input_list
        ]:  # if one fixed input is passed, require all fixed inputs
            b.verify_calculate_from_inputs()
        elif not (
            fixed_OM and variable_OM
        ):  # if OM variables don't exist, fail and suggest ways to fix error
            raise AttributeError(
                "If capital, fixed O&M, or variable O&M costs are not calculated, "
                "then inputs for total_capital_cost, annual_operating_cost, and annual_revenue "
                "must be passed, and cost_year must be passed as a string, e.g. '2021'."
                "Alternatively, set fixed_OM and variable_OM to True to calculate O&M results."
            )
        else:  # otherwise use expected results from costing block
            b.verify_calculate_from_costing_block()

        # check required arguments
        QGESSCostingData.assert_config_argument_set(b, name="discount_percentage")
        QGESSCostingData.assert_config_argument_set(b, name="plant_lifetime")

        # check capital expenditure arguments
        if (
            b.config.has_capital_expenditure_period
            and b.config.capital_expenditure_percentages is None
        ):
            b.config.capital_expenditure_percentages = [10, 60, 30]
        elif not b.config.has_capital_expenditure_period:
            b.config.capital_expenditure_percentages = []

        if b.config.has_capital_expenditure_period:
            QGESSCostingData.verify_percentages_list(
                b.config, name="capital_expenditure_percentages"
            )

        # check optional expressions
        QGESSCostingData.assert_Pyomo_object(b.config, name="debt_expression")

        # build variables

        b.pv_capital_cost = Var(
            initialize=-b.CAPEX,
            bounds=(None, 0),
            doc="Present value of total lifetime capital costs; negative cash flow",
            units=b.cost_units,
        )

        b.loan_debt = Var(
            initialize=b.CAPEX,
            bounds=(0, 1e4),
            doc="total debt from loans in $MM",
            units=b.cost_units,
        )

        b.pv_loan_interest = Var(
            initialize=-b.CAPEX,
            bounds=(-1e4, 1e4),
            doc="present value of total lifetime loan interest in $MM; normally a negative cash flow, but can be positive depending on the discount and interest rates",
            units=b.cost_units,
        )

        b.pv_operating_cost = Var(
            initialize=-b.OPEX * b.config.plant_lifetime,
            bounds=(None, 0),
            doc="Present value of total lifetime operating costs; negative cash flow",
            units=b.cost_units,
        )

        b.pv_revenue = Var(
            initialize=b.REVENUE * b.config.plant_lifetime,
            bounds=(0, None),
            doc="Present value of total lifetime sales revenue; positive cash flow",
            units=b.cost_units,
        )

        if consider_taxes:
            b.pv_taxes = Var(
                initialize=-b.net_tax_owed * pyunits.year * b.config.plant_lifetime,
                bounds=(None, 0),
                doc="Present value of total lifetime tax owed; negative cash flow",
                units=b.cost_units,
            )

        b.npv = Var(
            initialize=(-b.CAPEX + (b.REVENUE - b.OPEX) * b.config.plant_lifetime),
            bounds=(None, None),
            doc="Present value of plant over entire capital and operation lifetime",
            units=b.cost_units,
        )

        # build parameters

        b.discount_percentage = Param(
            initialize=b.config.discount_percentage, units=pyunits.percent
        )
        b.plant_lifetime = Param(
            initialize=b.config.plant_lifetime, units=pyunits.years
        )

        if b.config.has_capital_expenditure_period:
            b.capital_expenditure_percentages = Param(
                range(len(b.config.capital_expenditure_percentages)),
                initialize=dict(
                    zip(
                        range(len(b.config.capital_expenditure_percentages)),
                        b.config.capital_expenditure_percentages,
                    )
                ),
            )

        b.capital_escalation_percentage = Param(
            initialize=b.config.capital_escalation_percentage, units=pyunits.percent
        )

        b.capital_loan_interest_percentage = Param(
            initialize=b.config.capital_loan_interest_percentage, units=pyunits.percent
        )

        b.capital_loan_repayment_period = Param(
            initialize=b.config.capital_loan_repayment_period, units=pyunits.years
        )

        b.debt_percentage_of_CAPEX = Param(
            initialize=b.config.debt_percentage_of_CAPEX, units=pyunits.percent
        )

        b.operating_inflation_percentage = Param(
            initialize=b.config.operating_inflation_percentage, units=pyunits.percent
        )

        b.revenue_inflation_percentage = Param(
            initialize=b.config.revenue_inflation_percentage, units=pyunits.percent
        )

        # define series present worth factor as an method so it can be called

        def series_present_worth_factor(r, g, N):
            """
            Returns expression for series present worth factor where r is the discount rate
            expressed as a decimal, N is the project lifetime, and g is the escalation rate
            (e.g. inflation) expressed as a decimal.
            """
            return (1 - ((1 + g) ** (N)) * ((1 + r) ** (-N))) / (r - g)

        # build constraints

        if b.config.has_capital_expenditure_period:

            @b.Constraint()
            def pv_capital_cost_constraint(c):
                # percentage of CAPEX is basis for each capital expenditure year
                # since the expenditure series restarts in each year, we need to split
                # the terms for each year out and subtract off the delayed years
                # PV_Capital_Cost = - (
                # %year1 * CAPEX * (P/A_year1 - P/A_year0)     change from year 1 only
                # + %year2 * CAPEX * (P/A_year2 - P/A_year1)   change from year 2 only
                # + %year3 * CAPEX * (P/A_year3 - P/A_year2)   change from year 2 only
                # + ...)
                # P/A_year0 = 0, which places each CAPEX expenditure at the end of each period

                return c.pv_capital_cost == -pyunits.convert(
                    sum(
                        pyunits.convert(
                            c.config.capital_expenditure_percentages[idx]
                            * pyunits.percent,
                            to_units=pyunits.dimensionless,
                        )
                        * c.CAPEX
                        * (  # P/A_year(i) - P/A_year(i-1))
                            series_present_worth_factor(
                                pyunits.convert(
                                    c.discount_percentage,
                                    to_units=pyunits.dimensionless,
                                ),
                                pyunits.convert(
                                    c.capital_escalation_percentage,
                                    to_units=pyunits.dimensionless,
                                ),
                                idx + 1,
                            )
                            - series_present_worth_factor(
                                pyunits.convert(
                                    c.discount_percentage,
                                    to_units=pyunits.dimensionless,
                                ),
                                pyunits.convert(
                                    c.capital_escalation_percentage,
                                    to_units=pyunits.dimensionless,
                                ),
                                idx,
                            )
                        )
                        for idx in range(len(c.config.capital_expenditure_percentages))
                    ),
                    to_units=c.cost_units,
                )

        else:

            @b.Constraint()
            def pv_capital_cost_constraint(c):
                # no expenditure period, so cash flow occurs at t=0 (project year)
                # PV_Capital_Cost = - CAPEX

                return c.pv_capital_cost == -pyunits.convert(
                    c.CAPEX,
                    to_units=c.cost_units,
                )

        if b.config.debt_expression is None:

            @b.Constraint()
            def loan_debt_constraint(c):
                # Debt  = %debt_charge_of_CAPEX * CAPEX

                return c.loan_debt == pyunits.convert(
                    pyunits.convert(
                        c.debt_percentage_of_CAPEX, to_units=pyunits.dimensionless
                    )
                    * c.CAPEX,
                    to_units=c.cost_units,
                )

        else:

            b.loan_debt = Reference(b.config.debt_expression)

        @b.Constraint()
        def pv_loan_interest_constraint(c):
            # PV_Loan_Interest_Owed = Debt * [P/A(r, 0, loan_length) / P/A(%interest, 0, loan_length) - 1]
            # when r > %interest, this is a negative value; the loan amount borrowed devalues faster than
            # the loan amount repaid
            # when r < %interest, this is a positive value; the loan amount borrowed devalues slower than
            # the loan amount repaid

            if c.config.debt_expression is None:

                return c.pv_loan_interest == pyunits.convert(
                    c.loan_debt
                    * (
                        series_present_worth_factor(
                            pyunits.convert(
                                c.discount_percentage,
                                to_units=pyunits.dimensionless,
                            ),
                            0,  # loan value does not grow over time
                            c.capital_loan_repayment_period / pyunits.year,
                        )
                        / series_present_worth_factor(
                            pyunits.convert(
                                c.capital_loan_interest_percentage,
                                to_units=pyunits.dimensionless,
                            ),
                            0,  # loan payments do not grow over time
                            c.capital_loan_repayment_period / pyunits.year,
                        )
                        - 1
                    ),
                    to_units=c.cost_units,
                )

            else:

                return c.pv_loan_interest == pyunits.convert(
                    c.loan_debt[None]
                    * (
                        series_present_worth_factor(
                            pyunits.convert(
                                c.discount_percentage,
                                to_units=pyunits.dimensionless,
                            ),
                            0,  # loan value does not grow over time
                            c.capital_loan_repayment_period / pyunits.year,
                        )
                        / series_present_worth_factor(
                            pyunits.convert(
                                c.capital_loan_interest_percentage,
                                to_units=pyunits.dimensionless,
                            ),
                            0,  # loan payments do not grow over time
                            c.capital_loan_repayment_period / pyunits.year,
                        )
                        - 1
                    ),
                    to_units=c.cost_units,
                )

        @b.Constraint()
        def pv_operating_cost_constraint(c):
            # OPEX starts after the capital expenditure period, so we need to account for a delay
            # PV_Operating_Cost = - OPEX * [ P/A(r, g, OPEX_end_year) - P/A(r, g, CAPEX_end_year) ]

            return c.pv_operating_cost == -pyunits.convert(
                c.OPEX
                * (
                    series_present_worth_factor(
                        pyunits.convert(
                            c.discount_percentage, to_units=pyunits.dimensionless
                        ),
                        pyunits.convert(
                            c.operating_inflation_percentage,
                            to_units=pyunits.dimensionless,
                        ),
                        c.plant_lifetime / pyunits.year
                        + len(c.config.capital_expenditure_percentages),
                    )
                    - series_present_worth_factor(
                        pyunits.convert(
                            c.discount_percentage, to_units=pyunits.dimensionless
                        ),
                        pyunits.convert(
                            c.operating_inflation_percentage,
                            to_units=pyunits.dimensionless,
                        ),
                        len(c.config.capital_expenditure_percentages),
                    )
                ),
                to_units=c.cost_units,
            )

        @b.Constraint()
        def pv_revenue_constraint(c):
            # Revenue starts after the capital expenditure period, so we need to account for a delay
            # PV_Revenue = - REVENUE * [ P/A(r, g, Revenue_end_year) - P/A(r, g, CAPEX_end_year) ]

            return c.pv_revenue == pyunits.convert(
                c.REVENUE
                * (
                    series_present_worth_factor(
                        pyunits.convert(
                            c.discount_percentage, to_units=pyunits.dimensionless
                        ),
                        pyunits.convert(
                            c.revenue_inflation_percentage,
                            to_units=pyunits.dimensionless,
                        ),
                        c.plant_lifetime / pyunits.year
                        + len(c.config.capital_expenditure_percentages),
                    )
                    - series_present_worth_factor(
                        pyunits.convert(
                            c.discount_percentage, to_units=pyunits.dimensionless
                        ),
                        pyunits.convert(
                            c.revenue_inflation_percentage,
                            to_units=pyunits.dimensionless,
                        ),
                        len(c.config.capital_expenditure_percentages),
                    )
                ),
                to_units=c.cost_units,
            )

        if consider_taxes:

            @b.Constraint()
            def pv_taxes_constraint(c):
                # Taxes start after the capital expenditure period, so we need to account for a delay
                # PV_taxes = net_tax_owed * [ P/A(r, 0, Operating_end_year) - P/A(r, 0, CAPEX_end_year) ]

                return c.pv_taxes == -pyunits.convert(
                    c.net_tax_owed
                    * pyunits.year
                    * (
                        series_present_worth_factor(
                            pyunits.convert(
                                c.discount_percentage, to_units=pyunits.dimensionless
                            ),
                            pyunits.convert(
                                0,
                                to_units=pyunits.dimensionless,
                            ),
                            c.plant_lifetime / pyunits.year
                            + len(c.config.capital_expenditure_percentages),
                        )
                        - series_present_worth_factor(
                            pyunits.convert(
                                c.discount_percentage, to_units=pyunits.dimensionless
                            ),
                            pyunits.convert(
                                0,
                                to_units=pyunits.dimensionless,
                            ),
                            len(c.config.capital_expenditure_percentages),
                        )
                    ),
                    to_units=c.cost_units,
                )

        @b.Constraint()
        def npv_constraint(c):

            return c.npv == pyunits.convert(
                c.pv_revenue
                + c.pv_capital_cost
                + c.pv_loan_interest
                + c.pv_operating_cost
                + (c.pv_taxes if consider_taxes else 0 * c.cost_units),
                to_units=c.cost_units,
            )

    def verify_calculate_from_costing_block(b):
        """
        Verify that parent block for NPV calculations has expected attributes.
        """
        try:
            b.CAPEX = b.total_BEC + b.total_installation_cost + b.other_plant_costs
            b.OPEX = (
                b.total_fixed_OM_cost * pyunits.year
                + b.total_variable_OM_cost[0] * pyunits.year
                + b.land_cost
            )
            b.REVENUE = Reference(b.total_sales_revenue)[None] * pyunits.year

            b.cost_units = pyunits.get_units(b.CAPEX)

        except AttributeError:
            raise AttributeError(
                "Expected FlowsheetCostingBlockData object "
                "with attributes total_BEC, total_installation_cost, "
                "total_fixed_OM_cost, total_variable_OM_cost, "
                "other_plant_costs, land_cost, and total_sales_revenue. "
                "Please confirm that b is a FlowsheetCostingBlockData object "
                "and that all expected attributes exist."
            )

    def verify_calculate_from_inputs(b):
        """
        Verify that expected inputs are set.
        """
        # if b is not a costing block, it must be a flowsheet block
        # variables and constraints will be added there
        for attr in [
            b.config.total_capital_cost,
            b.config.annual_operating_cost,
            b.config.annual_revenue,
            b.config.cost_year,
        ]:
            if attr is None:
                raise AttributeError(
                    "If capital, fixed O&M, or variable O&M costs are not calculated, "
                    "then inputs for total_capital_cost, annual_operating_cost, and annual_revenue "
                    "must be passed, and cost_year must be passed as a string, e.g. '2021'."
                )

        for attr in [
            "total_capital_cost",
            "annual_operating_cost",
            "annual_revenue",
        ]:
            # config value can be a number (int or float), or a Pyomo object
            if not type(getattr(b.config, attr)) in [int, float]:
                QGESSCostingData.assert_Pyomo_object(b.config, name=attr)

        else:
            # check if the cost arguments are variables or expressions with units and handle appropriately
            costs = {
                "CAPEX": b.config.total_capital_cost,
                "OPEX": b.config.annual_operating_cost,
                "REVENUE": b.config.annual_revenue,
            }
            b.cost_units = getattr(pyunits, "MUSD_" + b.config.cost_year)

            for key in costs.keys():
                # check if the object is a Reference
                try:
                    costs[key] = costs[key][None]
                except:
                    # continue on
                    pass

                if type(costs[key]) in [Expression, ScalarExpression]:
                    if pyunits.get_units(costs[key]) == pyunits.dimensionless:
                        costs[key] = Expression(expr=costs[key].expr * b.cost_units)
                    else:
                        costs[key] = Expression(
                            expr=pyunits.convert(costs[key].expr, to_units=b.cost_units)
                        )
                else:
                    if pyunits.get_units(costs[key]) == pyunits.dimensionless:
                        costs[key] = Expression(expr=costs[key] * b.cost_units)
                    else:
                        costs[key] = Expression(
                            expr=pyunits.convert(costs[key], to_units=b.cost_units)
                        )

            # store for later use
            b.CAPEX = costs["CAPEX"]
            b.OPEX = costs["OPEX"]
            b.REVENUE = costs["REVENUE"]

    def assert_config_argument_set(b, name):
        """
        Verify that required arguments are set.
        """
        if getattr(b.config, name) is None:
            raise AttributeError(f"Required argument {name} not set")

    def verify_percentages_list(b, name):
        """
        Verify that percentage lists have expected properties.
        """
        percentages_list = getattr(b, name)

        if not isinstance(percentages_list, list):
            raise TypeError(
                f"{percentages_list} is not a list. "
                f"Argument {name} must be passed as a list."
            )
        if len(percentages_list) == 0:
            raise AttributeError(
                f"Argument {name} has a length of "
                "zero. List must have a nonzero length."
            )

        if not sum(percentages_list) == 100:
            raise AttributeError(
                f"Argument {name} has a sum of "
                f"{sum(percentages_list)}. List must sum to 100 percent."
            )

    def assert_Pyomo_object(b, name):
        """
        Verify that objects are of a supported type.
        """
        if getattr(b, name) is not None:
            obj = getattr(b, name)
            if not (
                isinstance(obj, Param)
                or isinstance(obj, Var)
                or isinstance(obj, Expression)
                or isinstance(obj, ScalarExpression)
            ):
                raise TypeError(
                    f"Argument {obj} of type {type(obj)} is not a supported object type. "
                    f"Ensure {name} is a Pyomo Param, Var, Expression, or ScalarExpression."
                )

    def economy_of_numbers(
        blk, cum_num_units, cost_FOAK, CE_index_year, learning_rate=0.04
    ):
        """
        Economy of Numbers (EoN) estimates the future profitability of novel/First-of-A-Kind (FOAK)
        equipment. This is because the cost of manufacturing a piece of equipment tends to decline
        as the cumulative production quantity rises, resulting from a consistent improvement in
        technical know-how.

        Y = A(X^-b)

        b = - log(1-R)/log(2)
        where Y is the cost of the Nth-of-A-Kind (NOAK) of the equipment, A is the cost of the FOAK,
        X is the cumulative number of units, b is the learning rate exponent, and R is the learning
        rate constant.

        The equations above are derived from Faber G, Ruttinger A, Strunge T, Langhorst T, Zimmermann A,
        van der Hulst M, Bensebaa F, Moni S and Tao L (2022) Adapting Technology Learning Curves for
        Prospective Techno-Economic and Life Cycle Assessments of Emerging Carbon Capture and Utilization
        Pathways. Front. Clim. 4:820261. doi: 10.3389/fclim.2022.820261

        Args:
            cum_num_units: The cumulative number of units.
            cost_FOAK: The cost of manufacturing the First-of-A-Kind equipment.
            CE_index_year: year for cost basis, e.g., "2021" to use 2021 dollars
            learning_rate: ranges between 0.01 - 0.1, depending on the level of maturity
                           (i.e., experimental, growing, proven, etc.)
                            as described in Rubin, E. S., Mantripragada, H., and Zhai, H.,
                            "An Assessment of the NETL Cost Estimation Methodology".
                            Department of Engineering and Public Policy, Carnegie Mellon University,
                            Pittsburgh, PA (2016). p. 31, Fig. 6-4.
        """

        blk.cum_num_units = Param(
            initialize=cum_num_units,
            mutable=True,
            units=pyunits.dimensionless,
            doc="Cumulative number of units produced",
        )
        blk.learning_rate = Param(
            initialize=learning_rate,
            mutable=True,
            units=pyunits.dimensionless,
            doc="The learning factor reflects the level of maturity of the unit/technology",
        )

        blk.cost_NOAK = Var(
            initialize=1e5,
            bounds=(0, None),
            doc="Cost of the Nth-of-A-Kind of the unit",
            units=getattr(pyunits, "MUSD_" + CE_index_year),
        )

        @blk.Expression(
            doc="This measures the rate at which the cost is reduced as cumulative units increases"
        )
        def learning_rate_exponent(b):

            return -log10(1 - b.learning_rate) / log10(2)

        @blk.Constraint()
        def cost_NOAK_eq(b):
            return b.cost_NOAK == pyunits.convert(
                cost_FOAK * ((b.cum_num_units) ** -(b.learning_rate_exponent)),
                to_units=getattr(pyunits, "MUSD_" + CE_index_year),
            )<|MERGE_RESOLUTION|>--- conflicted
+++ resolved
@@ -1455,11 +1455,9 @@
             var_dict["Total Other Fixed Costs"] = value(self.other_fixed_costs)
 
         if hasattr(self, "variable_operating_costs"):
-<<<<<<< HEAD
-            if (0, "power") in self.variable_operating_costs.index_set().value_list:
-=======
+
             if (0, "power") in self.variable_operating_costs.id_index_map().values():
->>>>>>> 884aa485
+
                 var_dict["Total Variable Power Cost"] = value(
                     self.variable_operating_costs[0, "power"]
                 )
