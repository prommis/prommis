#####################################################################################################
# “PrOMMiS” was produced under the DOE Process Optimization and Modeling for Minerals Sustainability
# (“PrOMMiS”) initiative, and is copyright (c) 2023-2025 by the software owners: The Regents of the
# University of California, through Lawrence Berkeley National Laboratory, et al. All rights reserved.
# Please see the files COPYRIGHT.md and LICENSE.md for full copyright and license information.
#####################################################################################################
r"""
Author: Lingyan Deng, Brandon Paul

This is a test file for testing the byproduct recovery framework. The example is a Li-Co diafiltration process to recover Li and Co as byproduct from battery recovery. Li-Co recovery
process is referenced from literature: Wamble, N.P., Eugene, E.A., Phillip, W.A., Dowling, A.W., 'Optimal Diafiltration Membrane Cascades Enable Green Recycling of Spent Lithium-Ion 
Batteries', ACS Sustainable Chem. Eng. 2022, 10, 12207−12225. 

The steps to test this framework including:
1. Import packages
2. Build the li-co diafiltration recovery flowsheet
3. add costing
4. Use the byproduct recovery framework to determine if li should be recovered 
5. Solve and display results


"""
# 1. Import packages
# Pyomo packages
from pyomo.environ import (
    ConcreteModel,
    Expression,
    Param,
    TransformationFactory,
    Var,
    value,
)

# IDAES packages
from idaes.core.util.model_diagnostics import DiagnosticsToolbox
from idaes.core.util.model_statistics import degrees_of_freedom

import pytest

# PrOMMiS packages
from prommis.nanofiltration.diafiltration import (
    add_costing,
    add_objective,
    add_product_constraints,
    build_model,
    initialize_model,
    print_information,
    set_scaling,
    solve_model,
    unfix_opt_variables,
)
from prommis.uky.costing.costing_dictionaries import load_default_sale_prices
from prommis.uky.costing.determine_byproduct_recovery import (
    ByproductRecovery,
    determine_example_usage,
)

# Byproduct recovery determine package


class TestLiCoDiafiltration:
    # 2. Build the li-co diafiltration recovery flowsheet
    def build_LiCoDiafiltration_model(self):
        self.m = build_model()

        assert (
            degrees_of_freedom(self.m) == 0
        ), "Degrees of freedom should be zero after adding costing."
        add_costing(self.m)
        initialize_model(self.m)
        solve_model(self.m)

        unfix_opt_variables(self.m)
        add_product_constraints(self.m, Li_recovery_bound=0.95, Co_recovery_bound=0.635)
        add_objective(self.m)
        set_scaling(self.m)
        scaling = TransformationFactory("core.scale_model")
        scaled_model = scaling.create_using(self.m, rename=False)
        solve_model(scaled_model)
        # Propagate results back to unscaled model
        scaling.propagate_solution(scaled_model, self.m)

        # Ensure feed pump OPEX is negligible
        assert (
            value(self.m.fs.feed_pump.costing.variable_operating_cost) < 0.005
        ), "Feed pump operating cost should be negligible."

        print_information(self.m)

        # Check basic model properties
        assert isinstance(
            self.m.fs.costing.total_annualized_cost, Expression
        ), "total_annualized_cost should be an Expression."
        assert isinstance(
            self.m.fs.stage3.permeate_outlet.flow_vol, (Var, Expression, Param)
        ), "stage3 permeate flow_vol should be an Var, Expression, or Param."
        assert isinstance(
            self.m.fs.stage1.retentate_outlet.flow_vol, (Var, Expression, Param)
        ), "stage1 retentate flow_vol should be an Var, Expression, or Param."

        # Store results for later tests
        self.total_annualized_cost = value(self.m.fs.costing.total_annualized_cost)

        # recovery mass flow rate kg/hr
        self.Li_recovery_mass = value(
            self.m.fs.stage3.permeate_outlet.flow_vol[0]
        ) * value(self.m.fs.stage3.permeate_outlet.conc_mass_solute[0, "Li"])
        self.Co_recovery_mass = value(
            self.m.fs.stage1.retentate_outlet.flow_vol[0]
        ) * value(self.m.fs.stage1.retentate_outlet.conc_mass_solute[0, "Co"])

    @pytest.mark.component
    def test_structural_issues(self):
        self.build_LiCoDiafiltration_model()
        dt = DiagnosticsToolbox(self.m)
        dt.report_structural_issues()
        dt.assert_no_numerical_warnings()
        dt.display_underconstrained_set()
        dt.display_potential_evaluation_errors()

    # 3. Access product price.
    def test_import_product_prices(self):
        """Test case for importing and verifying product prices."""

        self.build_LiCoDiafiltration_model()  # Ensure model is built first
        sale_prices = load_default_sale_prices()

        assert "Li" in sale_prices, "Lithium price missing in sale prices dictionary."
        assert "Co" in sale_prices, "Cobalt price missing in sale prices dictionary."

        self.Li_price = sale_prices["Li"]
        self.Co_price = sale_prices["Co"]

        # Check reasonable price values
        assert (
            value(self.Co_recovery_mass) > 0
        ), "Cobalt recovery mass should be positive."
        assert (
            value(self.Li_recovery_mass) > 0
        ), "Lithium recovery mass should be positive."

        print(f"Li price: {self.Li_price}")
        print(f"Co price: {self.Co_price}")

    # 4. Test framework to determine if the byproduct should be recovered
    def test_determine_byproduct_recovery(self):
        self.build_LiCoDiafiltration_model()  # Ensure model is built first
        self.test_import_product_prices()  # Ensure prices are loaded
        material_list = ["Lithium", "Cobalt"]  # Allow user input for flexible materials

        model = ConcreteModel()
        model.recovery_determine = ByproductRecovery(materials=material_list)

        # annual production rate of material, assume operate 8000 hrs per year
        annual_Li_recovery_mass = self.Li_recovery_mass * 8000
        annual_Co_recovery_mass = self.Co_recovery_mass * 8000

        # Define input values dynamically based on provided materials
        material_data = {
            "Lithium": {
                "production": annual_Li_recovery_mass,
                "market_value": self.Li_price,
                "waste_disposal": 1,
                "conversion": 0,
                "conversion_cost": 0,
                "process_steps": 1,
                "process_cost": self.total_annualized_cost,
            },
            "Cobalt": {
                "production": annual_Co_recovery_mass,
                "market_value": self.Co_price,
                "waste_disposal": 1,
                "conversion": 0,
                "conversion_cost": 0,
                "process_steps": 0,
                "process_cost": 0,
            },
        }

        # Set values dynamically based on material list
        for m in material_list:
            data = material_data.get(m, {})
            model.recovery_determine.material_production[m].set_value(
                data.get("production", 0)
            )
            model.recovery_determine.market_value[m].set_value(
                data.get("market_value", 0)
            )
            model.recovery_determine.waste_disposal_cost[m].set_value(
                data.get("waste_disposal", 0)
            )
            model.recovery_determine.conversion_possible[m].set_value(
                data.get("conversion", 0)
            )
            model.recovery_determine.conversion_cost[m].set_value(
                data.get("conversion_cost", 0)
            )
            model.recovery_determine.added_process_steps[m].set_value(
                data.get("process_steps", 0)
            )
            model.recovery_determine.added_process_cost[m].set_value(
                data.get("process_cost", 0)
            )

        potential_revenue = value(model.recovery_determine.potential_revenue)
        assert potential_revenue >= 0, "Potential revenue should be non-negative."

        determine_result = model.recovery_determine.determine_financial_viability()
        assert isinstance(
            determine_result, str
        ), f"Expected a string message, but got {type(determine_result)}"

        # Check the output string for financial viability
        net_benefit_value = value(model.recovery_determine.net_benefit)
<<<<<<< HEAD
        assert net_benefit_value == pytest.approx(320373532.81, rel=1e-4)
=======
        assert net_benefit_value == pytest.approx(-242440.598, rel=1e-4)
>>>>>>> f54e2b9f

        if net_benefit_value > 0:
            expected_message = f"✅ Byproduct recovery is financially viable. Net Benefit: {net_benefit_value:.2f} $/yr"
        else:
            expected_message = f"❌ Byproduct recovery is NOT financially viable. Loss: ${-net_benefit_value:.2f} $/yr"

        assert (
            determine_result == expected_message
        ), f"Unexpected output: {determine_result}"

        print("\n--- Byproduct Recovery Decision ---")
        print(determine_result)

    def test_example_usage(self):
        """
        Ensure that the example usage from script runs correctly.
        """
        determine_result, net_benefit_value = determine_example_usage()
        assert net_benefit_value == pytest.approx(4920.00, rel=1e-4)
        # Ensure result is a string
        assert isinstance(
            determine_result, str
        ), f"Expected a string message, but got {type(determine_result)}"

        # Check that the result follows the expected pattern
        assert determine_result.startswith(
            "✅ Byproduct recovery is financially viable."
        ) or determine_result.startswith(
            "❌ Byproduct recovery is NOT financially viable."
        ), f"Unexpected output: {determine_result}"

    def test_results(self):
        """Check expected numerical and string outputs."""
        self.build_LiCoDiafiltration_model()  # Ensure model is built first
        print(f"Co recovery mass flow rate: {self.Co_recovery_mass} kg/hr")
        print(f"Li recovery mass flow rate: {self.Li_recovery_mass} kg/hr")

        # Ensure recovery masses are reasonable
        assert (
            value(self.Co_recovery_mass) > 0
        ), "Cobalt recovery mass should be positive."
        assert (
            value(self.Li_recovery_mass) > 0
        ), "Lithium recovery mass should be positive."

    def test_edge_case_empty_material_list(self):
        # Test that an empty material list raises the correct ValueError
        with pytest.raises(
            ValueError,
            match="⚠️ Material list cannot be empty! Provide at least one material.",
        ):
            empty_model = ConcreteModel()
            empty_model.recovery_determine = ByproductRecovery(materials=[])<|MERGE_RESOLUTION|>--- conflicted
+++ resolved
@@ -212,11 +212,8 @@
 
         # Check the output string for financial viability
         net_benefit_value = value(model.recovery_determine.net_benefit)
-<<<<<<< HEAD
         assert net_benefit_value == pytest.approx(320373532.81, rel=1e-4)
-=======
-        assert net_benefit_value == pytest.approx(-242440.598, rel=1e-4)
->>>>>>> f54e2b9f
+
 
         if net_benefit_value > 0:
             expected_message = f"✅ Byproduct recovery is financially viable. Net Benefit: {net_benefit_value:.2f} $/yr"
