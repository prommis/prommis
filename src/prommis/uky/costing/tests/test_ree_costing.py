--- conflicted
+++ resolved
@@ -61,10 +61,7 @@
         PressureChangeType,
         ReverseOsmosis1D,
     )
-<<<<<<< HEAD
     from watertap.unit_models.zero_order import NanofiltrationZO
-=======
->>>>>>> 20202f6e
 
 _log = idaeslog.getLogger(__name__)
 
