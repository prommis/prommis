#####################################################################################################
# “PrOMMiS” was produced under the DOE Process Optimization and Modeling for Minerals Sustainability
# (“PrOMMiS”) initiative, and is copyright (c) 2023-2024 by the software owners: The Regents of the
# University of California, through Lawrence Berkeley National Laboratory, et al. All rights reserved.
# Please see the files COPYRIGHT.md and LICENSE.md for full copyright and license information.
#####################################################################################################
"""
Tests for REE costing.

"""

import os
from contextlib import nullcontext as does_not_raise

import pyomo.environ as pyo
from pyomo.common.config import ConfigDict
from pyomo.common.dependencies import attempt_import
from pyomo.core.base.expression import ScalarExpression
from pyomo.core.base.units_container import UnitsError
from pyomo.environ import assert_optimal_termination
from pyomo.environ import units as pyunits
from pyomo.environ import value

import idaes.logger as idaeslog
from idaes.core import FlowsheetBlock, UnitModelBlock, UnitModelCostingBlock
from idaes.core.solvers import get_solver
from idaes.core.util.model_diagnostics import DiagnosticsToolbox
from idaes.core.util.model_statistics import degrees_of_freedom
from idaes.core.util.scaling import (
    badly_scaled_var_generator,
    calculate_scaling_factors,
    unscaled_variables_generator,
)

import pytest

from prommis.nanofiltration.costing.diafiltration_cost_model import (
    DiafiltrationCostingData,
)
from prommis.uky.costing.custom_costing_example import CustomCostingData
from prommis.uky.costing.ree_plant_capcost import (
    QGESSCosting,
    QGESSCostingData,
    custom_REE_plant_currency_units,
)

_, watertap_costing_available = attempt_import("watertap.costing")
if watertap_costing_available:
    import watertap.property_models.NaCl_prop_pack as props
    from watertap.core.solvers import get_solver as get_watertap_solver
    from watertap.core.util.initialization import check_dof
    from watertap.core.wt_database import Database
    from watertap.core.zero_order_properties import WaterParameterBlock
    from watertap.property_models.multicomp_aq_sol_prop_pack import (
        ActivityCoefficientModel,
        DensityCalculation,
        MCASParameterBlock,
    )
    from watertap.unit_models.ion_exchange_0D import IonExchange0D
    from watertap.unit_models.nanofiltration_DSPMDE_0D import NanofiltrationDSPMDE0D
    from watertap.unit_models.reverse_osmosis_1D import (
        ConcentrationPolarizationType,
        MassTransferCoefficient,
        PressureChangeType,
        ReverseOsmosis1D,
    )
    from watertap.unit_models.zero_order import NanofiltrationZO

_log = idaeslog.getLogger(__name__)


@pytest.mark.unit
def test_register_REE_currency_units_twice(caplog):
    # check that units exist - they are registered when QGESSCosting imports
    assert hasattr(pyunits, "USD_UKy_2019")
    assert hasattr(pyunits, "USD_2022")
    assert hasattr(pyunits, "USD_2025")

    # register units again
    custom_REE_plant_currency_units()
    msg = (
        "Custom REE plant currency units (USD_2022, USD_2025, USD_UKy_2019) "
        "already appear in Pyomo unit registry. Assuming repeated call of "
        "custom_power_plant_currency_units."
    )
    for record in caplog.records:
        assert msg in record.message


def base_model():
    # Create a Concrete Model as the top level object
    m = pyo.ConcreteModel()

    # Add a flowsheet object to the model
    m.fs = FlowsheetBlock(dynamic=True, time_units=pyunits.s)
    m.fs.costing = QGESSCosting(
        # arguments for NPV
        discount_percentage=10,  # percent
        plant_lifetime=20,  # years
        has_capital_expenditure_period=True,
        capital_expenditure_percentages=[10, 60, 30],
        capital_escalation_percentage=3.6,
        capital_loan_interest_percentage=6,
        capital_loan_repayment_period=10,
        debt_percentage_of_CAPEX=50,
        operating_inflation_percentage=3,
        revenue_inflation_percentage=3,
    )
    CE_index_year = "UKy_2019"

    ###########################################################################
    #  Create costing constraints                                             #
    ###########################################################################

    # accounts 1.x are crushing and screening
    # accounts 2.x are dry grinding
    # accounts 3.x are roasting
    # accounts 4.x are leaching
    # accounts 5.x are rougher solvent extraction
    # accounts 6.x are cleaner solvent extraction
    # accounts 7.x are solvent extraction wash & saponification
    # accounts 9.x are REE precipitation
    # accounts 11.x are water treatment

    # 1.1 is Front End Loader (2 cuyd)
    # this is a constant-cost unit, where n_equip is the scaling parameter
    CS_front_end_loader_2yd3_accounts = ["1.1"]
    m.fs.CS_front_end_loader_2yd3 = UnitModelBlock()
    m.fs.CS_front_end_loader_2yd3.n_equip = pyo.Var(
        initialize=1, units=pyunits.dimensionless
    )
    m.fs.CS_front_end_loader_2yd3.n_equip.fix()

    m.fs.CS_front_end_loader_2yd3.costing = UnitModelCostingBlock(
        flowsheet_costing_block=m.fs.costing,
        costing_method=QGESSCostingData.get_REE_costing,
        costing_method_arguments={
            "cost_accounts": CS_front_end_loader_2yd3_accounts,
            "scaled_param": m.fs.CS_front_end_loader_2yd3.n_equip,  # 1 loader
            "source": 1,
            # no. units is the scaling parameter for constant-cost units,
            #     so use n_equip below to specify the number of loaders
            "n_equip": 5,
            "scale_down_parallel_equip": False,
            "CE_index_year": CE_index_year,
        },
    )

    # 1.3 is CS Jaw Crusher
    CS_jaw_crusher_accounts = ["1.3"]
    m.fs.CS_jaw_crusher = UnitModelBlock()
    m.fs.CS_jaw_crusher.power = pyo.Var(initialize=589, units=pyunits.hp)
    m.fs.CS_jaw_crusher.power.fix()
    m.fs.CS_jaw_crusher.costing = UnitModelCostingBlock(
        flowsheet_costing_block=m.fs.costing,
        costing_method=QGESSCostingData.get_REE_costing,
        costing_method_arguments={
            "cost_accounts": CS_jaw_crusher_accounts,
            "scaled_param": m.fs.CS_jaw_crusher.power,
            "source": 1,
            "n_equip": 1,
            "scale_down_parallel_equip": False,
            "CE_index_year": CE_index_year,
        },
    )

    # 1.5 is CS Roll Crusher
    CS_roll_crusher_accounts = ["1.5"]
    m.fs.CS_roll_crusher = UnitModelBlock()
    m.fs.CS_roll_crusher.power = pyo.Var(initialize=430, units=pyunits.hp)
    m.fs.CS_roll_crusher.power.fix()
    m.fs.CS_roll_crusher.costing = UnitModelCostingBlock(
        flowsheet_costing_block=m.fs.costing,
        costing_method=QGESSCostingData.get_REE_costing,
        costing_method_arguments={
            "cost_accounts": CS_roll_crusher_accounts,
            "scaled_param": m.fs.CS_roll_crusher.power,
            "source": 1,
            "n_equip": 1,
            "scale_down_parallel_equip": False,
            "CE_index_year": CE_index_year,
        },
    )

    # 1.6 is CS Vibrating Screens
    CS_vibrating_screen_accounts = ["1.6"]
    m.fs.CS_vibrating_screens = UnitModelBlock()
    m.fs.CS_vibrating_screens.area = pyo.Var(initialize=124, units=pyunits.ft**2)
    m.fs.CS_vibrating_screens.area.fix()
    m.fs.CS_vibrating_screens.costing = UnitModelCostingBlock(
        flowsheet_costing_block=m.fs.costing,
        costing_method=QGESSCostingData.get_REE_costing,
        costing_method_arguments={
            "cost_accounts": CS_vibrating_screen_accounts,
            "scaled_param": m.fs.CS_vibrating_screens.area,
            "source": 1,
            "n_equip": 1,
            "scale_down_parallel_equip": False,
            "CE_index_year": CE_index_year,
        },
    )

    # 1.7 is CS Conveyors
    CS_conveyors_accounts = ["1.7"]
    m.fs.CS_conveyors = UnitModelBlock()
    m.fs.CS_conveyors.throughput = pyo.Var(
        initialize=575, units=pyunits.ton / pyunits.hr
    )
    m.fs.CS_conveyors.throughput.fix()
    m.fs.CS_conveyors.costing = UnitModelCostingBlock(
        flowsheet_costing_block=m.fs.costing,
        costing_method=QGESSCostingData.get_REE_costing,
        costing_method_arguments={
            "cost_accounts": CS_conveyors_accounts,
            "scaled_param": m.fs.CS_conveyors.throughput,
            "source": 1,
            "n_equip": 2,
            "scale_down_parallel_equip": False,
            "CE_index_year": CE_index_year,
        },
    )

    # 2.1 is DG Vibrating Screens
    DG_vibrating_screen_accounts = ["2.1"]
    m.fs.DG_vibrating_screens = UnitModelBlock()
    m.fs.DG_vibrating_screens.area = pyo.Var(initialize=332, units=pyunits.ft**2)
    m.fs.DG_vibrating_screens.area.fix()
    m.fs.DG_vibrating_screens.costing = UnitModelCostingBlock(
        flowsheet_costing_block=m.fs.costing,
        costing_method=QGESSCostingData.get_REE_costing,
        costing_method_arguments={
            "cost_accounts": DG_vibrating_screen_accounts,
            "scaled_param": m.fs.DG_vibrating_screens.area,
            "source": 1,
            "n_equip": 1,
            "scale_down_parallel_equip": False,
            "CE_index_year": CE_index_year,
        },
    )

    # 2.2 is DG Storage Bins
    DG_storage_bins_accounts = ["2.2"]
    m.fs.DG_storage_bins = UnitModelBlock()
    m.fs.DG_storage_bins.capacity = pyo.Var(initialize=100, units=pyunits.ton)
    m.fs.DG_storage_bins.capacity.fix()
    m.fs.DG_storage_bins.costing = UnitModelCostingBlock(
        flowsheet_costing_block=m.fs.costing,
        costing_method=QGESSCostingData.get_REE_costing,
        costing_method_arguments={
            "cost_accounts": DG_storage_bins_accounts,
            "scaled_param": m.fs.DG_storage_bins.capacity,
            "source": 1,
            "n_equip": 1,
            "scale_down_parallel_equip": False,
            "CE_index_year": CE_index_year,
        },
    )

    # 2.3 is DG Air Swept Ball Mill
    DG_air_swept_ball_mill_accounts = ["2.3"]
    m.fs.DG_air_swept_ball_mill = UnitModelBlock()
    m.fs.DG_air_swept_ball_mill.power = pyo.Var(initialize=5609, units=pyunits.hp)
    m.fs.DG_air_swept_ball_mill.power.fix()
    m.fs.DG_air_swept_ball_mill.costing = UnitModelCostingBlock(
        flowsheet_costing_block=m.fs.costing,
        costing_method=QGESSCostingData.get_REE_costing,
        costing_method_arguments={
            "cost_accounts": DG_air_swept_ball_mill_accounts,
            "scaled_param": m.fs.DG_air_swept_ball_mill.power,
            "source": 1,
            "n_equip": 1,
            "scale_down_parallel_equip": False,
            "CE_index_year": CE_index_year,
        },
    )

    # 2.4 is DG Bucket Elevator
    DG_bucket_elevator_accounts = ["2.4"]
    m.fs.DG_bucket_elevator = UnitModelBlock()
    m.fs.DG_bucket_elevator.n_equip = pyo.Var(initialize=1, units=pyunits.dimensionless)
    m.fs.DG_bucket_elevator.n_equip.fix()
    m.fs.DG_bucket_elevator.costing = UnitModelCostingBlock(
        flowsheet_costing_block=m.fs.costing,
        costing_method=QGESSCostingData.get_REE_costing,
        costing_method_arguments={
            "cost_accounts": DG_bucket_elevator_accounts,
            "scaled_param": m.fs.DG_bucket_elevator.n_equip,  # 1 elevator
            "source": 1,
            # no. units is the scaling parameter for constant-cost units,
            #     so use n_equip below to specify the number of elevators
            "n_equip": 1,
            "scale_down_parallel_equip": False,
            "CE_index_year": CE_index_year,
        },
    )

    # 2.5 is DG Elevator Motor
    DG_elevator_motor_accounts = ["2.5"]
    m.fs.DG_elevator_motor = UnitModelBlock()
    m.fs.DG_elevator_motor.power = pyo.Var(initialize=58.0, units=pyunits.hp)
    m.fs.DG_elevator_motor.power.fix()
    m.fs.DG_elevator_motor.costing = UnitModelCostingBlock(
        flowsheet_costing_block=m.fs.costing,
        costing_method=QGESSCostingData.get_REE_costing,
        costing_method_arguments={
            "cost_accounts": DG_elevator_motor_accounts,
            "scaled_param": m.fs.DG_elevator_motor.power,
            "source": 1,
            "n_equip": 1,
            "scale_down_parallel_equip": False,
            "CE_index_year": CE_index_year,
        },
    )

    # 3.1 is R Storage Bins
    R_storage_bins_accounts = ["3.1"]
    m.fs.R_storage_bins = UnitModelBlock()
    m.fs.R_storage_bins.capacity = pyo.Var(initialize=100, units=pyunits.ton)
    m.fs.R_storage_bins.capacity.fix()
    m.fs.R_storage_bins.costing = UnitModelCostingBlock(
        flowsheet_costing_block=m.fs.costing,
        costing_method=QGESSCostingData.get_REE_costing,
        costing_method_arguments={
            "cost_accounts": R_storage_bins_accounts,
            "scaled_param": m.fs.R_storage_bins.capacity,
            "source": 1,
            "n_equip": 2,
            "scale_down_parallel_equip": False,
            "CE_index_year": CE_index_year,
        },
    )

    # 3.2 is R Conveyors
    R_conveyors_accounts = ["3.2"]
    m.fs.R_conveyors = UnitModelBlock()
    m.fs.R_conveyors.throughput = pyo.Var(
        initialize=575, units=pyunits.ton / pyunits.hr
    )
    m.fs.R_conveyors.throughput.fix()
    m.fs.R_conveyors.costing = UnitModelCostingBlock(
        flowsheet_costing_block=m.fs.costing,
        costing_method=QGESSCostingData.get_REE_costing,
        costing_method_arguments={
            "cost_accounts": R_conveyors_accounts,
            "scaled_param": m.fs.R_conveyors.throughput,
            "source": 1,
            "n_equip": 1,
            "scale_down_parallel_equip": False,
            "CE_index_year": CE_index_year,
        },
    )

    # 3.3 is R Roaster
    R_roaster_accounts = ["3.3"]
    m.fs.R_roaster = UnitModelBlock()
    m.fs.R_roaster.duty = pyo.Var(initialize=737, units=pyunits.MBTU / pyunits.hr)
    m.fs.R_roaster.duty.fix()
    m.fs.R_roaster.costing = UnitModelCostingBlock(
        flowsheet_costing_block=m.fs.costing,
        costing_method=QGESSCostingData.get_REE_costing,
        costing_method_arguments={
            "cost_accounts": R_roaster_accounts,
            "scaled_param": m.fs.R_roaster.duty,
            "source": 1,
            "n_equip": 1,
            "scale_down_parallel_equip": False,
            "CE_index_year": CE_index_year,
        },
    )

    # 3.4 is R Gas Scrubber
    R_gas_scrubber_accounts = ["3.4"]
    m.fs.R_gas_scrubber = UnitModelBlock()
    m.fs.R_gas_scrubber.gas_rate = pyo.Var(
        initialize=11500, units=pyunits.ft**3 / pyunits.min
    )
    m.fs.R_gas_scrubber.gas_rate.fix()
    m.fs.R_gas_scrubber.costing = UnitModelCostingBlock(
        flowsheet_costing_block=m.fs.costing,
        costing_method=QGESSCostingData.get_REE_costing,
        costing_method_arguments={
            "cost_accounts": R_gas_scrubber_accounts,
            "scaled_param": m.fs.R_gas_scrubber.gas_rate,
            "source": 1,
            "n_equip": 1,
            "scale_down_parallel_equip": False,
            "CE_index_year": CE_index_year,
        },
    )

    # 3.5 is R Spray Chamber Quencher (7-60 kcfm)
    R_spray_chamber_quencher_accounts = ["3.5"]
    m.fs.R_spray_chamber_quencher = UnitModelBlock()
    m.fs.R_spray_chamber_quencher.gas_rate = pyo.Var(
        initialize=11500, units=pyunits.ft**3 / pyunits.min
    )
    m.fs.R_spray_chamber_quencher.gas_rate.fix()
    m.fs.R_spray_chamber_quencher.costing = UnitModelCostingBlock(
        flowsheet_costing_block=m.fs.costing,
        costing_method=QGESSCostingData.get_REE_costing,
        costing_method_arguments={
            "cost_accounts": R_spray_chamber_quencher_accounts,
            "scaled_param": m.fs.R_spray_chamber_quencher.gas_rate,
            "source": 1,
            "n_equip": 3,
            "scale_down_parallel_equip": False,
            "CE_index_year": CE_index_year,
        },
    )

    # 3.7 is R Chiller
    R_chiller_accounts = ["3.7"]
    m.fs.R_chiller = UnitModelBlock()
    m.fs.R_chiller.duty = pyo.Var(initialize=131, units=pyunits.MBTU / pyunits.hr)
    m.fs.R_chiller.duty.fix()
    m.fs.R_chiller.costing = UnitModelCostingBlock(
        flowsheet_costing_block=m.fs.costing,
        costing_method=QGESSCostingData.get_REE_costing,
        costing_method_arguments={
            "cost_accounts": R_chiller_accounts,
            "scaled_param": m.fs.R_chiller.duty,
            "source": 1,
            "n_equip": 1,
            "scale_down_parallel_equip": False,
            "CE_index_year": CE_index_year,
        },
    )

    # 4.2 is L PE Tanks
    L_pe_tanks_accounts = ["4.2"]
    m.fs.L_pe_tanks = UnitModelBlock()
    m.fs.L_pe_tanks.capacity = pyo.Var(initialize=164805, units=pyunits.gal)
    m.fs.L_pe_tanks.capacity.fix()
    m.fs.L_pe_tanks.costing = UnitModelCostingBlock(
        flowsheet_costing_block=m.fs.costing,
        costing_method=QGESSCostingData.get_REE_costing,
        costing_method_arguments={
            "cost_accounts": L_pe_tanks_accounts,
            "scaled_param": m.fs.L_pe_tanks.capacity,
            "source": 1,
            "n_equip": 3,
            "scale_down_parallel_equip": False,
            "CE_index_year": CE_index_year,
        },
    )

    # 4.3 is L Tank Mixer
    L_tank_mixer_accounts = ["4.3"]
    m.fs.L_tank_mixers = UnitModelBlock()
    m.fs.L_tank_mixers.power = pyo.Var(initialize=474, units=pyunits.hp)
    m.fs.L_tank_mixers.power.fix()
    m.fs.L_tank_mixers.costing = UnitModelCostingBlock(
        flowsheet_costing_block=m.fs.costing,
        costing_method=QGESSCostingData.get_REE_costing,
        costing_method_arguments={
            "cost_accounts": L_tank_mixer_accounts,
            "scaled_param": m.fs.L_tank_mixers.power,
            "source": 1,
            "n_equip": 3,
            "scale_down_parallel_equip": False,
            "CE_index_year": CE_index_year,
        },
    )

    # 4.4 is L Process Pump
    L_pump_accounts = ["4.4"]
    m.fs.L_pump = UnitModelBlock()
    m.fs.L_pump.feed_rate = pyo.Var(initialize=10987, units=pyunits.gal / pyunits.min)
    m.fs.L_pump.feed_rate.fix()
    m.fs.L_pump.costing = UnitModelCostingBlock(
        flowsheet_costing_block=m.fs.costing,
        costing_method=QGESSCostingData.get_REE_costing,
        costing_method_arguments={
            "cost_accounts": L_pump_accounts,
            "scaled_param": m.fs.L_pump.feed_rate,
            "source": 1,
            "n_equip": 3,
            "scale_down_parallel_equip": False,
            "CE_index_year": CE_index_year,
        },
    )

    # 4.5 is L Thickener
    L_thickener_accounts = ["4.5"]
    m.fs.L_thickener = UnitModelBlock()
    m.fs.L_thickener.area = pyo.Var(initialize=22590, units=pyunits.ft**2)
    m.fs.L_thickener.area.fix()
    m.fs.L_thickener.costing = UnitModelCostingBlock(
        flowsheet_costing_block=m.fs.costing,
        costing_method=QGESSCostingData.get_REE_costing,
        costing_method_arguments={
            "cost_accounts": L_thickener_accounts,
            "scaled_param": m.fs.L_thickener.area,
            "source": 1,
            "n_equip": 1,
            "scale_down_parallel_equip": False,
            "CE_index_year": CE_index_year,
        },
    )

    # 4.6 is L Solid Waste Filter Press
    L_filter_press_accounts = ["4.6"]
    m.fs.L_filter_press = UnitModelBlock()
    m.fs.L_filter_press.volume = pyo.Var(initialize=3600, units=pyunits.ft**3)
    m.fs.L_filter_press.volume.fix()
    m.fs.L_filter_press.costing = UnitModelCostingBlock(
        flowsheet_costing_block=m.fs.costing,
        costing_method=QGESSCostingData.get_REE_costing,
        costing_method_arguments={
            "cost_accounts": L_filter_press_accounts,
            "scaled_param": m.fs.L_filter_press.volume,
            "source": 1,
            "n_equip": 1,
            "scale_down_parallel_equip": False,
            "CE_index_year": CE_index_year,
        },
    )

    # 4.8 is L Solution Heater
    L_solution_heater_accounts = ["4.8"]
    m.fs.L_solution_heater = UnitModelBlock()
    m.fs.L_solution_heater.duty = pyo.Var(
        initialize=2.4, units=pyunits.MBTU / pyunits.hr
    )
    m.fs.L_solution_heater.duty.fix()
    m.fs.L_solution_heater.costing = UnitModelCostingBlock(
        flowsheet_costing_block=m.fs.costing,
        costing_method=QGESSCostingData.get_REE_costing,
        costing_method_arguments={
            "cost_accounts": L_solution_heater_accounts,
            "scaled_param": m.fs.L_solution_heater.duty,
            "source": 1,
            "n_equip": 1,
            "scale_down_parallel_equip": False,
            "CE_index_year": CE_index_year,
        },
    )

    # 5.1 is RSX PE Tanks
    RSX_pe_tanks_accounts = ["5.1"]
    m.fs.RSX_pe_tanks = UnitModelBlock()
    m.fs.RSX_pe_tanks.capacity = pyo.Var(initialize=35136, units=pyunits.gal)
    m.fs.RSX_pe_tanks.capacity.fix()
    m.fs.RSX_pe_tanks.costing = UnitModelCostingBlock(
        flowsheet_costing_block=m.fs.costing,
        costing_method=QGESSCostingData.get_REE_costing,
        costing_method_arguments={
            "cost_accounts": RSX_pe_tanks_accounts,
            "scaled_param": m.fs.RSX_pe_tanks.capacity,
            "source": 1,
            "n_equip": 6,
            "scale_down_parallel_equip": False,
            "CE_index_year": CE_index_year,
        },
    )

    # 5.2 is RSX Tank Mixer
    RSX_tank_mixer_accounts = ["5.2"]
    m.fs.RSX_tank_mixers = UnitModelBlock()
    m.fs.RSX_tank_mixers.power = pyo.Var(initialize=20, units=pyunits.hp)
    m.fs.RSX_tank_mixers.power.fix()
    m.fs.RSX_tank_mixers.costing = UnitModelCostingBlock(
        flowsheet_costing_block=m.fs.costing,
        costing_method=QGESSCostingData.get_REE_costing,
        costing_method_arguments={
            "cost_accounts": RSX_tank_mixer_accounts,
            "scaled_param": m.fs.RSX_tank_mixers.power,
            "source": 1,
            "n_equip": 2,
            "scale_down_parallel_equip": False,
            "CE_index_year": CE_index_year,
        },
    )

    # 5.3 is RSX Process Pump
    RSX_pump_accounts = ["5.3"]
    m.fs.RSX_pump = UnitModelBlock()
    m.fs.RSX_pump.feed_rate = pyo.Var(initialize=7027, units=pyunits.gal / pyunits.min)
    m.fs.RSX_pump.feed_rate.fix()
    m.fs.RSX_pump.costing = UnitModelCostingBlock(
        flowsheet_costing_block=m.fs.costing,
        costing_method=QGESSCostingData.get_REE_costing,
        costing_method_arguments={
            "cost_accounts": RSX_pump_accounts,
            "scaled_param": m.fs.RSX_pump.feed_rate,
            "source": 1,
            "n_equip": 1,
            "scale_down_parallel_equip": False,
            "CE_index_year": CE_index_year,
        },
    )

    # 5.4 is RSX Mixer Settler
    RSX_mixer_settler_accounts = ["5.4"]
    m.fs.RSX_mixer_settler = UnitModelBlock()
    m.fs.RSX_mixer_settler.volume = pyo.Var(initialize=61107, units=pyunits.gal)
    m.fs.RSX_mixer_settler.volume.fix()
    m.fs.RSX_mixer_settler.costing = UnitModelCostingBlock(
        flowsheet_costing_block=m.fs.costing,
        costing_method=QGESSCostingData.get_REE_costing,
        costing_method_arguments={
            "cost_accounts": RSX_mixer_settler_accounts,
            "scaled_param": m.fs.RSX_mixer_settler.volume,
            "source": 1,
            "n_equip": 6,
            "scale_down_parallel_equip": False,
            "CE_index_year": CE_index_year,
        },
    )

    # 6.1 is CSX PE Tanks
    CSX_pe_tanks_accounts = ["6.1"]
    m.fs.CSX_pe_tanks = UnitModelBlock()
    m.fs.CSX_pe_tanks.capacity = pyo.Var(initialize=1405, units=pyunits.gal)
    m.fs.CSX_pe_tanks.capacity.fix()
    m.fs.CSX_pe_tanks.costing = UnitModelCostingBlock(
        flowsheet_costing_block=m.fs.costing,
        costing_method=QGESSCostingData.get_REE_costing,
        costing_method_arguments={
            "cost_accounts": CSX_pe_tanks_accounts,
            "scaled_param": m.fs.CSX_pe_tanks.capacity,
            "source": 1,
            "n_equip": 5,
            "scale_down_parallel_equip": False,
            "CE_index_year": CE_index_year,
        },
    )

    # 6.2 is CSX Tank Mixer
    CSX_tank_mixer_accounts = ["6.2"]
    m.fs.CSX_tank_mixers = UnitModelBlock()
    m.fs.CSX_tank_mixers.power = pyo.Var(initialize=0.8, units=pyunits.hp)
    m.fs.CSX_tank_mixers.power.fix()
    m.fs.CSX_tank_mixers.costing = UnitModelCostingBlock(
        flowsheet_costing_block=m.fs.costing,
        costing_method=QGESSCostingData.get_REE_costing,
        costing_method_arguments={
            "cost_accounts": CSX_tank_mixer_accounts,
            "scaled_param": m.fs.CSX_tank_mixers.power,
            "source": 1,
            "n_equip": 2,
            "scale_down_parallel_equip": False,
            "CE_index_year": CE_index_year,
        },
    )

    # 6.3 is CSX Process Pump
    CSX_pump_accounts = ["6.3"]
    m.fs.CSX_pump = UnitModelBlock()
    m.fs.CSX_pump.feed_rate = pyo.Var(initialize=281, units=pyunits.gal / pyunits.min)
    m.fs.CSX_pump.feed_rate.fix()
    m.fs.CSX_pump.costing = UnitModelCostingBlock(
        flowsheet_costing_block=m.fs.costing,
        costing_method=QGESSCostingData.get_REE_costing,
        costing_method_arguments={
            "cost_accounts": CSX_pump_accounts,
            "scaled_param": m.fs.CSX_pump.feed_rate,
            "source": 1,
            "n_equip": 3,
            "scale_down_parallel_equip": False,
            "CE_index_year": CE_index_year,
        },
    )

    # 6.4 is CSX Mixer Settler
    CSX_mixer_settler_accounts = ["6.4"]
    m.fs.CSX_mixer_settler = UnitModelBlock()
    m.fs.CSX_mixer_settler.volume = pyo.Var(initialize=2444, units=pyunits.gal)
    m.fs.CSX_mixer_settler.volume.fix()
    m.fs.CSX_mixer_settler.costing = UnitModelCostingBlock(
        flowsheet_costing_block=m.fs.costing,
        costing_method=QGESSCostingData.get_REE_costing,
        costing_method_arguments={
            "cost_accounts": CSX_mixer_settler_accounts,
            "scaled_param": m.fs.CSX_mixer_settler.volume,
            "source": 1,
            "n_equip": 6,
            "scale_down_parallel_equip": False,
            "CE_index_year": CE_index_year,
        },
    )

    # 7.1 is SX Wash PE Tanks
    SX_wash_pe_tanks_accounts = ["7.1"]
    m.fs.SX_wash_pe_tanks = UnitModelBlock()
    m.fs.SX_wash_pe_tanks.capacity = pyo.Var(initialize=3514, units=pyunits.gal)
    m.fs.SX_wash_pe_tanks.capacity.fix()
    m.fs.SX_wash_pe_tanks.costing = UnitModelCostingBlock(
        flowsheet_costing_block=m.fs.costing,
        costing_method=QGESSCostingData.get_REE_costing,
        costing_method_arguments={
            "cost_accounts": SX_wash_pe_tanks_accounts,
            "scaled_param": m.fs.SX_wash_pe_tanks.capacity,
            "source": 1,
            "n_equip": 3,
            "scale_down_parallel_equip": False,
            "CE_index_year": CE_index_year,
        },
    )

    # 7.2 is SX Wash Tank Mixer
    SX_wash_tank_mixer_accounts = ["7.2"]
    m.fs.SX_wash_tank_mixers = UnitModelBlock()
    m.fs.SX_wash_tank_mixers.power = pyo.Var(initialize=2, units=pyunits.hp)
    m.fs.SX_wash_tank_mixers.power.fix()
    m.fs.SX_wash_tank_mixers.costing = UnitModelCostingBlock(
        flowsheet_costing_block=m.fs.costing,
        costing_method=QGESSCostingData.get_REE_costing,
        costing_method_arguments={
            "cost_accounts": SX_wash_tank_mixer_accounts,
            "scaled_param": m.fs.SX_wash_tank_mixers.power,
            "source": 1,
            "n_equip": 1,
            "scale_down_parallel_equip": False,
            "CE_index_year": CE_index_year,
        },
    )

    # 7.3 is SX Wash Process Pump
    SX_wash_pump_accounts = ["7.3"]
    m.fs.SX_wash_pump = UnitModelBlock()
    m.fs.SX_wash_pump.feed_rate = pyo.Var(
        initialize=703, units=pyunits.gal / pyunits.min
    )
    m.fs.SX_wash_pump.feed_rate.fix()
    m.fs.SX_wash_pump.costing = UnitModelCostingBlock(
        flowsheet_costing_block=m.fs.costing,
        costing_method=QGESSCostingData.get_REE_costing,
        costing_method_arguments={
            "cost_accounts": SX_wash_pump_accounts,
            "scaled_param": m.fs.SX_wash_pump.feed_rate,
            "source": 1,
            "n_equip": 2,
            "scale_down_parallel_equip": False,
            "CE_index_year": CE_index_year,
        },
    )

    # 7.4 is SX Wash Mixer Settler
    SX_wash_mixer_settler_accounts = ["7.4"]
    m.fs.SX_wash_mixer_settler = UnitModelBlock()
    m.fs.SX_wash_mixer_settler.volume = pyo.Var(initialize=18332, units=pyunits.gal)
    m.fs.SX_wash_mixer_settler.volume.fix()
    m.fs.SX_wash_mixer_settler.costing = UnitModelCostingBlock(
        flowsheet_costing_block=m.fs.costing,
        costing_method=QGESSCostingData.get_REE_costing,
        costing_method_arguments={
            "cost_accounts": SX_wash_mixer_settler_accounts,
            "scaled_param": m.fs.SX_wash_mixer_settler.volume,
            "source": 1,
            "n_equip": 3,
            "scale_down_parallel_equip": False,
            "CE_index_year": CE_index_year,
        },
    )

    # 7.5 is SX Wash Filter Press
    SX_wash_filter_press_accounts = ["7.5"]
    m.fs.SX_wash_filter_press = UnitModelBlock()
    m.fs.SX_wash_filter_press.volume = pyo.Var(initialize=0.26, units=pyunits.ft**3)
    m.fs.SX_wash_filter_press.volume.fix()
    m.fs.SX_wash_filter_press.costing = UnitModelCostingBlock(
        flowsheet_costing_block=m.fs.costing,
        costing_method=QGESSCostingData.get_REE_costing,
        costing_method_arguments={
            "cost_accounts": SX_wash_filter_press_accounts,
            "scaled_param": m.fs.SX_wash_filter_press.volume,
            "source": 1,
            "n_equip": 1,
            "scale_down_parallel_equip": False,
            "CE_index_year": CE_index_year,
        },
    )

    # 9.2 is REE Precipitation PE Tanks
    reep_pe_tanks_accounts = ["9.2"]
    m.fs.reep_pe_tanks = UnitModelBlock()
    m.fs.reep_pe_tanks.capacity = pyo.Var(initialize=1504, units=pyunits.gal)
    m.fs.reep_pe_tanks.capacity.fix()
    m.fs.reep_pe_tanks.costing = UnitModelCostingBlock(
        flowsheet_costing_block=m.fs.costing,
        costing_method=QGESSCostingData.get_REE_costing,
        costing_method_arguments={
            "cost_accounts": reep_pe_tanks_accounts,
            "scaled_param": m.fs.reep_pe_tanks.capacity,
            "source": 1,
            "n_equip": 4,
            "scale_down_parallel_equip": False,
            "CE_index_year": CE_index_year,
        },
    )

    # 9.3 is REE Precipitation Tank Mixer
    reep_tank_mixer_accounts = ["9.3"]
    m.fs.reep_tank_mixers = UnitModelBlock()
    m.fs.reep_tank_mixers.power = pyo.Var(initialize=0.61, units=pyunits.hp)
    m.fs.reep_tank_mixers.power.fix()
    m.fs.reep_tank_mixers.costing = UnitModelCostingBlock(
        flowsheet_costing_block=m.fs.costing,
        costing_method=QGESSCostingData.get_REE_costing,
        costing_method_arguments={
            "cost_accounts": reep_tank_mixer_accounts,
            "scaled_param": m.fs.reep_tank_mixers.power,
            "source": 1,
            "n_equip": 3,
            "scale_down_parallel_equip": False,
            "CE_index_year": CE_index_year,
        },
    )

    # 9.4 is REE Precipitation Process Pump
    reep_pump_accounts = ["9.4"]
    m.fs.reep_pump = UnitModelBlock()
    m.fs.reep_pump.feed_rate = pyo.Var(initialize=70, units=pyunits.gal / pyunits.min)
    m.fs.reep_pump.feed_rate.fix()
    m.fs.reep_pump.costing = UnitModelCostingBlock(
        flowsheet_costing_block=m.fs.costing,
        costing_method=QGESSCostingData.get_REE_costing,
        costing_method_arguments={
            "cost_accounts": reep_pump_accounts,
            "scaled_param": m.fs.reep_pump.feed_rate,
            "source": 1,
            "n_equip": 1,
            "scale_down_parallel_equip": False,
            "CE_index_year": CE_index_year,
        },
    )

    # 9.5 is REE Precipitation Filter Press
    reep_filter_press_accounts = ["9.5"]
    m.fs.reep_filter_press = UnitModelBlock()
    m.fs.reep_filter_press.volume = pyo.Var(initialize=0.405, units=pyunits.ft**3)
    m.fs.reep_filter_press.volume.fix()
    m.fs.reep_filter_press.costing = UnitModelCostingBlock(
        flowsheet_costing_block=m.fs.costing,
        costing_method=QGESSCostingData.get_REE_costing,
        costing_method_arguments={
            "cost_accounts": reep_filter_press_accounts,
            "scaled_param": m.fs.reep_filter_press.volume,
            "source": 1,
            "n_equip": 1,
            "scale_down_parallel_equip": False,
            "CE_index_year": CE_index_year,
        },
    )

    # 9.8 is REE Precipitation Roaster
    reep_roaster_accounts = ["9.8"]
    m.fs.reep_roaster = UnitModelBlock()
    m.fs.reep_roaster.duty = pyo.Var(initialize=0.35, units=pyunits.MBTU / pyunits.hr)
    m.fs.reep_roaster.duty.fix()
    m.fs.reep_roaster.costing = UnitModelCostingBlock(
        flowsheet_costing_block=m.fs.costing,
        costing_method=QGESSCostingData.get_REE_costing,
        costing_method_arguments={
            "cost_accounts": reep_roaster_accounts,
            "scaled_param": m.fs.reep_roaster.duty,
            "source": 1,
            "n_equip": 1,
            "scale_down_parallel_equip": False,
            "CE_index_year": CE_index_year,
        },
    )

    # 11.1 is Water Treatment PE Tanks
    WT_pe_tanks_accounts = ["11.1"]
    m.fs.WT_pe_tanks = UnitModelBlock()
    m.fs.WT_pe_tanks.capacity = pyo.Var(initialize=453131, units=pyunits.gal)
    m.fs.WT_pe_tanks.capacity.fix()
    m.fs.WT_pe_tanks.costing = UnitModelCostingBlock(
        flowsheet_costing_block=m.fs.costing,
        costing_method=QGESSCostingData.get_REE_costing,
        costing_method_arguments={
            "cost_accounts": WT_pe_tanks_accounts,
            "scaled_param": m.fs.WT_pe_tanks.capacity,
            "source": 1,
            "n_equip": 2,
            "scale_down_parallel_equip": False,
            "CE_index_year": CE_index_year,
        },
    )

    # 11.2 is Water Treatment Process Pump
    WT_pump_accounts = ["11.2"]
    m.fs.WT_pump = UnitModelBlock()
    m.fs.WT_pump.feed_rate = pyo.Var(initialize=78805, units=pyunits.gal / pyunits.min)
    m.fs.WT_pump.feed_rate.fix()
    m.fs.WT_pump.costing = UnitModelCostingBlock(
        flowsheet_costing_block=m.fs.costing,
        costing_method=QGESSCostingData.get_REE_costing,
        costing_method_arguments={
            "cost_accounts": WT_pump_accounts,
            "scaled_param": m.fs.WT_pump.feed_rate,
            "source": 1,
            "n_equip": 2,
            "scale_down_parallel_equip": False,
            "CE_index_year": CE_index_year,
        },
    )

    # 11.3 is Water Treatment Filter Press
    WT_filter_press_accounts = ["11.3"]
    m.fs.WT_filter_press = UnitModelBlock()
    m.fs.WT_filter_press.volume = pyo.Var(initialize=469, units=pyunits.ft**3)
    m.fs.WT_filter_press.volume.fix()
    m.fs.WT_filter_press.costing = UnitModelCostingBlock(
        flowsheet_costing_block=m.fs.costing,
        costing_method=QGESSCostingData.get_REE_costing,
        costing_method_arguments={
            "cost_accounts": WT_filter_press_accounts,
            "scaled_param": m.fs.WT_filter_press.volume,
            "source": 1,
            "n_equip": 1,
            "scale_down_parallel_equip": False,
            "CE_index_year": CE_index_year,
        },
    )

    # 11.4 is Water Treatment Conveyors
    WT_conveyors_accounts = ["11.4"]
    m.fs.WT_conveyors = UnitModelBlock()
    m.fs.WT_conveyors.throughput = pyo.Var(
        initialize=569, units=pyunits.ton / pyunits.hr
    )
    m.fs.WT_conveyors.throughput.fix()
    m.fs.WT_conveyors.costing = UnitModelCostingBlock(
        flowsheet_costing_block=m.fs.costing,
        costing_method=QGESSCostingData.get_REE_costing,
        costing_method_arguments={
            "cost_accounts": WT_conveyors_accounts,
            "scaled_param": m.fs.WT_conveyors.throughput,
            "source": 1,
            "n_equip": 1,
            "scale_down_parallel_equip": False,
            "CE_index_year": CE_index_year,
        },
    )

    return m


class TestREECosting(object):
    @pytest.fixture(scope="class")
    def model(self):
        model = base_model()
        return model

    @pytest.mark.unit
    def test_base_model_diagnostics(self, model):
        dt = DiagnosticsToolbox(model, variable_bounds_violation_tolerance=1e-4)
        dt.assert_no_structural_warnings()

    @pytest.mark.unit
    def test_REE_costing(self, model):
        # full smoke test with all components, O&M costs, and extra costs included
        CE_index_year = "UKy_2019"

        # add plant-level cost constraints

        model.fs.feed_input = pyo.Var(initialize=500, units=pyunits.ton / pyunits.hr)
        model.fs.feed_grade = pyo.Var(initialize=356.64, units=pyunits.ppm)

        hours_per_shift = 8
        shifts_per_day = 3
        operating_days_per_year = 336

        # for convenience
        model.fs.annual_operating_hours = pyo.Param(
            initialize=hours_per_shift * shifts_per_day * operating_days_per_year,
            mutable=False,
            units=pyunits.hours / pyunits.year,
        )

        model.fs.recovery_rate_per_year = pyo.Var(
            initialize=39.3
            * pyunits.kg
            / pyunits.hr
            * 0.8025  # TREO (total rare earth oxide), 80.25% REE in REO
            * model.fs.annual_operating_hours,
            units=pyunits.kg / pyunits.yr,
        )

        # the land cost is the lease cost, or refining cost of REO produced
        model.fs.land_cost = pyo.Expression(
            expr=0.303736
            * 1e-6
            * getattr(pyunits, "MUSD_" + CE_index_year)
            / pyunits.ton
            * pyunits.convert(model.fs.feed_input, to_units=pyunits.ton / pyunits.hr)
            * hours_per_shift
            * pyunits.hr
            * shifts_per_day
            * pyunits.day**-1
            * operating_days_per_year
            * pyunits.day
        )

        # dummy reagent with cost of 1 USD/kg for each section
        reagent_costs = (
            (  # all USD/year
                302962  # Crushing and Screening
                + 0  # Dry Grinding
                + 5767543  # Roasting
                + 199053595  # Leaching
                + 152303329  # Rougher Solvent Extraction
                + 43702016  # Cleaner Solvent Extraction
                + 7207168  # Solvent Extraction Wash and Saponification
                + 1233763  # Rare Earth Element Precipiation
                + 18684816  # Water Treatment
            )
            * pyunits.kg
            / pyunits.year
        )

        model.fs.reagents = pyo.Var(
            model.fs.time,
            initialize=reagent_costs / (model.fs.annual_operating_hours),
            units=pyunits.kg / pyunits.hr,
        )

        model.fs.solid_waste = pyo.Var(
            model.fs.time, initialize=11136 / 24, units=pyunits.ton / pyunits.hr
        )  # non-hazardous solid waste
        model.fs.precipitate = pyo.Var(
            model.fs.time, initialize=732 / 24, units=pyunits.ton / pyunits.hr
        )  # non-hazardous precipitate
        model.fs.dust_and_volatiles = pyo.Var(
            model.fs.time, initialize=120 / 24, units=pyunits.ton / pyunits.hr
        )  # dust and volatiles
        model.fs.power = pyo.Var(model.fs.time, initialize=14716, units=pyunits.hp)

        resources = [
            "dummy",
            "nonhazardous_solid_waste",
            "nonhazardous_precipitate_waste",
            "dust_and_volatiles",
            "power",
        ]

        rates = [
            model.fs.reagents,
            model.fs.solid_waste,
            model.fs.precipitate,
            model.fs.dust_and_volatiles,
            model.fs.power,
        ]

        # define product flowrates

        pure_product_output_rates = {
            "Sc2O3": 1.9 * pyunits.kg / pyunits.hr,
            "Dy2O3": 0.4 * pyunits.kg / pyunits.hr,
            "Gd2O3": 0.5 * pyunits.kg / pyunits.hr,
        }

        mixed_product_output_rates = {
            "Sc2O3": 0.00143 * pyunits.kg / pyunits.hr,
            "Y2O3": 0.05418 * pyunits.kg / pyunits.hr,
            "La2O3": 0.13770 * pyunits.kg / pyunits.hr,
            "CeO2": 0.37383 * pyunits.kg / pyunits.hr,
            "Pr6O11": 0.03941 * pyunits.kg / pyunits.hr,
            "Nd2O3": 0.17289 * pyunits.kg / pyunits.hr,
            "Sm2O3": 0.02358 * pyunits.kg / pyunits.hr,
            "Eu2O3": 0.00199 * pyunits.kg / pyunits.hr,
            "Gd2O3": 0.00000 * pyunits.kg / pyunits.hr,
            "Tb4O7": 0.00801 * pyunits.kg / pyunits.hr,
            "Dy2O3": 0.00000 * pyunits.kg / pyunits.hr,
            "Ho2O3": 0.00000 * pyunits.kg / pyunits.hr,
            "Er2O3": 0.00000 * pyunits.kg / pyunits.hr,
            "Tm2O3": 0.00130 * pyunits.kg / pyunits.hr,
            "Yb2O3": 0.00373 * pyunits.kg / pyunits.hr,
            "Lu2O3": 0.00105 * pyunits.kg / pyunits.hr,
        }

        model.fs.costing.build_process_costs(
            # arguments related to installation costs
            piping_materials_and_labor_percentage=20,
            electrical_materials_and_labor_percentage=20,
            instrumentation_percentage=8,
            plants_services_percentage=10,
            process_buildings_percentage=40,
            auxiliary_buildings_percentage=15,
            site_improvements_percentage=10,
            equipment_installation_percentage=17,
            field_expenses_percentage=12,
            project_management_and_construction_percentage=30,
            process_contingency_percentage=15,
            # argument related to Fixed OM costs
            labor_types=[
                "skilled",
                "unskilled",
                "supervisor",
                "maintenance",
                "technician",
                "engineer",
            ],
            labor_rate=[24.98, 19.08, 30.39, 22.73, 21.97, 45.85],  # USD/hr
            labor_burden=25,  # % fringe benefits
            operators_per_shift=[4, 9, 2, 2, 2, 3],
            hours_per_shift=hours_per_shift,
            shifts_per_day=shifts_per_day,
            operating_days_per_year=operating_days_per_year,
            pure_product_output_rates=pure_product_output_rates,
            mixed_product_output_rates=mixed_product_output_rates,
            mixed_product_sale_price_realization_factor=0.65,  # 65% price realization for mixed products
            # arguments related to total owners costs
            land_cost=model.fs.land_cost,
            resources=resources,
            rates=rates,
            prices={
                "dummy": 1 * getattr(pyunits, "USD_" + CE_index_year) / pyunits.kg,
            },
            fixed_OM=True,
            variable_OM=True,
            feed_input=model.fs.feed_input,
            efficiency=0.80,  # power usage efficiency, or fixed motor/distribution efficiency
            chemicals=["dummy"],
            waste=[
                "nonhazardous_solid_waste",
                "nonhazardous_precipitate_waste",
                "dust_and_volatiles",
            ],
            recovery_rate_per_year=model.fs.recovery_rate_per_year,
            CE_index_year=CE_index_year,
            transport_cost_per_ton_product=0,
            # arguments related to NPV calculation
            calculate_NPV=True,
        )

        # define reagent fill costs as an other plant cost so framework adds this to TPC calculation
        model.fs.costing.other_plant_costs.unfix()
        model.fs.costing.other_plant_costs_eq = pyo.Constraint(
            expr=(
                model.fs.costing.other_plant_costs
                == pyunits.convert(
                    1218073 * pyunits.USD_2016  # Rougher Solvent Extraction
                    + 48723 * pyunits.USD_2016  # Cleaner Solvent Extraction
                    + 182711
                    * pyunits.USD_2016,  # Solvent Extraction Wash and Saponification
                    to_units=getattr(pyunits, "MUSD_" + CE_index_year),
                )
            )
        )

        # fix costing vars that shouldn't change
        model.fs.feed_input.fix()
        model.fs.feed_grade.fix()
        model.fs.recovery_rate_per_year.fix()
        model.fs.reagents.fix()
        model.fs.solid_waste.fix()
        model.fs.precipitate.fix()
        model.fs.dust_and_volatiles.fix()
        model.fs.power.fix()

        # check that the model is set up properly and has 0 degrees of freedom
        assert degrees_of_freedom(model) == 0

    @pytest.mark.unit
    def test_full_model_diagnostics(self, model):
        dt = DiagnosticsToolbox(model, variable_bounds_violation_tolerance=1e-4)
        dt.assert_no_structural_warnings()

    @pytest.mark.component
    def test_initialize(self, model):
        # add initialize
        QGESSCostingData.costing_initialization(model.fs.costing)
        QGESSCostingData.initialize_fixed_OM_costs(model.fs.costing)
        QGESSCostingData.initialize_variable_OM_costs(model.fs.costing)

    @pytest.mark.component
    def test_solve(self, model):
        # try solving
        solver = get_solver()
        results = solver.solve(model, tee=True)

        assert_optimal_termination(results)

    @pytest.mark.component
    def test_solved_model_diagnostics(self, model):
        dt = DiagnosticsToolbox(model=model, variable_bounds_violation_tolerance=1e-4)
        dt.assert_no_numerical_warnings()

    @pytest.mark.component
    def test_results(self, model):
        # check some overall cost results

        assert model.fs.costing.total_plant_cost.value == pytest.approx(
            133.23, rel=1e-4
        )
        assert model.fs.costing.total_BEC.value == pytest.approx(44.308, rel=1e-4)
        assert model.fs.costing.total_installation_cost.value == pytest.approx(
            87.287, rel=1e-4
        )
        assert model.fs.costing.other_plant_costs.value == pytest.approx(
            1.6309, rel=1e-4
        )
        assert model.fs.costing.total_fixed_OM_cost.value == pytest.approx(
            10.916, rel=1e-4
        )
        assert model.fs.costing.total_variable_OM_cost[0].value == pytest.approx(
            525.71, rel=1e-4
        )
        assert pyo.value(model.fs.costing.land_cost) == pytest.approx(
            1.2247, rel=1e-4
        )  # Expression, not Var
        assert model.fs.costing.total_sales_revenue.value == pytest.approx(
            27.654, rel=1e-4
        )
        assert model.fs.costing.pv_capital_cost.value == pytest.approx(
            -112.78144, rel=1e-4
        )
        assert model.fs.costing.pv_loan_interest.value == pytest.approx(
            -11.001142, rel=1e-4
        )
        assert model.fs.costing.pv_operating_cost.value == pytest.approx(
            -4614.5826, rel=1e-4
        )
<<<<<<< HEAD
        assert model.fs.costing.pv_royalties.value == pytest.approx(
            -15.421863, rel=1e-4
        )
        assert model.fs.costing.pv_revenue.value == pytest.approx(237.25943, rel=1e-4)
        assert model.fs.costing.npv.value == pytest.approx(-4516.52762, rel=1e-4)
=======
        assert model.fs.costing.pv_revenue.value == pytest.approx(560.53027, rel=1e-4)
        assert model.fs.costing.npv.value == pytest.approx(-4241.15006, rel=1e-4)
>>>>>>> cb5f2e19

    @pytest.mark.unit
    def test_report(self, model):
        # test report methods
        QGESSCostingData.report(model.fs.costing, export=True)
        assert os.path.exists(os.path.join(os.getcwd(), "costing_report.csv"))
        # cleanup
        os.remove(os.path.join(os.getcwd(), "costing_report.csv"))
        assert not os.path.exists(os.path.join(os.getcwd(), "costing_report.csv"))

        model.fs.costing.variable_operating_costs.display()  # results will be in t = 0
        QGESSCostingData.display_total_plant_costs(model.fs.costing)
        QGESSCostingData.display_bare_erected_costs(model.fs.costing)
        QGESSCostingData.display_flowsheet_cost(model.fs.costing)

    @pytest.mark.unit
    def test_costing_bounding_build_diagnostics(self, model):
        # test costing bounding method
        CE_index_year = "UKy_2019"
        QGESSCostingData.calculate_REE_costing_bounds(
            b=model.fs.costing,
            capacity=model.fs.feed_input
            * model.fs.annual_operating_hours
            * 20
            * pyunits.year,
            grade=model.fs.feed_grade,
            CE_index_year=CE_index_year,
        )

        dt = DiagnosticsToolbox(model, variable_bounds_violation_tolerance=1e-4)
        dt.assert_no_structural_warnings()

    @pytest.mark.component
    def test_costing_bounding_solve(self, model):

        # solve new variables and constraints
        solver = get_solver()
        results = solver.solve(model, tee=True)
        assert_optimal_termination(results)

    @pytest.mark.component
    def test_costing_bounding_solve_diagnostics(self, model):

        dt = DiagnosticsToolbox(model=model, variable_bounds_violation_tolerance=1e-4)
        dt.assert_no_numerical_warnings()

    @pytest.mark.component
    def test_costing_bounding_results(self, model):

        expected_costing_lower_bound = {
            "Beneficiation": 0.12109,
            "Beneficiation, Chemical Extraction, Enrichment and Separation": 5.3203,
            "Chemical Extraction": 0.062054,
            "Chemical Extraction, Enrichment and Separation": 0.0000,
            "Enrichment and Separation": 0.18702,
            "Mining": 0.24696,
            "Total Capital": 0.29132,
            "Total Operating": 5.4747,
        }

        expected_costing_upper_bound = {
            "Beneficiation": 1.2209,
            "Beneficiation, Chemical Extraction, Enrichment and Separation": 15.235,
            "Chemical Extraction": 1.2373,
            "Chemical Extraction, Enrichment and Separation": 55.9608,
            "Enrichment and Separation": 4.2676,
            "Mining": 2.0840,
            "Total Capital": 1.0861,
            "Total Operating": 12.648,
        }

        for key in model.fs.costing.costing_lower_bound.keys():

            assert model.fs.costing.costing_lower_bound[key].value == pytest.approx(
                expected_costing_lower_bound[key], abs=1e-8, rel=1e-4
            )

        for key in model.fs.costing.costing_upper_bound.keys():
            assert model.fs.costing.costing_upper_bound[key].value == pytest.approx(
                expected_costing_upper_bound[key], rel=1e-4
            )

    @pytest.mark.component
    def test_costing_bounding_rerun_norecalculate(self, model):

        # call again, should give same results
        CE_index_year = "UKy_2019"

        QGESSCostingData.calculate_REE_costing_bounds(
            b=model.fs.costing,
            capacity=model.fs.feed_input
            * model.fs.annual_operating_hours
            * 20
            * pyunits.year,
            grade=model.fs.feed_grade,
            CE_index_year=CE_index_year,
            recalculate=False,
        )

        expected_costing_lower_bound = {
            "Beneficiation": 0.12109,
            "Beneficiation, Chemical Extraction, Enrichment and Separation": 5.3203,
            "Chemical Extraction": 0.062054,
            "Chemical Extraction, Enrichment and Separation": 0.0000,
            "Enrichment and Separation": 0.18702,
            "Mining": 0.24696,
            "Total Capital": 0.29132,
            "Total Operating": 5.4747,
        }

        expected_costing_upper_bound = {
            "Beneficiation": 1.2209,
            "Beneficiation, Chemical Extraction, Enrichment and Separation": 15.235,
            "Chemical Extraction": 1.2373,
            "Chemical Extraction, Enrichment and Separation": 55.9608,
            "Enrichment and Separation": 4.2676,
            "Mining": 2.0840,
            "Total Capital": 1.0861,
            "Total Operating": 12.648,
        }

        for key in model.fs.costing.costing_lower_bound.keys():

            assert model.fs.costing.costing_lower_bound[key].value == pytest.approx(
                expected_costing_lower_bound[key], abs=1e-8, rel=1e-4
            )

        for key in model.fs.costing.costing_upper_bound.keys():
            assert model.fs.costing.costing_upper_bound[key].value == pytest.approx(
                expected_costing_upper_bound[key], rel=1e-4
            )

    @pytest.mark.component
    def test_costing_bounding_rerun_recalculate(self, model):

        # call again, should give same results
        CE_index_year = "UKy_2019"

        QGESSCostingData.calculate_REE_costing_bounds(
            b=model.fs.costing,
            capacity=model.fs.feed_input
            * model.fs.annual_operating_hours
            * 20
            * pyunits.year,
            grade=model.fs.feed_grade,
            CE_index_year=CE_index_year,
            recalculate=True,
        )

        expected_costing_lower_bound = {
            "Beneficiation": 0.12109,
            "Beneficiation, Chemical Extraction, Enrichment and Separation": 5.3203,
            "Chemical Extraction": 0.062054,
            "Chemical Extraction, Enrichment and Separation": 0.0000,
            "Enrichment and Separation": 0.18702,
            "Mining": 0.24696,
            "Total Capital": 0.29132,
            "Total Operating": 5.4747,
        }

        expected_costing_upper_bound = {
            "Beneficiation": 1.2209,
            "Beneficiation, Chemical Extraction, Enrichment and Separation": 15.235,
            "Chemical Extraction": 1.2373,
            "Chemical Extraction, Enrichment and Separation": 55.9608,
            "Enrichment and Separation": 4.2676,
            "Mining": 2.0840,
            "Total Capital": 1.0861,
            "Total Operating": 12.648,
        }

        for key in model.fs.costing.costing_lower_bound.keys():

            assert model.fs.costing.costing_lower_bound[key].value == pytest.approx(
                expected_costing_lower_bound[key], abs=1e-8, rel=1e-4
            )

        for key in model.fs.costing.costing_upper_bound.keys():
            assert model.fs.costing.costing_upper_bound[key].value == pytest.approx(
                expected_costing_upper_bound[key], rel=1e-4
            )


class TestWaterTAPCosting(object):
    @pytest.fixture(scope="class")
    def solver(self):
        pytest.importorskip("watertap", reason="WaterTAP dependency not available")
        return get_watertap_solver()

    @pytest.fixture(scope="class")
    def model(self, solver):
        model = base_model()
        model.fs_membrane = FlowsheetBlock(dynamic=False)
        # Nanofiltration

        model.fs_membrane.nf_properties = MCASParameterBlock(
            solute_list=["Ca_2+", "SO4_2-", "Mg_2+", "Na_+", "Cl_-"],
            diffusivity_data={
                ("Liq", "Ca_2+"): 9.2e-10,
                ("Liq", "SO4_2-"): 1.06e-09,
                ("Liq", "Mg_2+"): 7.06e-10,
                ("Liq", "Na_+"): 1.33e-09,
                ("Liq", "Cl_-"): 2.03e-09,
            },
            mw_data={
                "H2O": 0.018,
                "Ca_2+": 0.04,
                "Mg_2+": 0.024,
                "SO4_2-": 0.096,
                "Na_+": 0.023,
                "Cl_-": 0.035,
            },
            stokes_radius_data={
                "Ca_2+": 3.09e-10,
                "Mg_2+": 3.47e-10,
                "SO4_2-": 2.3e-10,
                "Cl_-": 1.21e-10,
                "Na_+": 1.84e-10,
            },
            charge={"Ca_2+": 2, "Mg_2+": 2, "SO4_2-": -2, "Na_+": 1, "Cl_-": -1},
            activity_coefficient_model=ActivityCoefficientModel.davies,
            density_calculation=DensityCalculation.constant,
        )

        model.fs_membrane.nfunit = NanofiltrationDSPMDE0D(
            property_package=model.fs_membrane.nf_properties
        )
        mass_flow_in = 1 * pyunits.kg / pyunits.s
        feed_mass_frac = {
            "Ca_2+": 382e-6,
            "Mg_2+": 1394e-6,
            "SO4_2-": 2136e-6,
            "Cl_-": 20101.6e-6,
            "Na_+": 11122e-6,
        }

        # Fix mole flow rates of each ion and water
        for ion, x in feed_mass_frac.items():
            mol_comp_flow = (
                x
                * pyunits.kg
                / pyunits.kg
                * mass_flow_in
                / model.fs_membrane.nfunit.feed_side.properties_in[0].mw_comp[ion]
            )
            model.fs_membrane.nfunit.inlet.flow_mol_phase_comp[0, "Liq", ion].fix(
                mol_comp_flow
            )

        H2O_mass_frac = 1 - sum(x for x in feed_mass_frac.values())
        H2O_mol_comp_flow = (
            H2O_mass_frac
            * pyunits.kg
            / pyunits.kg
            * mass_flow_in
            / model.fs_membrane.nfunit.feed_side.properties_in[0].mw_comp["H2O"]
        )
        model.fs_membrane.nfunit.inlet.flow_mol_phase_comp[0, "Liq", "H2O"].fix(
            H2O_mol_comp_flow
        )

        # Use assert electroneutrality method from property model to ensure the ion concentrations provided
        # obey electroneutrality condition
        model.fs_membrane.nfunit.feed_side.properties_in[0].assert_electroneutrality(
            defined_state=True,
            adjust_by_ion="Cl_-",
            get_property="mass_frac_phase_comp",
        )

        # Fix other inlet state variables
        model.fs_membrane.nfunit.inlet.temperature[0].fix(298.15)
        model.fs_membrane.nfunit.inlet.pressure[0].fix(4e5)

        # Fix the membrane variables that are usually fixed for the DSPM-DE model
        model.fs_membrane.nfunit.radius_pore.fix(0.5e-9)
        model.fs_membrane.nfunit.membrane_thickness_effective.fix(1.33e-6)
        model.fs_membrane.nfunit.membrane_charge_density.fix(-27)
        model.fs_membrane.nfunit.dielectric_constant_pore.fix(41.3)

        # Fix final permeate pressure to be ~atmospheric
        model.fs_membrane.nfunit.mixed_permeate[0].pressure.fix(101325)

        model.fs_membrane.nfunit.spacer_porosity.fix(0.85)
        model.fs_membrane.nfunit.channel_height.fix(5e-4)
        model.fs_membrane.nfunit.velocity[0, 0].fix(0.25)
        model.fs_membrane.nfunit.area.fix(50)
        # Fix additional variables for calculating mass transfer coefficient with spiral wound correlation
        model.fs_membrane.nfunit.spacer_mixing_efficiency.fix()
        model.fs_membrane.nfunit.spacer_mixing_length.fix()

        check_dof(model.fs_membrane, fail_flag=True)

        model.fs_membrane.nf_properties.set_default_scaling(
            "flow_mol_phase_comp", 1e4, index=("Liq", "Ca_2+")
        )
        model.fs_membrane.nf_properties.set_default_scaling(
            "flow_mol_phase_comp", 1e3, index=("Liq", "SO4_2-")
        )
        model.fs_membrane.nf_properties.set_default_scaling(
            "flow_mol_phase_comp", 1e3, index=("Liq", "Mg_2+")
        )
        model.fs_membrane.nf_properties.set_default_scaling(
            "flow_mol_phase_comp", 1e2, index=("Liq", "Cl_-")
        )
        model.fs_membrane.nf_properties.set_default_scaling(
            "flow_mol_phase_comp", 1e2, index=("Liq", "Na_+")
        )
        model.fs_membrane.nf_properties.set_default_scaling(
            "flow_mol_phase_comp", 1e0, index=("Liq", "H2O")
        )

        calculate_scaling_factors(model.fs_membrane)

        # check that all variables have scaling factors
        unscaled_var_list = list(unscaled_variables_generator(model.fs_membrane.nfunit))
        assert len(unscaled_var_list) == 0

        model.fs_membrane.nfunit.initialize(optarg=solver.options)

        badly_scaled_var_lst = list(
            badly_scaled_var_generator(model.fs_membrane.nfunit, small=1e-5, zero=1e-12)
        )
        for var, val in badly_scaled_var_lst:
            print(var.name, val)
        assert len(badly_scaled_var_lst) == 0

        results = solver.solve(model.fs_membrane, tee=True)

        # Check for optimal solution
        assert_optimal_termination(results)

        # Reverse Osmosis

        model.fs_membrane.ro_properties = props.NaClParameterBlock()

        model.fs_membrane.rounit = ReverseOsmosis1D(
            property_package=model.fs_membrane.ro_properties,
            has_pressure_change=True,
            concentration_polarization_type=ConcentrationPolarizationType.calculated,
            mass_transfer_coefficient=MassTransferCoefficient.calculated,
            pressure_change_type=PressureChangeType.calculated,
            transformation_scheme="BACKWARD",
            transformation_method="dae.finite_difference",
            finite_elements=3,
            has_full_reporting=True,
        )

        # fully specify system
        feed_flow_mass = 1000 / 3600
        feed_mass_frac_NaCl = 0.034283
        feed_pressure = 70e5

        feed_temperature = 273.15 + 25
        A = 4.2e-12
        B = 3.5e-8
        pressure_atmospheric = 1e5
        feed_mass_frac_H2O = 1 - feed_mass_frac_NaCl

        model.fs_membrane.rounit.inlet.flow_mass_phase_comp[0, "Liq", "NaCl"].fix(
            feed_flow_mass * feed_mass_frac_NaCl
        )

        model.fs_membrane.rounit.inlet.flow_mass_phase_comp[0, "Liq", "H2O"].fix(
            feed_flow_mass * feed_mass_frac_H2O
        )

        model.fs_membrane.rounit.inlet.pressure[0].fix(feed_pressure)
        model.fs_membrane.rounit.inlet.temperature[0].fix(feed_temperature)
        model.fs_membrane.rounit.A_comp.fix(A)
        model.fs_membrane.rounit.B_comp.fix(B)
        model.fs_membrane.rounit.permeate.pressure[0].fix(pressure_atmospheric)
        model.fs_membrane.rounit.feed_side.N_Re[0, 0].fix(400)
        model.fs_membrane.rounit.recovery_mass_phase_comp[0, "Liq", "H2O"].fix(0.5)
        model.fs_membrane.rounit.feed_side.spacer_porosity.fix(0.97)
        model.fs_membrane.rounit.feed_side.channel_height.fix(0.001)

        check_dof(model.fs_membrane, fail_flag=True)

        model.fs_membrane.ro_properties.set_default_scaling(
            "flow_mass_phase_comp", 1e1, index=("Liq", "H2O")
        )
        model.fs_membrane.ro_properties.set_default_scaling(
            "flow_mass_phase_comp", 1e3, index=("Liq", "NaCl")
        )

        calculate_scaling_factors(model.fs_membrane)

        # check that all variables have scaling factors
        unscaled_var_list = list(unscaled_variables_generator(model.fs_membrane.rounit))
        assert len(unscaled_var_list) == 0

        model.fs_membrane.rounit.initialize(optarg=solver.options)

        badly_scaled_var_lst = list(
            badly_scaled_var_generator(model.fs_membrane.rounit)
        )
        assert badly_scaled_var_lst == []

        results = solver.solve(model.fs_membrane, tee=True)

        # Check for optimal solution
        assert_optimal_termination(results)

        # Ion Exchange

        target_ion = "Ca_2+"
        ion_props = {
            "solute_list": [target_ion],
            "diffusivity_data": {("Liq", target_ion): 9.2e-10},
            "mw_data": {"H2O": 0.018, target_ion: 0.04},
            "charge": {target_ion: 2},
        }

        model.fs_membrane.ro_properties = MCASParameterBlock(**ion_props)

        ix_config = {
            "property_package": model.fs_membrane.ro_properties,
            "target_ion": target_ion,
        }
        model.fs_membrane.ixunit = IonExchange0D(**ix_config)
        model.fs_membrane.ixunit.process_flow.properties_in.calculate_state(
            var_args={
                ("flow_vol_phase", "Liq"): 0.5,
                ("conc_mass_phase_comp", ("Liq", target_ion)): 0.1,
                ("pressure", None): 101325,
                ("temperature", None): 298,
            },
            hold_state=True,
        )

        model.fs_membrane.ixunit.process_flow.properties_in[0].flow_mass_phase_comp[...]
        model.fs_membrane.ixunit.process_flow.properties_out[0].flow_mass_phase_comp[
            ...
        ]
        model.fs_membrane.ixunit.regeneration_stream[0].flow_mass_phase_comp[...]

        model.fs_membrane.ixunit.service_flow_rate.fix(15)
        model.fs_membrane.ixunit.langmuir[target_ion].fix(0.9)
        model.fs_membrane.ixunit.resin_max_capacity.fix(3)
        model.fs_membrane.ixunit.bed_depth.fix(1.7)
        model.fs_membrane.ixunit.dimensionless_time.fix()
        model.fs_membrane.ixunit.number_columns.fix(8)
        model.fs_membrane.ixunit.resin_diam.fix()
        model.fs_membrane.ixunit.resin_bulk_dens.fix()
        model.fs_membrane.ixunit.bed_porosity.fix()

        check_dof(model.fs_membrane, fail_flag=True)

        model.fs_membrane.ro_properties.set_default_scaling(
            "flow_mol_phase_comp", 1e-4, index=("Liq", "H2O")
        )
        model.fs_membrane.ro_properties.set_default_scaling(
            "flow_mol_phase_comp", 10, index=("Liq", "Ca_2+")
        )

        calculate_scaling_factors(model.fs_membrane)

        # check that all variables have scaling factors
        unscaled_var_list = list(unscaled_variables_generator(model.fs_membrane.ixunit))
        assert len(unscaled_var_list) == 0

        model.fs_membrane.ixunit.initialize(optarg=solver.options)

        badly_scaled_var_lst = list(
            badly_scaled_var_generator(model.fs_membrane.ixunit)
        )
        assert badly_scaled_var_lst == []

        results = solver.solve(model.fs_membrane, tee=True)

        # Check for optimal solution
        assert_optimal_termination(results)

        # Nanofiltration Zero Order

        model.fs_membrane.db = Database()
        model.fs_membrane.nfzo_params = WaterParameterBlock(solute_list=["tds", "dye"])

        model.fs_membrane.nfzounit = NanofiltrationZO(
            property_package=model.fs_membrane.nfzo_params,
            database=model.fs_membrane.db,
            process_subtype="rHGO_dye_rejection",
        )

        model.fs_membrane.nfzounit.inlet.flow_mass_comp[0, "H2O"].fix(10000)
        model.fs_membrane.nfzounit.inlet.flow_mass_comp[0, "tds"].fix(1)
        model.fs_membrane.nfzounit.inlet.flow_mass_comp[0, "dye"].fix(2)

        model.fs_membrane.nfzounit.load_parameters_from_database(
            use_default_removal=True
        )

        results = solver.solve(model.fs_membrane, tee=True)

        # # Check for optimal solution
        assert_optimal_termination(results)

        return model

    @pytest.mark.component
    def test_REE_watertap_costing(self, model):
        # full smoke test with all components, O&M costs, and extra costs included
        CE_index_year = "UKy_2019"

        # add plant-level cost constraints

        model.fs.feed_input = pyo.Var(initialize=500, units=pyunits.ton / pyunits.hr)
        model.fs.feed_grade = pyo.Var(initialize=356.64, units=pyunits.ppm)

        hours_per_shift = 8
        shifts_per_day = 3
        operating_days_per_year = 336

        # for convenience
        model.fs.annual_operating_hours = pyo.Param(
            initialize=hours_per_shift * shifts_per_day * operating_days_per_year,
            mutable=False,
            units=pyunits.hours / pyunits.year,
        )

        model.fs.recovery_rate_per_year = pyo.Var(
            initialize=39.3
            * pyunits.kg
            / pyunits.hr
            * 0.8025  # TREO (total rare earth oxide), 80.25% REE in REO
            * model.fs.annual_operating_hours,
            units=pyunits.kg / pyunits.yr,
        )

        # the land cost is the lease cost, or refining cost of REO produced
        model.fs.land_cost = pyo.Expression(
            expr=0.303736
            * 1e-6
            * getattr(pyunits, "MUSD_" + CE_index_year)
            / pyunits.ton
            * pyunits.convert(model.fs.feed_input, to_units=pyunits.ton / pyunits.hr)
            * hours_per_shift
            * pyunits.hr
            * shifts_per_day
            * pyunits.day**-1
            * operating_days_per_year
            * pyunits.day
        )

        # dummy reagent with cost of 1 USD/kg for each section
        reagent_costs = (
            (  # all USD/year
                302962  # Crushing and Screening
                + 0  # Dry Grinding
                + 5767543  # Roasting
                + 199053595  # Leaching
                + 152303329  # Rougher Solvent Extraction
                + 43702016  # Cleaner Solvent Extraction
                + 7207168  # Solvent Extraction Wash and Saponification
                + 1233763  # Rare Earth Element Precipiation
                + 18684816  # Water Treatment
            )
            * pyunits.kg
            / pyunits.year
        )

        model.fs.reagents = pyo.Var(
            model.fs.time,
            initialize=reagent_costs / (model.fs.annual_operating_hours),
            units=pyunits.kg / pyunits.hr,
        )

        model.fs.solid_waste = pyo.Var(
            model.fs.time, initialize=11136 / 24, units=pyunits.ton / pyunits.hr
        )  # non-hazardous solid waste
        model.fs.precipitate = pyo.Var(
            model.fs.time, initialize=732 / 24, units=pyunits.ton / pyunits.hr
        )  # non-hazardous precipitate
        model.fs.dust_and_volatiles = pyo.Var(
            model.fs.time, initialize=120 / 24, units=pyunits.ton / pyunits.hr
        )  # dust and volatiles
        model.fs.power = pyo.Var(model.fs.time, initialize=14716, units=pyunits.hp)

        resources = [
            "dummy",
            "nonhazardous_solid_waste",
            "nonhazardous_precipitate_waste",
            "dust_and_volatiles",
            "power",
        ]

        rates = [
            model.fs.reagents,
            model.fs.solid_waste,
            model.fs.precipitate,
            model.fs.dust_and_volatiles,
            model.fs.power,
        ]

        # define product flowrates

        pure_product_output_rates = {
            "Sc2O3": 1.9 * pyunits.kg / pyunits.hr,
            "Dy2O3": 0.4 * pyunits.kg / pyunits.hr,
            "Gd2O3": 0.5 * pyunits.kg / pyunits.hr,
        }

        mixed_product_output_rates = {
            "Sc2O3": 0.00143 * pyunits.kg / pyunits.hr,
            "Y2O3": 0.05418 * pyunits.kg / pyunits.hr,
            "La2O3": 0.13770 * pyunits.kg / pyunits.hr,
            "CeO2": 0.37383 * pyunits.kg / pyunits.hr,
            "Pr6O11": 0.03941 * pyunits.kg / pyunits.hr,
            "Nd2O3": 0.17289 * pyunits.kg / pyunits.hr,
            "Sm2O3": 0.02358 * pyunits.kg / pyunits.hr,
            "Eu2O3": 0.00199 * pyunits.kg / pyunits.hr,
            "Gd2O3": 0.00000 * pyunits.kg / pyunits.hr,
            "Tb4O7": 0.00801 * pyunits.kg / pyunits.hr,
            "Dy2O3": 0.00000 * pyunits.kg / pyunits.hr,
            "Ho2O3": 0.00000 * pyunits.kg / pyunits.hr,
            "Er2O3": 0.00000 * pyunits.kg / pyunits.hr,
            "Tm2O3": 0.00130 * pyunits.kg / pyunits.hr,
            "Yb2O3": 0.00373 * pyunits.kg / pyunits.hr,
            "Lu2O3": 0.00105 * pyunits.kg / pyunits.hr,
        }

        model.fs.costing.build_process_costs(
            # arguments related to installation costs
            piping_materials_and_labor_percentage=20,
            electrical_materials_and_labor_percentage=20,
            instrumentation_percentage=8,
            plants_services_percentage=10,
            process_buildings_percentage=40,
            auxiliary_buildings_percentage=15,
            site_improvements_percentage=10,
            equipment_installation_percentage=17,
            field_expenses_percentage=12,
            project_management_and_construction_percentage=30,
            process_contingency_percentage=15,
            # argument related to Fixed OM costs
            labor_types=[
                "skilled",
                "unskilled",
                "supervisor",
                "maintenance",
                "technician",
                "engineer",
            ],
            labor_rate=[24.98, 19.08, 30.39, 22.73, 21.97, 45.85],  # USD/hr
            labor_burden=25,  # % fringe benefits
            operators_per_shift=[4, 9, 2, 2, 2, 3],
            hours_per_shift=hours_per_shift,
            shifts_per_day=shifts_per_day,
            operating_days_per_year=operating_days_per_year,
            pure_product_output_rates=pure_product_output_rates,
            mixed_product_output_rates=mixed_product_output_rates,
            mixed_product_sale_price_realization_factor=0.65,  # 65% price realization for mixed products
            # arguments related to total owners costs
            land_cost=model.fs.land_cost,
            resources=resources,
            rates=rates,
            prices={
                "dummy": 1 * getattr(pyunits, "USD_" + CE_index_year) / pyunits.kg,
            },
            fixed_OM=True,
            variable_OM=True,
            feed_input=model.fs.feed_input,
            efficiency=0.80,  # power usage efficiency, or fixed motor/distribution efficiency
            chemicals=["dummy"],
            waste=[
                "nonhazardous_solid_waste",
                "nonhazardous_precipitate_waste",
                "dust_and_volatiles",
            ],
            recovery_rate_per_year=model.fs.recovery_rate_per_year,
            CE_index_year=CE_index_year,
            watertap_blocks=[
                model.fs_membrane.nfunit,
                model.fs_membrane.rounit,
                model.fs_membrane.ixunit,
                model.fs_membrane.nfzounit,
            ],
        )

        # define reagent fill costs as an other plant cost so framework adds this to TPC calculation
        model.fs.costing.other_plant_costs.unfix()
        model.fs.costing.other_plant_costs_eq = pyo.Constraint(
            expr=(
                model.fs.costing.other_plant_costs
                == pyunits.convert(
                    1218073 * pyunits.USD_2016  # Rougher Solvent Extraction
                    + 48723 * pyunits.USD_2016  # Cleaner Solvent Extraction
                    + 182711
                    * pyunits.USD_2016,  # Solvent Extraction Wash and Saponification
                    to_units=getattr(pyunits, "MUSD_" + CE_index_year),
                )
            )
        )

        # fix costing vars that shouldn't change
        model.fs.feed_input.fix()
        model.fs.feed_grade.fix()
        model.fs.recovery_rate_per_year.fix()
        model.fs.reagents.fix()
        model.fs.solid_waste.fix()
        model.fs.precipitate.fix()
        model.fs.dust_and_volatiles.fix()
        model.fs.power.fix()

    @pytest.mark.component
    def test_REE_watertap_costing_initialize(self, model, solver):

        # check that the model is set up properly and has 0 degrees of freedom
        assert degrees_of_freedom(model) == 0

        QGESSCostingData.costing_initialization(model.fs.costing)
        QGESSCostingData.initialize_fixed_OM_costs(model.fs.costing)
        QGESSCostingData.initialize_variable_OM_costs(model.fs.costing)

    @pytest.mark.component
    def test_REE_watertap_costing_solve(self, model, solver):

        results = solver.solve(model, tee=True)
        assert_optimal_termination(results)

    @pytest.mark.component
    def test_REE_watertap_costing_results_totalCAPEX(self, model):

        assert model.fs.costing.total_BEC.value == pytest.approx(50.686, rel=1e-4)

    @pytest.mark.component
    def test_REE_watertap_costing_results_equipmentCAPEX(self, model):

        CE_index_year = "UKy_2019"

        CE_index_units = getattr(
            pyunits, "MUSD_" + CE_index_year
        )  # millions of USD, for base year

        assert pyo.value(
            pyunits.convert(
                model.fs_membrane.nfunit.costing.capital_cost, to_units=CE_index_units
            )
        ) == pytest.approx(0.0015159, rel=1e-4)

        assert pyo.value(
            pyunits.convert(
                model.fs_membrane.rounit.costing.capital_cost, to_units=CE_index_units
            )
        ) == pytest.approx(0.0016148, rel=1e-4)

        assert pyo.value(
            pyunits.convert(
                model.fs_membrane.ixunit.costing.capital_cost, to_units=CE_index_units
            )
        ) == pytest.approx(4.0354, rel=1e-4)

        assert pyo.value(
            pyunits.convert(
                model.fs_membrane.nfzounit.costing.capital_cost, to_units=CE_index_units
            )
        ) == pytest.approx(2.3391, rel=1e-4)

        assert pyo.value(
            model.fs.costing.total_BEC
            - pyunits.convert(
                model.fs_membrane.nfunit.costing.capital_cost, to_units=CE_index_units
            )
            - pyunits.convert(
                model.fs_membrane.rounit.costing.capital_cost, to_units=CE_index_units
            )
            - pyunits.convert(
                model.fs_membrane.ixunit.costing.capital_cost, to_units=CE_index_units
            )
            - pyunits.convert(
                model.fs_membrane.nfzounit.costing.capital_cost, to_units=CE_index_units
            )
        ) == pytest.approx(44.308, rel=1e-4)

    @pytest.mark.component
    def test_REE_watertap_costing_results_fixedOPEX(self, model):

        CE_index_year = "UKy_2019"

        CE_index_units = getattr(
            pyunits, "MUSD_" + CE_index_year
        )  # millions of USD, for base year

        assert pyo.value(
            pyunits.convert(
                model.fs_membrane.nfunit.costing.fixed_operating_cost,
                to_units=CE_index_units / pyunits.year,
            )
        ) == pytest.approx(0.00015159, rel=1e-4)

        assert pyo.value(
            pyunits.convert(
                model.fs_membrane.rounit.costing.fixed_operating_cost,
                to_units=CE_index_units / pyunits.year,
            )
        ) == pytest.approx(0.00016148, rel=1e-4)

        assert pyo.value(
            pyunits.convert(
                model.fs_membrane.ixunit.costing.fixed_operating_cost,
                to_units=CE_index_units / pyunits.year,
            )
        ) == pytest.approx(0.037284, rel=1e-4)

        assert pyo.value(
            pyunits.convert(
                model.fs_membrane.nfzounit.costing.fixed_operating_cost,
                to_units=CE_index_units / pyunits.year,
            )
        ) == pytest.approx(0.467810, rel=1e-4)

        assert pyo.value(
            pyunits.convert(
                model.fs_membrane.nfunit.costing.fixed_operating_cost
                + model.fs_membrane.rounit.costing.fixed_operating_cost
                + model.fs_membrane.ixunit.costing.fixed_operating_cost,
                to_units=CE_index_units / pyunits.year,
            )
            + pyunits.convert(
                model.fs_membrane.nfzounit.costing.fixed_operating_cost,
                to_units=CE_index_units / pyunits.year,
            )
        ) == pytest.approx(0.505407, rel=1e-4)

        assert model.fs.costing.watertap_fixed_costs.value == pytest.approx(
            0.505407, rel=1e-4
        )

        assert model.fs.costing.total_fixed_OM_cost.value == pytest.approx(
            11.98986, rel=1e-4
        )

    # TODO commented as no WaterTAP models currently use this, may change in the future
    # @pytest.mark.component
    # def test_REE_watertap_costing_variableOPEX(self, model):

    #     assert model.fs.costing.watertap_variable_costs.value == pytest.approx(
    #         0, abs=1e-4
    #     )

    #     assert model.fs.costing.total_variable_OM_cost[0].value == pytest.approx(
    #         533.10082, rel=1e-4
    #     )


class TestCustomCosting(object):
    @pytest.fixture(scope="class")
    def model(self):
        model = base_model()

        # create model
        model.fs.custom_vessel = UnitModelBlock()
        model.fs.custom_vessel.volume = pyo.Var(initialize=5000, units=pyunits.m**3)
        model.fs.custom_vessel.volume.fix()
        model.fs.custom_vessel.water_injection_rate = pyo.Var(
            initialize=0.1, units=pyunits.m**3 / pyunits.s
        )
        model.fs.custom_vessel.water_injection_rate.fix()

        # add costing
        model.fs.custom_vessel.costing = UnitModelCostingBlock(
            flowsheet_costing_block=model.fs.costing,
            costing_method=CustomCostingData.cost_custom_vessel,
            costing_method_arguments={
                "volume_per_unit": model.fs.custom_vessel.volume,
                "material": "carbonsteel",
                "water_injection_rate_per_unit": model.fs.custom_vessel.water_injection_rate,
                "number_of_units": 3,
            },
        )

        return model

    @pytest.mark.unit
    def test_model(self, model):

        # confirm that base units match the QGESS costing block
        assert (
            model.fs.custom_vessel.costing.costing_package.base_currency
            == pyunits.USD_2021
        )
        assert (
            model.fs.custom_vessel.costing.costing_package.base_period == pyunits.year
        )

        assert isinstance(model.fs.custom_vessel.costing.number_of_units, pyo.Param)
        assert isinstance(model.fs.custom_vessel.costing.capital_cost_per_unit, pyo.Var)
        assert isinstance(model.fs.custom_vessel.costing.capital_cost, pyo.Var)
        assert isinstance(model.fs.custom_vessel.costing.fixed_operating_cost, pyo.Var)
        assert isinstance(
            model.fs.custom_vessel.costing.variable_operating_cost_per_unit, pyo.Var
        )
        assert isinstance(
            model.fs.custom_vessel.costing.variable_operating_cost, pyo.Var
        )

        assert isinstance(
            model.fs.custom_vessel.costing.capital_cost_per_unit_eq, pyo.Constraint
        )
        assert isinstance(
            model.fs.custom_vessel.costing.capital_cost_constraint, pyo.Constraint
        )
        assert isinstance(
            model.fs.custom_vessel.costing.fixed_operating_cost_constraint,
            pyo.Constraint,
        )
        assert isinstance(
            model.fs.custom_vessel.costing.variable_operating_cost_per_unit_eq,
            pyo.Constraint,
        )
        assert isinstance(
            model.fs.custom_vessel.costing.variable_operating_cost_constraint,
            pyo.Constraint,
        )

    @pytest.mark.component
    def test_REE_custom_costing(self, model):
        # full smoke test with all components, O&M costs, and extra costs included
        CE_index_year = "UKy_2019"

        CE_index_units = getattr(
            pyunits, "MUSD_" + CE_index_year
        )  # millions of USD, for base year

        # add plant-level cost constraints

        model.fs.feed_input = pyo.Var(initialize=500, units=pyunits.ton / pyunits.hr)
        model.fs.feed_grade = pyo.Var(initialize=356.64, units=pyunits.ppm)

        hours_per_shift = 8
        shifts_per_day = 3
        operating_days_per_year = 336

        # for convenience
        model.fs.annual_operating_hours = pyo.Param(
            initialize=hours_per_shift * shifts_per_day * operating_days_per_year,
            mutable=False,
            units=pyunits.hours / pyunits.year,
        )

        model.fs.recovery_rate_per_year = pyo.Var(
            initialize=39.3
            * pyunits.kg
            / pyunits.hr
            * 0.8025  # TREO (total rare earth oxide), 80.25% REE in REO
            * model.fs.annual_operating_hours,
            units=pyunits.kg / pyunits.yr,
        )

        # the land cost is the lease cost, or refining cost of REO produced
        model.fs.land_cost = pyo.Expression(
            expr=0.303736
            * 1e-6
            * getattr(pyunits, "MUSD_" + CE_index_year)
            / pyunits.ton
            * pyunits.convert(model.fs.feed_input, to_units=pyunits.ton / pyunits.hr)
            * hours_per_shift
            * pyunits.hr
            * shifts_per_day
            * pyunits.day**-1
            * operating_days_per_year
            * pyunits.day
        )

        # dummy reagent with cost of 1 USD/kg for each section
        reagent_costs = (
            (  # all USD/year
                302962  # Crushing and Screening
                + 0  # Dry Grinding
                + 5767543  # Roasting
                + 199053595  # Leaching
                + 152303329  # Rougher Solvent Extraction
                + 43702016  # Cleaner Solvent Extraction
                + 7207168  # Solvent Extraction Wash and Saponification
                + 1233763  # Rare Earth Element Precipiation
                + 18684816  # Water Treatment
            )
            * pyunits.kg
            / pyunits.year
        )

        model.fs.reagents = pyo.Var(
            model.fs.time,
            initialize=reagent_costs / (model.fs.annual_operating_hours),
            units=pyunits.kg / pyunits.hr,
        )

        model.fs.solid_waste = pyo.Var(
            model.fs.time, initialize=11136 / 24, units=pyunits.ton / pyunits.hr
        )  # non-hazardous solid waste
        model.fs.precipitate = pyo.Var(
            model.fs.time, initialize=732 / 24, units=pyunits.ton / pyunits.hr
        )  # non-hazardous precipitate
        model.fs.dust_and_volatiles = pyo.Var(
            model.fs.time, initialize=120 / 24, units=pyunits.ton / pyunits.hr
        )  # dust and volatiles
        model.fs.power = pyo.Var(model.fs.time, initialize=14716, units=pyunits.hp)

        resources = [
            "dummy",
            "nonhazardous_solid_waste",
            "nonhazardous_precipitate_waste",
            "dust_and_volatiles",
            "power",
        ]

        rates = [
            model.fs.reagents,
            model.fs.solid_waste,
            model.fs.precipitate,
            model.fs.dust_and_volatiles,
            model.fs.power,
        ]

        # define product flowrates

        pure_product_output_rates = {
            "Sc2O3": 1.9 * pyunits.kg / pyunits.hr,
            "Dy2O3": 0.4 * pyunits.kg / pyunits.hr,
            "Gd2O3": 0.5 * pyunits.kg / pyunits.hr,
        }

        mixed_product_output_rates = {
            "Sc2O3": 0.00143 * pyunits.kg / pyunits.hr,
            "Y2O3": 0.05418 * pyunits.kg / pyunits.hr,
            "La2O3": 0.13770 * pyunits.kg / pyunits.hr,
            "CeO2": 0.37383 * pyunits.kg / pyunits.hr,
            "Pr6O11": 0.03941 * pyunits.kg / pyunits.hr,
            "Nd2O3": 0.17289 * pyunits.kg / pyunits.hr,
            "Sm2O3": 0.02358 * pyunits.kg / pyunits.hr,
            "Eu2O3": 0.00199 * pyunits.kg / pyunits.hr,
            "Gd2O3": 0.00000 * pyunits.kg / pyunits.hr,
            "Tb4O7": 0.00801 * pyunits.kg / pyunits.hr,
            "Dy2O3": 0.00000 * pyunits.kg / pyunits.hr,
            "Ho2O3": 0.00000 * pyunits.kg / pyunits.hr,
            "Er2O3": 0.00000 * pyunits.kg / pyunits.hr,
            "Tm2O3": 0.00130 * pyunits.kg / pyunits.hr,
            "Yb2O3": 0.00373 * pyunits.kg / pyunits.hr,
            "Lu2O3": 0.00105 * pyunits.kg / pyunits.hr,
        }

        model.fs.costing.build_process_costs(
            # arguments related to installation costs
            piping_materials_and_labor_percentage=20,
            electrical_materials_and_labor_percentage=20,
            instrumentation_percentage=8,
            plants_services_percentage=10,
            process_buildings_percentage=40,
            auxiliary_buildings_percentage=15,
            site_improvements_percentage=10,
            equipment_installation_percentage=17,
            field_expenses_percentage=12,
            project_management_and_construction_percentage=30,
            process_contingency_percentage=15,
            # argument related to Fixed OM costs
            labor_types=[
                "skilled",
                "unskilled",
                "supervisor",
                "maintenance",
                "technician",
                "engineer",
            ],
            labor_rate=[24.98, 19.08, 30.39, 22.73, 21.97, 45.85],  # USD/hr
            labor_burden=25,  # % fringe benefits
            operators_per_shift=[4, 9, 2, 2, 2, 3],
            hours_per_shift=hours_per_shift,
            shifts_per_day=shifts_per_day,
            operating_days_per_year=operating_days_per_year,
            pure_product_output_rates=pure_product_output_rates,
            mixed_product_output_rates=mixed_product_output_rates,
            mixed_product_sale_price_realization_factor=0.65,  # 65% price realization for mixed products
            # arguments related to total owners costs
            land_cost=model.fs.land_cost,
            resources=resources,
            rates=rates,
            prices={
                "dummy": 1 * getattr(pyunits, "USD_" + CE_index_year) / pyunits.kg,
            },
            fixed_OM=True,
            variable_OM=True,
            feed_input=model.fs.feed_input,
            efficiency=0.80,  # power usage efficiency, or fixed motor/distribution efficiency
            chemicals=["dummy"],
            waste=[
                "nonhazardous_solid_waste",
                "nonhazardous_precipitate_waste",
                "dust_and_volatiles",
            ],
            recovery_rate_per_year=model.fs.recovery_rate_per_year,
            CE_index_year=CE_index_year,
        )

        # define reagent fill costs as an other plant cost so framework adds this to TPC calculation
        model.fs.costing.other_plant_costs.unfix()
        model.fs.costing.other_plant_costs_rule = pyo.Constraint(
            expr=(
                model.fs.costing.other_plant_costs
                == pyunits.convert(
                    1218073 * pyunits.USD_2016  # Rougher Solvent Extraction
                    + 48723 * pyunits.USD_2016  # Cleaner Solvent Extraction
                    + 182711
                    * pyunits.USD_2016,  # Solvent Extraction Wash and Saponification
                    to_units=getattr(pyunits, "MUSD_" + CE_index_year),
                )
            )
        )

        # fix costing vars that shouldn't change
        model.fs.feed_input.fix()
        model.fs.feed_grade.fix()
        model.fs.recovery_rate_per_year.fix()
        model.fs.reagents.fix()
        model.fs.solid_waste.fix()
        model.fs.precipitate.fix()
        model.fs.dust_and_volatiles.fix()
        model.fs.power.fix()

        # check model structural diagnostics
        dt = DiagnosticsToolbox(model=model, variable_bounds_violation_tolerance=1e-4)
        dt.assert_no_structural_warnings()

        QGESSCostingData.costing_initialization(model.fs.costing)
        QGESSCostingData.initialize_fixed_OM_costs(model.fs.costing)
        QGESSCostingData.initialize_variable_OM_costs(model.fs.costing)

        solver = get_solver()
        results = solver.solve(model, tee=True)
        assert_optimal_termination(results)

        # check model numerical diagnostics
        dt.assert_no_numerical_warnings()

        assert model.fs.costing.total_BEC.value == pytest.approx(44.377, rel=1e-4)
        assert pyo.value(
            pyunits.convert(
                model.fs.custom_vessel.costing.capital_cost, to_units=CE_index_units
            )
        ) == pytest.approx(0.0686081, rel=1e-4)
        assert pyo.value(
            model.fs.costing.total_BEC
            - pyunits.convert(
                model.fs.custom_vessel.costing.capital_cost, to_units=CE_index_units
            )
        ) == pytest.approx(44.308, rel=1e-4)

        assert pyo.value(
            pyunits.convert(
                model.fs.custom_vessel.costing.fixed_operating_cost,
                to_units=CE_index_units / pyunits.year,
            )
        ) == pytest.approx(0.00343040, rel=1e-4)

        assert model.fs.costing.custom_fixed_costs.value == pytest.approx(
            0.00343040, rel=1e-4
        )

        assert model.fs.costing.total_fixed_OM_cost.value == pytest.approx(
            10.92575, rel=1e-4
        )

        assert pyo.value(
            pyunits.convert(
                model.fs.custom_vessel.costing.variable_operating_cost,
                to_units=CE_index_units / pyunits.year,
            )
        ) == pytest.approx(4.13750, rel=1e-4)

        assert model.fs.costing.custom_variable_costs.value == pytest.approx(
            4.13750, rel=1e-4
        )

        assert model.fs.costing.total_variable_OM_cost[0].value == pytest.approx(
            530.67815, rel=1e-4
        )


class TestDiafiltrationCosting(object):
    @pytest.fixture(scope="class")
    def model(self):
        m = base_model()

        # create dummy blocks to store the UnitModelCostingBlocks
        m.fs.stage1 = UnitModelBlock()
        m.fs.stage2 = UnitModelBlock()
        m.fs.stage3 = UnitModelBlock()
        m.fs.cascade = UnitModelBlock()  # to cost the pressure drop
        m.fs.feed_pump = UnitModelBlock()  # to cost feed pump
        m.fs.diafiltrate_pump = UnitModelBlock()  # to cost diafiltrate pump

        m.fs.stage1.length = pyo.Var(initialize=10, units=pyunits.m)
        m.fs.stage2.length = pyo.Var(initialize=10, units=pyunits.m)
        m.fs.stage3.length = pyo.Var(initialize=10, units=pyunits.m)
        m.fs.w = pyo.Var(initialize=10, units=pyunits.m)
        m.fs.Jw = pyo.Var(initialize=10, units=pyunits.m / pyunits.h)
        m.fs.stage3.retentate_flow_vol = pyo.Var(
            initialize=10, units=pyunits.m**3 / pyunits.h
        )
        m.fs.stage3.permeate_flow_vol = pyo.Var(
            initialize=10, units=pyunits.m**3 / pyunits.h
        )
        m.fs.P_atm = pyo.Var(initialize=101325, units=pyunits.Pa)
        m.fs.P_op = pyo.Var(initialize=201325, units=pyunits.Pa)

        m.fs.stage1.length.fix()
        m.fs.stage2.length.fix()
        m.fs.stage3.length.fix()
        m.fs.w.fix()
        m.fs.Jw.fix()
        m.fs.stage3.retentate_flow_vol.fix()
        m.fs.stage3.permeate_flow_vol.fix()
        m.fs.P_atm.fix()
        m.fs.P_op.fix()

        # m.fs.costing = DiafiltrationCosting()
        m.fs.stage1.costing = UnitModelCostingBlock(
            flowsheet_costing_block=m.fs.costing,
            costing_method=DiafiltrationCostingData.cost_membranes,
            costing_method_arguments={
                "membrane_length": m.fs.stage1.length,
                "membrane_width": m.fs.w,
            },
        )
        m.fs.stage2.costing = UnitModelCostingBlock(
            flowsheet_costing_block=m.fs.costing,
            costing_method=DiafiltrationCostingData.cost_membranes,
            costing_method_arguments={
                "membrane_length": m.fs.stage2.length,
                "membrane_width": m.fs.w,
            },
        )
        m.fs.stage3.costing = UnitModelCostingBlock(
            flowsheet_costing_block=m.fs.costing,
            costing_method=DiafiltrationCostingData.cost_membranes,
            costing_method_arguments={
                "membrane_length": m.fs.stage3.length,
                "membrane_width": m.fs.w,
            },
        )
        m.fs.cascade.costing = UnitModelCostingBlock(
            flowsheet_costing_block=m.fs.costing,
            costing_method=DiafiltrationCostingData.cost_membrane_pressure_drop,
            costing_method_arguments={
                "water_flux": m.fs.Jw,
                "vol_flow_feed": m.fs.stage3.retentate_flow_vol,  # cascade feed
                "vol_flow_perm": m.fs.stage3.permeate_flow_vol,  # cascade permeate
            },
        )
        m.fs.feed_pump.costing = UnitModelCostingBlock(
            flowsheet_costing_block=m.fs.costing,
            costing_method=DiafiltrationCostingData.cost_pump,
            costing_method_arguments={
                "inlet_pressure": m.fs.P_atm
                + pyunits.convert(
                    m.fs.cascade.costing.pressure_drop, to_units=pyunits.Pa
                ),
                "outlet_pressure": 1e-5  # assume numerically 0 since SEC accounts for feed pump OPEX
                * pyunits.psi,  # this should make m.fs.feed_pump.costing.fixed_operating_cost ~0
                "inlet_vol_flow": m.fs.stage3.retentate_flow_vol,  # feed
            },
        )
        m.fs.diafiltrate_pump.costing = UnitModelCostingBlock(
            flowsheet_costing_block=m.fs.costing,
            costing_method=DiafiltrationCostingData.cost_pump,
            costing_method_arguments={
                "inlet_pressure": m.fs.P_atm,
                "outlet_pressure": m.fs.P_op,
                "inlet_vol_flow": m.fs.stage3.retentate_flow_vol,  # diafiltrate
            },
        )

        return m

    @pytest.mark.unit
    def test_model(self, model):

        # confirm that base units match the QGESS costing block
        for blk in [
            model.fs.stage1,
            model.fs.stage2,
            model.fs.stage3,
            model.fs.cascade,
            model.fs.feed_pump,
            model.fs.diafiltrate_pump,
        ]:
            assert blk.costing.costing_package.base_currency == pyunits.USD_2021
            assert blk.costing.costing_package.base_period == pyunits.year

        assert isinstance(model.fs.stage1.costing.capital_cost, pyo.Var)
        assert isinstance(model.fs.stage1.costing.fixed_operating_cost, pyo.Var)
        assert not hasattr(model.fs.stage1.costing, "variable_operating_cost")
        assert isinstance(
            model.fs.stage1.costing.capital_cost_constraint, pyo.Constraint
        )
        assert isinstance(
            model.fs.stage1.costing.fixed_operating_cost_constraint, pyo.Constraint
        )
        assert not hasattr(
            model.fs.stage1.costing, "variable_operating_cost_constraint"
        )

        assert isinstance(model.fs.stage2.costing.capital_cost, pyo.Var)
        assert isinstance(model.fs.stage2.costing.fixed_operating_cost, pyo.Var)
        assert not hasattr(model.fs.stage2.costing, "variable_operating_cost")
        assert isinstance(
            model.fs.stage2.costing.capital_cost_constraint, pyo.Constraint
        )
        assert isinstance(
            model.fs.stage2.costing.fixed_operating_cost_constraint, pyo.Constraint
        )
        assert not hasattr(
            model.fs.stage2.costing, "variable_operating_cost_constraint"
        )

        assert isinstance(model.fs.stage3.costing.capital_cost, pyo.Var)
        assert isinstance(model.fs.stage3.costing.fixed_operating_cost, pyo.Var)
        assert not hasattr(model.fs.stage3.costing, "variable_operating_cost")
        assert isinstance(
            model.fs.stage3.costing.capital_cost_constraint, pyo.Constraint
        )
        assert isinstance(
            model.fs.stage3.costing.fixed_operating_cost_constraint, pyo.Constraint
        )
        assert not hasattr(
            model.fs.stage3.costing, "variable_operating_cost_constraint"
        )

        assert not hasattr(model.fs.cascade.costing, "capital_cost")
        assert not hasattr(model.fs.cascade.costing, "fixed_operating_cost")
        assert isinstance(model.fs.cascade.costing.variable_operating_cost, pyo.Var)
        assert not hasattr(model.fs.cascade.costing, "capital_cost_constraint")
        assert not hasattr(model.fs.cascade.costing, "fixed_operating_cost_constraint")
        assert isinstance(
            model.fs.cascade.costing.variable_operating_cost_constraint, pyo.Constraint
        )

        assert isinstance(model.fs.feed_pump.costing.capital_cost, pyo.Var)
        assert not hasattr(model.fs.feed_pump.costing, "fixed_operating_cost")
        assert isinstance(model.fs.feed_pump.costing.variable_operating_cost, pyo.Var)
        assert isinstance(
            model.fs.feed_pump.costing.capital_cost_constraint, pyo.Constraint
        )
        assert not hasattr(
            model.fs.feed_pump.costing, "fixed_operating_cost_constraint"
        )
        assert isinstance(
            model.fs.feed_pump.costing.variable_operating_cost_constraint,
            pyo.Constraint,
        )

        assert isinstance(model.fs.diafiltrate_pump.costing.capital_cost, pyo.Var)
        assert not hasattr(model.fs.diafiltrate_pump.costing, "fixed_operating_cost")
        assert isinstance(
            model.fs.diafiltrate_pump.costing.variable_operating_cost, pyo.Var
        )
        assert isinstance(
            model.fs.diafiltrate_pump.costing.capital_cost_constraint, pyo.Constraint
        )
        assert not hasattr(
            model.fs.diafiltrate_pump.costing, "fixed_operating_cost_constraint"
        )
        assert isinstance(
            model.fs.diafiltrate_pump.costing.variable_operating_cost_constraint,
            pyo.Constraint,
        )

    @pytest.mark.component
    def test_REE_custom_costing(self, model):
        # full smoke test with all components, O&M costs, and extra costs included
        CE_index_year = "UKy_2019"

        CE_index_units = getattr(
            pyunits, "MUSD_" + CE_index_year
        )  # millions of USD, for base year

        # add plant-level cost constraints

        model.fs.feed_input = pyo.Var(initialize=500, units=pyunits.ton / pyunits.hr)
        model.fs.feed_grade = pyo.Var(initialize=356.64, units=pyunits.ppm)

        hours_per_shift = 8
        shifts_per_day = 3
        operating_days_per_year = 336

        # for convenience
        model.fs.annual_operating_hours = pyo.Param(
            initialize=hours_per_shift * shifts_per_day * operating_days_per_year,
            mutable=False,
            units=pyunits.hours / pyunits.year,
        )

        model.fs.recovery_rate_per_year = pyo.Var(
            initialize=39.3
            * pyunits.kg
            / pyunits.hr
            * 0.8025  # TREO (total rare earth oxide), 80.25% REE in REO
            * model.fs.annual_operating_hours,
            units=pyunits.kg / pyunits.yr,
        )

        # the land cost is the lease cost, or refining cost of REO produced
        model.fs.land_cost = pyo.Expression(
            expr=0.303736
            * 1e-6
            * getattr(pyunits, "MUSD_" + CE_index_year)
            / pyunits.ton
            * pyunits.convert(model.fs.feed_input, to_units=pyunits.ton / pyunits.hr)
            * hours_per_shift
            * pyunits.hr
            * shifts_per_day
            * pyunits.day**-1
            * operating_days_per_year
            * pyunits.day
        )

        # dummy reagent with cost of 1 USD/kg for each section
        reagent_costs = (
            (  # all USD/year
                302962  # Crushing and Screening
                + 0  # Dry Grinding
                + 5767543  # Roasting
                + 199053595  # Leaching
                + 152303329  # Rougher Solvent Extraction
                + 43702016  # Cleaner Solvent Extraction
                + 7207168  # Solvent Extraction Wash and Saponification
                + 1233763  # Rare Earth Element Precipiation
                + 18684816  # Water Treatment
            )
            * pyunits.kg
            / pyunits.year
        )

        model.fs.reagents = pyo.Var(
            model.fs.time,
            initialize=reagent_costs / (model.fs.annual_operating_hours),
            units=pyunits.kg / pyunits.hr,
        )

        model.fs.solid_waste = pyo.Var(
            model.fs.time, initialize=11136 / 24, units=pyunits.ton / pyunits.hr
        )  # non-hazardous solid waste
        model.fs.precipitate = pyo.Var(
            model.fs.time, initialize=732 / 24, units=pyunits.ton / pyunits.hr
        )  # non-hazardous precipitate
        model.fs.dust_and_volatiles = pyo.Var(
            model.fs.time, initialize=120 / 24, units=pyunits.ton / pyunits.hr
        )  # dust and volatiles
        model.fs.power = pyo.Var(model.fs.time, initialize=14716, units=pyunits.hp)

        resources = [
            "dummy",
            "nonhazardous_solid_waste",
            "nonhazardous_precipitate_waste",
            "dust_and_volatiles",
            "power",
        ]

        rates = [
            model.fs.reagents,
            model.fs.solid_waste,
            model.fs.precipitate,
            model.fs.dust_and_volatiles,
            model.fs.power,
        ]

        # define product flowrates

        pure_product_output_rates = {
            "Sc2O3": 1.9 * pyunits.kg / pyunits.hr,
            "Dy2O3": 0.4 * pyunits.kg / pyunits.hr,
            "Gd2O3": 0.5 * pyunits.kg / pyunits.hr,
        }

        mixed_product_output_rates = {
            "Sc2O3": 0.00143 * pyunits.kg / pyunits.hr,
            "Y2O3": 0.05418 * pyunits.kg / pyunits.hr,
            "La2O3": 0.13770 * pyunits.kg / pyunits.hr,
            "CeO2": 0.37383 * pyunits.kg / pyunits.hr,
            "Pr6O11": 0.03941 * pyunits.kg / pyunits.hr,
            "Nd2O3": 0.17289 * pyunits.kg / pyunits.hr,
            "Sm2O3": 0.02358 * pyunits.kg / pyunits.hr,
            "Eu2O3": 0.00199 * pyunits.kg / pyunits.hr,
            "Gd2O3": 0.00000 * pyunits.kg / pyunits.hr,
            "Tb4O7": 0.00801 * pyunits.kg / pyunits.hr,
            "Dy2O3": 0.00000 * pyunits.kg / pyunits.hr,
            "Ho2O3": 0.00000 * pyunits.kg / pyunits.hr,
            "Er2O3": 0.00000 * pyunits.kg / pyunits.hr,
            "Tm2O3": 0.00130 * pyunits.kg / pyunits.hr,
            "Yb2O3": 0.00373 * pyunits.kg / pyunits.hr,
            "Lu2O3": 0.00105 * pyunits.kg / pyunits.hr,
        }

        model.fs.costing.build_process_costs(
            # arguments related to installation costs
            piping_materials_and_labor_percentage=20,
            electrical_materials_and_labor_percentage=20,
            instrumentation_percentage=8,
            plants_services_percentage=10,
            process_buildings_percentage=40,
            auxiliary_buildings_percentage=15,
            site_improvements_percentage=10,
            equipment_installation_percentage=17,
            field_expenses_percentage=12,
            project_management_and_construction_percentage=30,
            process_contingency_percentage=15,
            # argument related to Fixed OM costs
            labor_types=[
                "skilled",
                "unskilled",
                "supervisor",
                "maintenance",
                "technician",
                "engineer",
            ],
            labor_rate=[24.98, 19.08, 30.39, 22.73, 21.97, 45.85],  # USD/hr
            labor_burden=25,  # % fringe benefits
            operators_per_shift=[4, 9, 2, 2, 2, 3],
            hours_per_shift=hours_per_shift,
            shifts_per_day=shifts_per_day,
            operating_days_per_year=operating_days_per_year,
            pure_product_output_rates=pure_product_output_rates,
            mixed_product_output_rates=mixed_product_output_rates,
            mixed_product_sale_price_realization_factor=0.65,  # 65% price realization for mixed products
            # arguments related to total owners costs
            land_cost=model.fs.land_cost,
            resources=resources,
            rates=rates,
            prices={
                "dummy": 1 * getattr(pyunits, "USD_" + CE_index_year) / pyunits.kg,
            },
            fixed_OM=True,
            variable_OM=True,
            feed_input=model.fs.feed_input,
            efficiency=0.80,  # power usage efficiency, or fixed motor/distribution efficiency
            chemicals=["dummy"],
            waste=[
                "nonhazardous_solid_waste",
                "nonhazardous_precipitate_waste",
                "dust_and_volatiles",
            ],
            recovery_rate_per_year=model.fs.recovery_rate_per_year,
            CE_index_year=CE_index_year,
        )

        # define reagent fill costs as an other plant cost so framework adds this to TPC calculation
        model.fs.costing.other_plant_costs.unfix()
        model.fs.costing.other_plant_costs_rule = pyo.Constraint(
            expr=(
                model.fs.costing.other_plant_costs
                == pyunits.convert(
                    1218073 * pyunits.USD_2016  # Rougher Solvent Extraction
                    + 48723 * pyunits.USD_2016  # Cleaner Solvent Extraction
                    + 182711
                    * pyunits.USD_2016,  # Solvent Extraction Wash and Saponification
                    to_units=getattr(pyunits, "MUSD_" + CE_index_year),
                )
            )
        )

        # fix costing vars that shouldn't change
        model.fs.feed_input.fix()
        model.fs.feed_grade.fix()
        model.fs.recovery_rate_per_year.fix()
        model.fs.reagents.fix()
        model.fs.solid_waste.fix()
        model.fs.precipitate.fix()
        model.fs.dust_and_volatiles.fix()
        model.fs.power.fix()

        # check model structural diagnostics
        dt = DiagnosticsToolbox(model=model, variable_bounds_violation_tolerance=1e-4)
        dt.assert_no_structural_warnings()

        QGESSCostingData.costing_initialization(model.fs.costing)
        QGESSCostingData.initialize_fixed_OM_costs(model.fs.costing)
        QGESSCostingData.initialize_variable_OM_costs(model.fs.costing)

        solver = get_solver()
        results = solver.solve(model, tee=False)
        assert_optimal_termination(results)

        # check model numerical diagnostics
        dt.assert_no_numerical_warnings()

        assert model.fs.costing.total_BEC.value == pytest.approx(44.684, rel=1e-4)
        assert pyo.value(
            pyunits.convert(
                model.fs.stage1.costing.capital_cost, to_units=CE_index_units
            )
        ) == pytest.approx(0.0043043, rel=1e-4)
        assert pyo.value(
            pyunits.convert(
                model.fs.stage2.costing.capital_cost, to_units=CE_index_units
            )
        ) == pytest.approx(0.0043043, rel=1e-4)
        assert pyo.value(
            pyunits.convert(
                model.fs.stage3.costing.capital_cost, to_units=CE_index_units
            )
        ) == pytest.approx(0.0043043, rel=1e-4)
        assert pyo.value(
            pyunits.convert(
                model.fs.feed_pump.costing.capital_cost, to_units=CE_index_units
            )
        ) == pytest.approx(0.34788, rel=1e-4)
        assert pyo.value(
            pyunits.convert(
                model.fs.diafiltrate_pump.costing.capital_cost, to_units=CE_index_units
            )
        ) == pytest.approx(0.014780, rel=1e-4)
        assert pyo.value(
            model.fs.costing.total_BEC
            - pyunits.convert(
                model.fs.stage1.costing.capital_cost, to_units=CE_index_units
            )
            - pyunits.convert(
                model.fs.stage2.costing.capital_cost, to_units=CE_index_units
            )
            - pyunits.convert(
                model.fs.stage3.costing.capital_cost, to_units=CE_index_units
            )
            - pyunits.convert(
                model.fs.feed_pump.costing.capital_cost, to_units=CE_index_units
            )
            - pyunits.convert(
                model.fs.diafiltrate_pump.costing.capital_cost, to_units=CE_index_units
            )
        ) == pytest.approx(44.308, rel=1e-4)

        assert pyo.value(
            pyunits.convert(
                model.fs.stage1.costing.fixed_operating_cost,
                to_units=CE_index_units / pyunits.year,
            )
        ) == pytest.approx(0.00086087, rel=1e-4)
        assert pyo.value(
            pyunits.convert(
                model.fs.stage2.costing.fixed_operating_cost,
                to_units=CE_index_units / pyunits.year,
            )
        ) == pytest.approx(0.00086087, rel=1e-4)
        assert pyo.value(
            pyunits.convert(
                model.fs.stage3.costing.fixed_operating_cost,
                to_units=CE_index_units / pyunits.year,
            )
        ) == pytest.approx(0.00086087, rel=1e-4)

        assert model.fs.costing.custom_fixed_costs.value == pytest.approx(
            0.0025826, rel=1e-4
        )

        assert model.fs.costing.total_fixed_OM_cost.value == pytest.approx(
            10.95225, rel=1e-4
        )

        assert pyo.value(
            pyunits.convert(
                model.fs.cascade.costing.variable_operating_cost,
                to_units=CE_index_units / pyunits.year,
            )
        ) == pytest.approx(0.985221, rel=1e-4)
        assert pyo.value(
            pyunits.convert(
                model.fs.feed_pump.costing.variable_operating_cost,
                to_units=CE_index_units / pyunits.year,
            )
        ) == pytest.approx(8.09845e-17, rel=1e-4)
        assert pyo.value(
            pyunits.convert(
                model.fs.diafiltrate_pump.costing.variable_operating_cost,
                to_units=CE_index_units / pyunits.year,
            )
        ) == pytest.approx(2.36473e-10, rel=1e-4)

        assert model.fs.costing.custom_variable_costs.value == pytest.approx(
            2.36473e-10, rel=1e-4
        )

        assert model.fs.costing.total_variable_OM_cost[0].value == pytest.approx(
            525.7185, rel=1e-4
        )


class TestHDDRecyclingCosting(object):
    @pytest.fixture(scope="class")
    def model(self):
        # Create a concrete model as the top level object
        m = pyo.ConcreteModel()

        # add a flowsheet object to the model
        m.fs = FlowsheetBlock(dynamic=True, time_units=pyunits.s)
        m.fs.costing = QGESSCosting()
        CE_index_year = "2019"

        # Source 1, 1.1 is Front End Loader (2 cuyd)
        # this is a constant-cost unit, where n_equip is the scaling parameter
        CS_front_end_loader_2yd3_accounts = ["1.1"]
        m.fs.CS_front_end_loader_2yd3 = UnitModelBlock()
        m.fs.CS_front_end_loader_2yd3.n_equip = pyo.Var(
            initialize=1, units=pyunits.dimensionless
        )
        m.fs.CS_front_end_loader_2yd3.n_equip.fix()

        m.fs.CS_front_end_loader_2yd3.costing = UnitModelCostingBlock(
            flowsheet_costing_block=m.fs.costing,
            costing_method=QGESSCostingData.get_REE_costing,
            costing_method_arguments={
                "cost_accounts": CS_front_end_loader_2yd3_accounts,
                "scaled_param": m.fs.CS_front_end_loader_2yd3.n_equip,  # 1 loader
                "source": 1,
                # no. units is the scaling parameter for constant-cost units,
                #     so use n_equip below to specify the number of loaders
                "n_equip": 5,
                "scale_down_parallel_equip": False,
                "CE_index_year": CE_index_year,
            },
        )

        # Source 2, 2.1 is HDD shredder
        # this is a constant-cost unit, where n_equip is the scaling parameter
        HDD_Recycling_shredder_accounts = ["2.1"]
        m.fs.HDD_Recycling_shredder = UnitModelBlock()
        m.fs.HDD_Recycling_shredder.n_equip = pyo.Var(
            initialize=1, units=pyunits.dimensionless
        )
        m.fs.HDD_Recycling_shredder.n_equip.fix()

        m.fs.HDD_Recycling_shredder.costing = UnitModelCostingBlock(
            flowsheet_costing_block=m.fs.costing,
            costing_method=QGESSCostingData.get_REE_costing,
            costing_method_arguments={
                "cost_accounts": HDD_Recycling_shredder_accounts,
                "scaled_param": m.fs.HDD_Recycling_shredder.n_equip,  # 1 shredder
                "source": 2,
                # no. units is the scaling parameter for constant-cost units,
                # so use n_equip below to specify the number of loaders
                "n_equip": 1,
                "scale_down_parallel_equip": False,
                "CE_index_year": CE_index_year,
            },
        )

        # Source 2, 2.2 is Hydrogen Decrepitation
        HDD_Recycling_HD_accounts = ["2.2"]
        m.fs.HDD_Recycling_HD = UnitModelBlock()
        m.fs.HDD_Recycling_HD.duty = pyo.Var(
            initialize=10, units=pyunits.MBTU / pyunits.hr
        )
        m.fs.HDD_Recycling_HD.duty.fix()
        m.fs.HDD_Recycling_HD.costing = UnitModelCostingBlock(
            flowsheet_costing_block=m.fs.costing,
            costing_method=QGESSCostingData.get_REE_costing,
            costing_method_arguments={
                "cost_accounts": HDD_Recycling_HD_accounts,
                "scaled_param": m.fs.HDD_Recycling_HD.duty,
                "source": 2,
                "n_equip": 1,
                "scale_down_parallel_equip": False,
                "CE_index_year": CE_index_year,
            },
        )

        return m

    @pytest.mark.unit
    def test_HDD_Recycling_costing_build_diagnostics(self, model):
        CE_index_year = "2019"
        model.fs.costing.build_process_costs(
            CE_index_year=CE_index_year,
            # defaults to fixed_OM=True, so explicitly set to False
            # defaults to variable_OM=False, so let that use the default
            fixed_OM=False,
        )

        dt = DiagnosticsToolbox(model=model, variable_bounds_violation_tolerance=1e-4)
        dt.assert_no_structural_warnings()

    @pytest.mark.component
    def test_HDD_Recycling_costing_initialize(self, model):
        QGESSCostingData.costing_initialization(model.fs.costing)

    @pytest.mark.component
    def test_HDD_Recycling_costing_solve(self, model):
        solver = get_solver()
        results = solver.solve(model, tee=True)
        assert_optimal_termination(results)

    @pytest.mark.component
    def test_HDD_Recycling_costing_solve_diagnostics(self, model):
        dt = DiagnosticsToolbox(model=model, variable_bounds_violation_tolerance=1e-4)
        dt.assert_no_numerical_warnings()

    @pytest.mark.component
    def test_HDD_Recycling_costing_results(self, model):
        CS_front_end_loader_2yd3_accounts = ["1.1"]
        HDD_Recycling_shredder_accounts = ["2.1"]
        HDD_Recycling_HD_accounts = ["2.2"]

        assert value(
            model.fs.CS_front_end_loader_2yd3.costing.bare_erected_cost[
                CS_front_end_loader_2yd3_accounts
            ]
        ) == pytest.approx(0.82652, rel=1e-4)
        assert value(
            model.fs.HDD_Recycling_shredder.costing.bare_erected_cost[
                HDD_Recycling_shredder_accounts
            ]
        ) == pytest.approx(0.05000, rel=1e-4)
        assert value(
            model.fs.HDD_Recycling_HD.costing.bare_erected_cost[
                HDD_Recycling_HD_accounts
            ]
        ) == pytest.approx(0.41035, rel=1e-4)

        assert model.fs.costing.total_plant_cost.value == pytest.approx(
            3.8220, rel=1e-4
        )


class TestNPVCostingBlock(object):
    @pytest.fixture(scope="class")
    def model(self):
        # Create a concrete model as the top level object
        m = pyo.ConcreteModel()
        m.fs = FlowsheetBlock(dynamic=True, time_units=pyunits.s)
        m.fs.costing = QGESSCosting(
            discount_percentage=10,  # percent
            plant_lifetime=20,  # years
            has_capital_expenditure_period=True,
        )

        # 1.3 is CS Jaw Crusher
        CS_jaw_crusher_accounts = ["1.3"]
        m.fs.CS_jaw_crusher = UnitModelBlock()
        m.fs.CS_jaw_crusher.power = pyo.Var(initialize=589, units=pyunits.hp)
        m.fs.CS_jaw_crusher.power.fix()
        m.fs.CS_jaw_crusher.costing = UnitModelCostingBlock(
            flowsheet_costing_block=m.fs.costing,
            costing_method=QGESSCostingData.get_REE_costing,
            costing_method_arguments={
                "cost_accounts": CS_jaw_crusher_accounts,
                "scaled_param": m.fs.CS_jaw_crusher.power,
                "source": 1,
            },
        )

        m.fs.feed_input = pyo.Var(initialize=500, units=pyunits.ton / pyunits.hr)
        m.fs.feed_input.fix()

        m.fs.water = pyo.Var(
            m.fs.time, initialize=1000, units=pyunits.gallon / pyunits.hr
        )
        m.fs.water.fix()

        m.fs.costing.build_process_costs(
            fixed_OM=True,
            pure_product_output_rates={
                "Sc2O3": 1.9 * pyunits.kg / pyunits.hr,
            },
            mixed_product_output_rates={
                "Sc2O3": 0.00143 * pyunits.kg / pyunits.hr,
            },
            variable_OM=True,
            feed_input=m.fs.feed_input,
            resources=[
                "water",
            ],
            rates=[
                m.fs.water,
            ],
            calculate_NPV=True,
        )

        return m

    @pytest.mark.unit
    def test_NPV_costingblock_build(self, model):
        # check that some objects are built as expected
        assert isinstance(model.fs.costing.pv_capital_cost, pyo.Var)
        assert isinstance(model.fs.costing.loan_debt, pyo.Var)
        assert isinstance(model.fs.costing.pv_loan_interest, pyo.Var)
        assert isinstance(model.fs.costing.pv_operating_cost, pyo.Var)
        assert isinstance(model.fs.costing.pv_revenue, pyo.Var)
        assert isinstance(model.fs.costing.npv, pyo.Var)
        assert not hasattr(model.fs.costing, "pv_taxes")
        assert isinstance(model.fs.costing.discount_percentage, pyo.Param)
        assert isinstance(model.fs.costing.plant_lifetime, pyo.Param)
        assert isinstance(model.fs.costing.capital_expenditure_percentages, pyo.Param)
        assert isinstance(model.fs.costing.capital_escalation_percentage, pyo.Param)
        assert isinstance(model.fs.costing.capital_loan_interest_percentage, pyo.Param)
        assert isinstance(model.fs.costing.capital_loan_repayment_period, pyo.Param)
        assert isinstance(model.fs.costing.debt_percentage_of_CAPEX, pyo.Param)
        assert isinstance(model.fs.costing.operating_inflation_percentage, pyo.Param)
        assert isinstance(model.fs.costing.revenue_inflation_percentage, pyo.Param)
        assert isinstance(model.fs.costing.pv_capital_cost_constraint, pyo.Constraint)
        assert isinstance(model.fs.costing.loan_debt_constraint, pyo.Constraint)
        assert isinstance(model.fs.costing.pv_loan_interest_constraint, pyo.Constraint)
        assert isinstance(model.fs.costing.pv_operating_cost_constraint, pyo.Constraint)
        assert isinstance(model.fs.costing.pv_revenue_constraint, pyo.Constraint)
        assert isinstance(model.fs.costing.npv_constraint, pyo.Constraint)
        assert not hasattr(model.fs.costing, "pv_taxes_constraint")

    @pytest.mark.unit
    def test_NPV_costingblock_build_diagnostics(self, model):
        dt = DiagnosticsToolbox(model=model, variable_bounds_violation_tolerance=1e-4)
        dt.assert_no_structural_warnings()

    @pytest.mark.component
    def test_NPV_costingblock_initialize(self, model):
        QGESSCostingData.costing_initialization(model.fs.costing)

    @pytest.mark.component
    def test_NPV_costingblock_solve(self, model):
        solver = get_solver()
        results = solver.solve(model, tee=True)
        assert_optimal_termination(results)

    @pytest.mark.component
    def test_NPV_costingblock_solve_diagnostics(self, model):
        dt = DiagnosticsToolbox(model=model, variable_bounds_violation_tolerance=1e-4)
        dt.assert_no_numerical_warnings()

    @pytest.mark.component
    def test_NPV_costingblock_results(self, model):
        # check some NPV results
        assert model.fs.costing.pv_capital_cost.value == pytest.approx(
            -6.3162037, rel=1e-4
        )
        assert model.fs.costing.pv_loan_interest.value == pytest.approx(
            -0.61610712, rel=1e-4
        )
        assert model.fs.costing.pv_operating_cost.value == pytest.approx(
            -57.28850, rel=1e-4
        )
<<<<<<< HEAD
        assert model.fs.costing.pv_royalties.value == pytest.approx(-15.57621, rel=1e-4)
        assert model.fs.costing.pv_revenue.value == pytest.approx(239.63402, rel=1e-4)
        assert model.fs.costing.npv.value == pytest.approx(159.8370, rel=1e-4)
=======
        assert model.fs.costing.pv_revenue.value == pytest.approx(552.37672, rel=1e-4)
        assert model.fs.costing.npv.value == pytest.approx(486.41505, rel=1e-4)
>>>>>>> cb5f2e19


class TestNPVFixedInputs(object):
    @pytest.fixture(scope="class")
    def model(self):
        # Create a concrete model as the top level object
        m = pyo.ConcreteModel()
        m.fs = FlowsheetBlock(dynamic=True, time_units=pyunits.s)
        m.fs.costing = QGESSCosting(
            discount_percentage=10,
            plant_lifetime=20,
            # use CAPEX, OPEX, REVENUE from CostingBlock test to verify results are the same
            total_capital_cost=7.461172417869669,
            annual_operating_cost=6.880158261340908,
            annual_revenue=64.38220104959998,
            has_capital_expenditure_period=True,
            cost_year="2021",
        )

        m.fs.costing.build_process_costs(
            fixed_OM=False,
            calculate_NPV=True,
        )

        return m

    @pytest.mark.unit
    def test_NPV_fixedinputs_build(self, model):
        # check that some objects are built as expected
        assert isinstance(model.fs.costing.pv_capital_cost, pyo.Var)
        assert isinstance(model.fs.costing.loan_debt, pyo.Var)
        assert isinstance(model.fs.costing.pv_loan_interest, pyo.Var)
        assert isinstance(model.fs.costing.pv_operating_cost, pyo.Var)
        assert isinstance(model.fs.costing.pv_revenue, pyo.Var)
        assert isinstance(model.fs.costing.npv, pyo.Var)
        assert not hasattr(model.fs.costing, "pv_taxes")
        assert isinstance(model.fs.costing.discount_percentage, pyo.Param)
        assert isinstance(model.fs.costing.plant_lifetime, pyo.Param)
        assert isinstance(model.fs.costing.capital_expenditure_percentages, pyo.Param)
        assert isinstance(model.fs.costing.capital_escalation_percentage, pyo.Param)
        assert isinstance(model.fs.costing.capital_loan_interest_percentage, pyo.Param)
        assert isinstance(model.fs.costing.capital_loan_repayment_period, pyo.Param)
        assert isinstance(model.fs.costing.debt_percentage_of_CAPEX, pyo.Param)
        assert isinstance(model.fs.costing.operating_inflation_percentage, pyo.Param)
        assert isinstance(model.fs.costing.revenue_inflation_percentage, pyo.Param)
        assert isinstance(model.fs.costing.pv_capital_cost_constraint, pyo.Constraint)
        assert isinstance(model.fs.costing.loan_debt_constraint, pyo.Constraint)
        assert isinstance(model.fs.costing.pv_loan_interest_constraint, pyo.Constraint)
        assert isinstance(model.fs.costing.pv_operating_cost_constraint, pyo.Constraint)
        assert isinstance(model.fs.costing.pv_revenue_constraint, pyo.Constraint)
        assert isinstance(model.fs.costing.npv_constraint, pyo.Constraint)
        assert not hasattr(model.fs.costing, "pv_taxes_constraint")

    @pytest.mark.unit
    def test_NPV_fixedinputs_build_diagnostics(self, model):
        dt = DiagnosticsToolbox(model=model, variable_bounds_violation_tolerance=1e-4)
        dt.assert_no_structural_warnings()

    @pytest.mark.component
    def test_NPV_fixedinputs_solve(self, model):
        solver = get_solver()
        results = solver.solve(model, tee=True)
        assert_optimal_termination(results)

    @pytest.mark.component
    def test_NPV_fixedinputs_solve_diagnostics(self, model):
        dt = DiagnosticsToolbox(model=model, variable_bounds_violation_tolerance=1e-4)
        dt.assert_no_numerical_warnings()

    @pytest.mark.component
    def test_NPV_fixedinputs_results(self, model):
        # check some NPV results
        assert model.fs.costing.pv_capital_cost.value == pytest.approx(
            -6.3162037, rel=1e-4
        )
        assert model.fs.costing.pv_loan_interest.value == pytest.approx(
            -0.61610712, rel=1e-4
        )
        assert model.fs.costing.pv_operating_cost.value == pytest.approx(
            -59.02935, rel=1e-4
        )
        assert model.fs.costing.pv_revenue.value == pytest.approx(552.37672, rel=1e-4)
        assert model.fs.costing.npv.value == pytest.approx(486.41505, rel=1e-4)


@pytest.mark.component
def test_REE_costing_CE_index_year():
    m = pyo.ConcreteModel()
    m.fs = FlowsheetBlock(dynamic=False)
    m.fs.costing = QGESSCosting()

    # 1.3 is CS Jaw Crusher
    CS_jaw_crusher_accounts = ["1.3"]
    m.fs.CS_jaw_crusher_2021 = UnitModelBlock()
    m.fs.CS_jaw_crusher_2021.power = pyo.Var(initialize=589, units=pyunits.hp)
    m.fs.CS_jaw_crusher_2021.power.fix()
    m.fs.CS_jaw_crusher_2021.costing = UnitModelCostingBlock(
        flowsheet_costing_block=m.fs.costing,
        costing_method=QGESSCostingData.get_REE_costing,
        costing_method_arguments={
            "cost_accounts": CS_jaw_crusher_accounts,
            "scaled_param": m.fs.CS_jaw_crusher_2021.power,
            "source": 1,
            "CE_index_year": "2021",
        },
    )

    m.fs.CS_jaw_crusher_UKy_2019 = UnitModelBlock()
    m.fs.CS_jaw_crusher_UKy_2019.power = pyo.Var(initialize=589, units=pyunits.hp)
    m.fs.CS_jaw_crusher_UKy_2019.power.fix()
    m.fs.CS_jaw_crusher_UKy_2019.costing = UnitModelCostingBlock(
        flowsheet_costing_block=m.fs.costing,
        costing_method=QGESSCostingData.get_REE_costing,
        costing_method_arguments={
            "cost_accounts": CS_jaw_crusher_accounts,
            "scaled_param": m.fs.CS_jaw_crusher_UKy_2019.power,
            "source": 1,
            "CE_index_year": "UKy_2019",
        },
    )

    m.fs.CS_jaw_crusher_2022 = UnitModelBlock()
    m.fs.CS_jaw_crusher_2022.power = pyo.Var(initialize=589, units=pyunits.hp)
    m.fs.CS_jaw_crusher_2022.power.fix()
    m.fs.CS_jaw_crusher_2022.costing = UnitModelCostingBlock(
        flowsheet_costing_block=m.fs.costing,
        costing_method=QGESSCostingData.get_REE_costing,
        costing_method_arguments={
            "cost_accounts": CS_jaw_crusher_accounts,
            "scaled_param": m.fs.CS_jaw_crusher_2022.power,
            "source": 1,
            "CE_index_year": "2022",
        },
    )

    m.fs.CS_jaw_crusher_2025 = UnitModelBlock()
    m.fs.CS_jaw_crusher_2025.power = pyo.Var(initialize=589, units=pyunits.hp)
    m.fs.CS_jaw_crusher_2025.power.fix()
    m.fs.CS_jaw_crusher_2025.costing = UnitModelCostingBlock(
        flowsheet_costing_block=m.fs.costing,
        costing_method=QGESSCostingData.get_REE_costing,
        costing_method_arguments={
            "cost_accounts": CS_jaw_crusher_accounts,
            "scaled_param": m.fs.CS_jaw_crusher_2025.power,
            "source": 1,
            "CE_index_year": "2025",
        },
    )

    m.fs.CS_jaw_crusher_CE500 = UnitModelBlock()
    m.fs.CS_jaw_crusher_CE500.power = pyo.Var(initialize=589, units=pyunits.hp)
    m.fs.CS_jaw_crusher_CE500.power.fix()
    m.fs.CS_jaw_crusher_CE500.costing = UnitModelCostingBlock(
        flowsheet_costing_block=m.fs.costing,
        costing_method=QGESSCostingData.get_REE_costing,
        costing_method_arguments={
            "cost_accounts": CS_jaw_crusher_accounts,
            "scaled_param": m.fs.CS_jaw_crusher_CE500.power,
            "source": 1,
            "CE_index_year": "CE500",
        },
    )

    dt = DiagnosticsToolbox(model=m, variable_bounds_violation_tolerance=1e-4)
    dt.assert_no_structural_warnings()

    QGESSCostingData.costing_initialization(m.fs.costing)
    solver = get_solver()
    results = solver.solve(m, tee=True)
    assert_optimal_termination(results)
    dt.assert_no_numerical_warnings()

    # check that total plant cost ratios match expected currency conversions
    for account in CS_jaw_crusher_accounts:
        # USD_2021 = CE 708.0
        assert (
            pytest.approx(
                pyo.value(
                    m.fs.CS_jaw_crusher_2021.costing.bare_erected_cost[account]
                    / m.fs.CS_jaw_crusher_CE500.costing.bare_erected_cost[account]
                ),
                abs=1e-1,
            )
            == 708.0 / 500
        )

        # USD_UKy_2019 = CE 609.495
        assert (
            pytest.approx(
                pyo.value(
                    m.fs.CS_jaw_crusher_UKy_2019.costing.bare_erected_cost[account]
                    / m.fs.CS_jaw_crusher_CE500.costing.bare_erected_cost[account]
                ),
                abs=1e-1,
            )
            == 609.495 / 500
        )

        # USD_2022 = CE 816.0
        assert (
            pytest.approx(
                pyo.value(
                    m.fs.CS_jaw_crusher_2022.costing.bare_erected_cost[account]
                    / m.fs.CS_jaw_crusher_CE500.costing.bare_erected_cost[account]
                ),
                abs=1e-1,
            )
            == 816.0 / 500
        )

        # USD_2025 = CE 815.59
        assert (
            pytest.approx(
                pyo.value(
                    m.fs.CS_jaw_crusher_2025.costing.bare_erected_cost[account]
                    / m.fs.CS_jaw_crusher_CE500.costing.bare_erected_cost[account]
                ),
                abs=1e-1,
            )
            == 815.59 / 500
        )


@pytest.mark.unit
def test_REE_costing_disallowedunitmodelcostunits():
    m = pyo.ConcreteModel()
    m.fs = FlowsheetBlock(dynamic=True, time_units=pyunits.s)
    m.fs.costing = QGESSCosting()

    # 1.3 is CS Jaw Crusher
    CS_jaw_crusher_accounts = ["1.3"]
    m.fs.CS_jaw_crusher = UnitModelBlock()
    m.fs.CS_jaw_crusher.power = pyo.Var(initialize=589, units=pyunits.hp)
    m.fs.CS_jaw_crusher.power.fix()

    with pytest.raises(
        AttributeError,
        match="CE_index_year notayear is not a valid currency base option. "
        "Valid CE index options include CE500, CE394 and years from 1990 to 2020.",
    ):
        m.fs.CS_jaw_crusher.costing = UnitModelCostingBlock(
            flowsheet_costing_block=m.fs.costing,
            costing_method=QGESSCostingData.get_REE_costing,
            costing_method_arguments={
                "cost_accounts": CS_jaw_crusher_accounts,
                "scaled_param": m.fs.CS_jaw_crusher.power,
                "source": 1,
                "CE_index_year": "notayear",
            },
        )


@pytest.mark.unit
def test_REE_costing_nonexistentcostaccount():
    m = pyo.ConcreteModel()
    m.fs = FlowsheetBlock(dynamic=True, time_units=pyunits.s)
    m.fs.costing = QGESSCosting()

    # 1.3 is CS Jaw Crusher
    CS_jaw_crusher_accounts = ["notanaccount"]
    m.fs.CS_jaw_crusher = UnitModelBlock()
    m.fs.CS_jaw_crusher.power = pyo.Var(initialize=589, units=pyunits.hp)
    m.fs.CS_jaw_crusher.power.fix()

    with pytest.raises(
        KeyError,
        match="Account notanaccount could not be found in the dictionary for source 1",
    ):
        m.fs.CS_jaw_crusher.costing = UnitModelCostingBlock(
            flowsheet_costing_block=m.fs.costing,
            costing_method=QGESSCostingData.get_REE_costing,
            costing_method_arguments={
                "cost_accounts": CS_jaw_crusher_accounts,
                "scaled_param": m.fs.CS_jaw_crusher.power,
                "source": 1,
            },
        )


@pytest.mark.component
def test_REE_costing_multipleaccountssameparameter():
    m = pyo.ConcreteModel()
    m.fs = FlowsheetBlock(dynamic=True, time_units=pyunits.s)
    m.fs.costing = QGESSCosting()

    # 1.3 is CS Jaw Crusher, 1.5 is Roll Crusher
    CS_crusher_accounts = ["1.3", "1.5"]
    m.fs.CS_crusher = UnitModelBlock()
    m.fs.CS_crusher.power = pyo.Var(initialize=589, units=pyunits.hp)
    m.fs.CS_crusher.power.fix()

    m.fs.CS_crusher.costing = UnitModelCostingBlock(
        flowsheet_costing_block=m.fs.costing,
        costing_method=QGESSCostingData.get_REE_costing,
        costing_method_arguments={
            "cost_accounts": CS_crusher_accounts,
            "scaled_param": m.fs.CS_crusher.power,
            "source": 1,
        },
    )

    # 1.3 is CS Jaw Crusher
    CS_jaw_crusher_accounts = ["1.3"]
    m.fs.CS_jaw_crusher = UnitModelBlock()
    m.fs.CS_jaw_crusher.power = pyo.Var(initialize=589, units=pyunits.hp)
    m.fs.CS_jaw_crusher.power.fix()
    m.fs.CS_jaw_crusher.costing = UnitModelCostingBlock(
        flowsheet_costing_block=m.fs.costing,
        costing_method=QGESSCostingData.get_REE_costing,
        costing_method_arguments={
            "cost_accounts": CS_jaw_crusher_accounts,
            "scaled_param": m.fs.CS_jaw_crusher.power,
            "source": 1,
        },
    )

    # 1.5 is CS Roll Crusher
    CS_roll_crusher_accounts = ["1.5"]
    m.fs.CS_roll_crusher = UnitModelBlock()
    m.fs.CS_roll_crusher.power = pyo.Var(initialize=589, units=pyunits.hp)
    m.fs.CS_roll_crusher.power.fix()
    m.fs.CS_roll_crusher.costing = UnitModelCostingBlock(
        flowsheet_costing_block=m.fs.costing,
        costing_method=QGESSCostingData.get_REE_costing,
        costing_method_arguments={
            "cost_accounts": CS_roll_crusher_accounts,
            "scaled_param": m.fs.CS_roll_crusher.power,
            "source": 1,
        },
    )

    dt = DiagnosticsToolbox(model=m, variable_bounds_violation_tolerance=1e-4)
    dt.assert_no_structural_warnings()

    QGESSCostingData.costing_initialization(m.fs.costing)
    solver = get_solver()
    results = solver.solve(m, tee=True)
    assert_optimal_termination(results)
    dt.assert_no_numerical_warnings()

    assert m.fs.CS_jaw_crusher.costing.bare_erected_cost["1.3"].value == pytest.approx(
        2.5122, rel=1e-4
    )
    assert m.fs.CS_crusher.costing.bare_erected_cost["1.3"].value == pytest.approx(
        2.5122, rel=1e-4
    )
    assert m.fs.CS_roll_crusher.costing.bare_erected_cost["1.5"].value == pytest.approx(
        0.32769, rel=1e-4
    )
    assert m.fs.CS_crusher.costing.bare_erected_cost["1.5"].value == pytest.approx(
        0.32769, rel=1e-4
    )


@pytest.mark.unit
def test_REE_costing_multipleaccountsdifferentparameters():
    m = pyo.ConcreteModel()
    m.fs = FlowsheetBlock(dynamic=True, time_units=pyunits.s)
    m.fs.costing = QGESSCosting()

    # 1.3 is CS Jaw Crusher, 1.6 is Vibrating Screen
    CS_crusher_accounts = ["1.3", "1.6"]
    m.fs.CS_crusher = UnitModelBlock()
    m.fs.CS_crusher.power = pyo.Var(initialize=589, units=pyunits.hp)
    m.fs.CS_crusher.power.fix()

    with pytest.raises(
        ValueError,
        match="fs.CS_crusher.costing cost accounts selected do not use the same process parameter",
    ):
        m.fs.CS_crusher.costing = UnitModelCostingBlock(
            flowsheet_costing_block=m.fs.costing,
            costing_method=QGESSCostingData.get_REE_costing,
            costing_method_arguments={
                "cost_accounts": CS_crusher_accounts,
                "scaled_param": m.fs.CS_crusher.power,
                "source": 1,
            },
        )


@pytest.mark.component
def test_REE_costing_additionalcostingparams_newaccount():
    m = pyo.ConcreteModel()
    m.fs = FlowsheetBlock(dynamic=True, time_units=pyunits.s)
    m.fs.costing = QGESSCosting()

    # create new account to test that doesn't exist
    additional_costing_params = {
        "1": {
            "1.3new": {
                "Account Name": "UKy Crushing and Screening - Jaw Crusher",
                "BEC": 1922101.0,
                "BEC_units": "$2016",
                "Exponent": 1.25,
                "Process Parameter": "Power Draw (hp)",
                "RP Value": 589.0,
                "Units": "hp",
            },
        },
    }

    # 1.3 is CS Jaw Crusher
    CS_jaw_crusher_accounts = ["1.3new"]
    m.fs.CS_jaw_crusher = UnitModelBlock()
    m.fs.CS_jaw_crusher.power = pyo.Var(initialize=589, units=pyunits.hp)
    m.fs.CS_jaw_crusher.power.fix()
    m.fs.CS_jaw_crusher.costing = UnitModelCostingBlock(
        flowsheet_costing_block=m.fs.costing,
        costing_method=QGESSCostingData.get_REE_costing,
        costing_method_arguments={
            "cost_accounts": CS_jaw_crusher_accounts,
            "scaled_param": m.fs.CS_jaw_crusher.power,
            "source": 1,
            "additional_costing_params": additional_costing_params,
        },
    )

    dt = DiagnosticsToolbox(model=m, variable_bounds_violation_tolerance=1e-4)
    dt.assert_no_structural_warnings()

    QGESSCostingData.costing_initialization(m.fs.costing)
    solver = get_solver()
    results = solver.solve(m, tee=True)
    assert_optimal_termination(results)
    dt.assert_no_numerical_warnings()

    # adding a check just to make sure everything works as expected
    assert m.fs.CS_jaw_crusher.costing.bare_erected_cost[
        "1.3new"
    ].value == pytest.approx(2.5122, rel=1e-4)


@pytest.mark.component
def test_REE_costing_additionalcostingparams_overwrite():
    m = pyo.ConcreteModel()
    m.fs = FlowsheetBlock(dynamic=True, time_units=pyunits.s)
    m.fs.costing = QGESSCosting()

    # create new account to test that doesn't exist
    additional_costing_params = {
        "1": {
            "1.3": {
                "Account Name": "UKy Crushing and Screening - Jaw Crusher",
                "BEC": 1922101.0,
                "BEC_units": "$2016",
                "Exponent": 1.25,
                "Process Parameter": "Power Draw (hp)",
                "RP Value": 689.0,  # changed this value from 589.0
                "Units": "hp",
            },
        },
    }

    # 1.3 is CS Jaw Crusher
    CS_jaw_crusher_accounts = ["1.3"]
    m.fs.CS_jaw_crusher = UnitModelBlock()
    m.fs.CS_jaw_crusher.power = pyo.Var(initialize=589, units=pyunits.hp)
    m.fs.CS_jaw_crusher.power.fix()
    m.fs.CS_jaw_crusher.costing = UnitModelCostingBlock(
        flowsheet_costing_block=m.fs.costing,
        costing_method=QGESSCostingData.get_REE_costing,
        costing_method_arguments={
            "cost_accounts": CS_jaw_crusher_accounts,
            "scaled_param": m.fs.CS_jaw_crusher.power,
            "source": 1,
            "additional_costing_params": additional_costing_params,
            "use_additional_costing_params": True,
        },
    )

    dt = DiagnosticsToolbox(model=m, variable_bounds_violation_tolerance=1e-4)
    dt.assert_no_structural_warnings()

    QGESSCostingData.costing_initialization(m.fs.costing)
    solver = get_solver()
    results = solver.solve(m, tee=True)
    assert_optimal_termination(results)
    dt.assert_no_numerical_warnings()

    # adding a check just to make sure 1.3 was overwritten before it was used
    assert m.fs.CS_jaw_crusher.costing.bare_erected_cost["1.3"].value == pytest.approx(
        2.0650, rel=1e-4
    )


@pytest.mark.unit
def test_REE_costing_additionalcostingparams_nooverwrite():
    m = pyo.ConcreteModel()
    m.fs = FlowsheetBlock(dynamic=True, time_units=pyunits.s)
    m.fs.costing = QGESSCosting()

    # create new account to test that doesn't exist
    additional_costing_params = {
        "1": {
            "1.3": {
                "Account Name": "UKy Crushing and Screening - Jaw Crusher",
                "BEC": 1922101.0,
                "BEC_units": "$2016",
                "Exponent": 1.25,
                "Process Parameter": "Power Draw (hp)",
                "RP Value": 689.0,  # changed this value from 589.0
                "Units": "hp",
            },
        },
    }

    # 1.3 is CS Jaw Crusher
    CS_jaw_crusher_accounts = ["1.3"]
    m.fs.CS_jaw_crusher = UnitModelBlock()
    m.fs.CS_jaw_crusher.power = pyo.Var(initialize=589, units=pyunits.hp)
    m.fs.CS_jaw_crusher.power.fix()

    with pytest.raises(
        ValueError,
        match="Data already exists for Account 1.3 using source 1. Please "
        "confirm that the custom account dictionary is correct, or add the "
        "new parameters as a new account. To use the custom account dictionary "
        "for all conflicts, please pass the argument use_additional_costing_params "
        "as True.",
    ):
        m.fs.CS_jaw_crusher.costing = UnitModelCostingBlock(
            flowsheet_costing_block=m.fs.costing,
            costing_method=QGESSCostingData.get_REE_costing,
            costing_method_arguments={
                "cost_accounts": CS_jaw_crusher_accounts,
                "scaled_param": m.fs.CS_jaw_crusher.power,
                "source": 1,
                "additional_costing_params": additional_costing_params,
                "use_additional_costing_params": False,
            },
        )


@pytest.mark.component
def test_REE_costing_scaledownparallelequip():
    m = pyo.ConcreteModel()
    m.fs = FlowsheetBlock(dynamic=False)
    m.fs.costing = QGESSCosting()

    # 1.3 is CS Jaw Crusher
    CS_jaw_crusher_accounts = ["1.3"]
    m.fs.CS_jaw_crusher_1 = UnitModelBlock()
    m.fs.CS_jaw_crusher_1.power = pyo.Var(initialize=281.9, units=pyunits.hp)
    m.fs.CS_jaw_crusher_1.power.fix()
    m.fs.CS_jaw_crusher_1.costing = UnitModelCostingBlock(
        flowsheet_costing_block=m.fs.costing,
        costing_method=QGESSCostingData.get_REE_costing,
        costing_method_arguments={
            "cost_accounts": CS_jaw_crusher_accounts,
            "scaled_param": m.fs.CS_jaw_crusher_1.power,
            "source": 1,
            "scale_down_parallel_equip": True,
            "n_equip": 1,
        },
    )

    # 1.3 is CS Jaw Crusher
    CS_jaw_crusher_accounts = ["1.3"]
    m.fs.CS_jaw_crusher_2 = UnitModelBlock()
    m.fs.CS_jaw_crusher_2.power = pyo.Var(initialize=281.9, units=pyunits.hp)
    m.fs.CS_jaw_crusher_2.power.fix()
    m.fs.CS_jaw_crusher_2.costing = UnitModelCostingBlock(
        flowsheet_costing_block=m.fs.costing,
        costing_method=QGESSCostingData.get_REE_costing,
        costing_method_arguments={
            "cost_accounts": CS_jaw_crusher_accounts,
            "scaled_param": m.fs.CS_jaw_crusher_2.power,
            "source": 1,
            "scale_down_parallel_equip": False,
            "n_equip": 1,
        },
    )

    # 1.3 is CS Jaw Crusher
    CS_jaw_crusher_accounts = ["1.3"]
    m.fs.CS_jaw_crusher_3 = UnitModelBlock()
    m.fs.CS_jaw_crusher_3.power = pyo.Var(initialize=281.9, units=pyunits.hp)
    m.fs.CS_jaw_crusher_3.power.fix()
    m.fs.CS_jaw_crusher_3.costing = UnitModelCostingBlock(
        flowsheet_costing_block=m.fs.costing,
        costing_method=QGESSCostingData.get_REE_costing,
        costing_method_arguments={
            "cost_accounts": CS_jaw_crusher_accounts,
            "scaled_param": m.fs.CS_jaw_crusher_3.power,
            "source": 1,
            "scale_down_parallel_equip": True,
            "n_equip": 2,
        },
    )

    # 1.3 is CS Jaw Crusher
    CS_jaw_crusher_accounts = ["1.3"]
    m.fs.CS_jaw_crusher_4 = UnitModelBlock()
    m.fs.CS_jaw_crusher_4.power = pyo.Var(initialize=281.9, units=pyunits.hp)
    m.fs.CS_jaw_crusher_4.power.fix()
    m.fs.CS_jaw_crusher_4.costing = UnitModelCostingBlock(
        flowsheet_costing_block=m.fs.costing,
        costing_method=QGESSCostingData.get_REE_costing,
        costing_method_arguments={
            "cost_accounts": CS_jaw_crusher_accounts,
            "scaled_param": m.fs.CS_jaw_crusher_4.power,
            "source": 1,
            "scale_down_parallel_equip": False,
            "n_equip": 2,
        },
    )

    # 1.3 is CS Jaw Crusher
    CS_jaw_crusher_accounts = ["1.3"]
    m.fs.CS_jaw_crusher_5 = UnitModelBlock()
    m.fs.CS_jaw_crusher_5.power = pyo.Var(initialize=281.9, units=pyunits.hp)
    m.fs.CS_jaw_crusher_5.power.fix()
    m.fs.CS_jaw_crusher_5.costing = UnitModelCostingBlock(
        flowsheet_costing_block=m.fs.costing,
        costing_method=QGESSCostingData.get_REE_costing,
        costing_method_arguments={
            "cost_accounts": CS_jaw_crusher_accounts,
            "scaled_param": m.fs.CS_jaw_crusher_5.power,
            "source": 1,
            "scale_down_parallel_equip": True,
            "n_equip": 5,
        },
    )

    # 1.3 is CS Jaw Crusher
    CS_jaw_crusher_accounts = ["1.3"]
    m.fs.CS_jaw_crusher_6 = UnitModelBlock()
    m.fs.CS_jaw_crusher_6.power = pyo.Var(initialize=281.9, units=pyunits.hp)
    m.fs.CS_jaw_crusher_6.power.fix()
    m.fs.CS_jaw_crusher_6.costing = UnitModelCostingBlock(
        flowsheet_costing_block=m.fs.costing,
        costing_method=QGESSCostingData.get_REE_costing,
        costing_method_arguments={
            "cost_accounts": CS_jaw_crusher_accounts,
            "scaled_param": m.fs.CS_jaw_crusher_6.power,
            "source": 1,
            "scale_down_parallel_equip": False,
            "n_equip": 5,
        },
    )

    dt = DiagnosticsToolbox(model=m, variable_bounds_violation_tolerance=1e-4)
    dt.assert_no_structural_warnings()

    QGESSCostingData.costing_initialization(m.fs.costing)
    solver = get_solver()
    results = solver.solve(m, tee=True)
    assert_optimal_termination(results)
    dt.assert_no_numerical_warnings()

    # base case
    assert m.fs.CS_jaw_crusher_1.costing.bare_erected_cost[
        "1.3"
    ].value == pytest.approx(1.0000, rel=1e-4)

    # only one unit, parallel doesn't change result
    assert m.fs.CS_jaw_crusher_2.costing.bare_erected_cost[
        "1.3"
    ].value == pytest.approx(1.0000, rel=1e-4)

    # same capacity over two units should be slightly less expensive than one unit
    assert m.fs.CS_jaw_crusher_3.costing.bare_erected_cost[
        "1.3"
    ].value == pytest.approx(0.84095, rel=1e-4)

    # two units with base case capacity should be double the cost
    assert m.fs.CS_jaw_crusher_4.costing.bare_erected_cost[
        "1.3"
    ].value == pytest.approx(2.0000, rel=1e-4)

    # same capacity over five units should be much less expensive than one unit
    assert m.fs.CS_jaw_crusher_5.costing.bare_erected_cost[
        "1.3"
    ].value == pytest.approx(0.66878, rel=1e-4)

    # five units with base case capacity should be five times the cost
    assert m.fs.CS_jaw_crusher_6.costing.bare_erected_cost[
        "1.3"
    ].value == pytest.approx(5.0000, rel=1e-4)


@pytest.mark.unit
def test_REE_costing_disallowedbuildprocesscostunits():
    m = pyo.ConcreteModel()
    m.fs = FlowsheetBlock(dynamic=True, time_units=pyunits.s)
    m.fs.costing = QGESSCosting()

    # 1.3 is CS Jaw Crusher
    CS_jaw_crusher_accounts = ["1.3"]
    m.fs.CS_jaw_crusher = UnitModelBlock()
    m.fs.CS_jaw_crusher.power = pyo.Var(initialize=589, units=pyunits.hp)
    m.fs.CS_jaw_crusher.power.fix()
    m.fs.CS_jaw_crusher.costing = UnitModelCostingBlock(
        flowsheet_costing_block=m.fs.costing,
        costing_method=QGESSCostingData.get_REE_costing,
        costing_method_arguments={
            "cost_accounts": CS_jaw_crusher_accounts,
            "scaled_param": m.fs.CS_jaw_crusher.power,
            "source": 1,
        },
    )

    with pytest.raises(
        AttributeError,
        match="CE_index_year notayear is not a valid currency base option. "
        "Valid CE index options include CE500, CE394 and years from 1990 to 2020.",
    ):
        # defaults to fixed_OM=True, so explicitly set to False
        # defaults to variable_OM=False, so let that use the default
        m.fs.costing.build_process_costs(
            fixed_OM=False,
            CE_index_year="notayear",
        )


@pytest.mark.component
def test_REE_costing_usersetTPC_noOM():
    m = pyo.ConcreteModel()
    m.fs = FlowsheetBlock(dynamic=True, time_units=pyunits.s)
    m.fs.costing = QGESSCosting()

    # 1.3 is CS Jaw Crusher
    CS_jaw_crusher_accounts = ["1.3"]
    m.fs.CS_jaw_crusher = UnitModelBlock()
    m.fs.CS_jaw_crusher.power = pyo.Var(initialize=589, units=pyunits.hp)
    m.fs.CS_jaw_crusher.power.fix()
    m.fs.CS_jaw_crusher.costing = UnitModelCostingBlock(
        flowsheet_costing_block=m.fs.costing,
        costing_method=QGESSCostingData.get_REE_costing,
        costing_method_arguments={
            "cost_accounts": CS_jaw_crusher_accounts,
            "scaled_param": m.fs.CS_jaw_crusher.power,
            "source": 1,
        },
    )

    # defaults to fixed_OM=True, so explicitly set to False
    # defaults to variable_OM=False, so let that use the default
    m.fs.costing.build_process_costs(
        total_purchase_cost=1,
        fixed_OM=False,
    )

    dt = DiagnosticsToolbox(model=m, variable_bounds_violation_tolerance=1e-4)
    dt.assert_no_structural_warnings()

    QGESSCostingData.costing_initialization(m.fs.costing)
    solver = get_solver()
    results = solver.solve(m, tee=True)
    assert_optimal_termination(results)
    dt.assert_no_numerical_warnings()

    # check that the cost units are as expected
    assert m.fs.costing.total_plant_cost.get_units() == pyunits.MUSD_2021
    # check that some objects are built as expected
    assert hasattr(m.fs.costing, "total_BEC")  # built using passed TPC
    assert not hasattr(m.fs.costing, "total_BEC_eq")  # shouldn't be built
    assert hasattr(m.fs.costing, "total_installation_cost")
    assert hasattr(m.fs.costing, "total_plant_cost")
    assert hasattr(m.fs.costing, "total_overnight_capital")
    # check some results
    assert m.fs.costing.total_BEC.value == pytest.approx(1.0000, rel=1e-4)
    assert m.fs.costing.total_plant_cost.value == pytest.approx(2.9700, rel=1e-4)


@pytest.mark.component
def test_REE_costing_usersetTPC_withOM():
    m = pyo.ConcreteModel()
    m.fs = FlowsheetBlock(dynamic=True, time_units=pyunits.s)
    m.fs.costing = QGESSCosting()

    # 1.3 is CS Jaw Crusher
    CS_jaw_crusher_accounts = ["1.3"]
    m.fs.CS_jaw_crusher = UnitModelBlock()
    m.fs.CS_jaw_crusher.power = pyo.Var(initialize=589, units=pyunits.hp)
    m.fs.CS_jaw_crusher.power.fix()
    m.fs.CS_jaw_crusher.costing = UnitModelCostingBlock(
        flowsheet_costing_block=m.fs.costing,
        costing_method=QGESSCostingData.get_REE_costing,
        costing_method_arguments={
            "cost_accounts": CS_jaw_crusher_accounts,
            "scaled_param": m.fs.CS_jaw_crusher.power,
            "source": 1,
        },
    )

    m.fs.feed_input = pyo.Var(initialize=500, units=pyunits.ton / pyunits.hr)
    m.fs.feed_input.fix()

    m.fs.water = pyo.Var(m.fs.time, initialize=1000, units=pyunits.gallon / pyunits.hr)
    m.fs.water.fix()

    m.fs.costing.build_process_costs(
        total_purchase_cost=1,
        fixed_OM=True,
        pure_product_output_rates={
            "Sc2O3": 1.9 * pyunits.kg / pyunits.hr,
        },
        mixed_product_output_rates={
            "Sc2O3": 0.00143 * pyunits.kg / pyunits.hr,
        },
        variable_OM=True,
        feed_input=m.fs.feed_input,
        resources=[
            "water",
        ],
        rates=[
            m.fs.water,
        ],
    )

    dt = DiagnosticsToolbox(model=m, variable_bounds_violation_tolerance=1e-4)
    dt.assert_no_structural_warnings()

    QGESSCostingData.costing_initialization(m.fs.costing)
    solver = get_solver()
    results = solver.solve(m, tee=True)
    assert_optimal_termination(results)
    dt.assert_no_numerical_warnings()

    # check that the cost units are as expected
    assert m.fs.costing.total_plant_cost.get_units() == pyunits.MUSD_2021
    # check that some objects are built as expected
    assert hasattr(m.fs.costing, "total_BEC")  # built using passed TPC
    assert not hasattr(m.fs.costing, "total_BEC_eq")  # shouldn't be built
    assert hasattr(m.fs.costing, "total_installation_cost")
    assert hasattr(m.fs.costing, "total_plant_cost")
    assert hasattr(m.fs.costing, "total_overnight_capital")
    # check some results
    assert m.fs.costing.total_BEC.value == pytest.approx(1.0000, rel=1e-4)
    assert m.fs.costing.total_plant_cost.value == pytest.approx(2.9700, rel=1e-4)


@pytest.mark.component
def test_REE_costing_useLangfactor():
    m = pyo.ConcreteModel()
    m.fs = FlowsheetBlock(dynamic=True, time_units=pyunits.s)
    m.fs.costing = QGESSCosting()

    # 1.3 is CS Jaw Crusher
    CS_jaw_crusher_accounts = ["1.3"]
    m.fs.CS_jaw_crusher = UnitModelBlock()
    m.fs.CS_jaw_crusher.power = pyo.Var(initialize=589, units=pyunits.hp)
    m.fs.CS_jaw_crusher.power.fix()
    m.fs.CS_jaw_crusher.costing = UnitModelCostingBlock(
        flowsheet_costing_block=m.fs.costing,
        costing_method=QGESSCostingData.get_REE_costing,
        costing_method_arguments={
            "cost_accounts": CS_jaw_crusher_accounts,
            "scaled_param": m.fs.CS_jaw_crusher.power,
            "source": 1,
        },
    )

    # defaults to fixed_OM=True, so explicitly set to False
    # defaults to variable_OM=False, so let that use the default
    m.fs.costing.build_process_costs(
        Lang_factor=2.97,
        fixed_OM=False,
    )

    dt = DiagnosticsToolbox(model=m, variable_bounds_violation_tolerance=1e-4)
    dt.assert_no_structural_warnings()

    QGESSCostingData.costing_initialization(m.fs.costing)
    solver = get_solver()
    results = solver.solve(m, tee=True)
    assert_optimal_termination(results)
    dt.assert_no_numerical_warnings()

    # check that the cost units are as expected
    assert m.fs.costing.total_plant_cost.get_units() == pyunits.MUSD_2021
    # check that some objects are built as expected
    assert hasattr(m.fs.costing, "total_BEC")
    assert hasattr(m.fs.costing, "total_BEC_eq")
    assert hasattr(m.fs.costing, "total_installation_cost")
    assert hasattr(m.fs.costing, "total_plant_cost")
    assert hasattr(m.fs.costing, "total_overnight_capital")

    # if piping materials and labor do not exist, all other factors do not exist as well
    assert not hasattr(m.fs.costing, "piping_materials_and_labor_percentage")
    # instead of percentages, Lang factor should be built
    assert hasattr(m.fs.costing, "Lang_factor")

    assert m.fs.costing.total_BEC.value == pytest.approx(2.5122, rel=1e-4)
    assert m.fs.costing.total_plant_cost.value == pytest.approx(7.4612, rel=1e-4)


# optional cost arguments - land, additional chemicals, additional waste
cost_obj_dict = {
    "Expression_withunits": pyo.Expression(expr=1e-3 * pyunits.MUSD_2021),
    "Expression_nounits": pyo.Expression(expr=1e-3),
    "Nonexpression_withunits": pyo.Var(initialize=1e-3, units=pyunits.MUSD_2021),
    "Nonexpression_nounits": pyo.Var(initialize=1e-3),
}


@pytest.mark.parametrize("cost_obj", cost_obj_dict.keys())
@pytest.mark.parametrize(
    "argument", ["land_cost", "additional_chemicals_cost", "additional_waste_cost"]
)
@pytest.mark.component
def test_REE_costing_optionalexpressionarguments(argument, cost_obj):
    m = pyo.ConcreteModel()
    m.fs = FlowsheetBlock(dynamic=True, time_units=pyunits.s)
    m.fs.costing = QGESSCosting()

    # 1.3 is CS Jaw Crusher
    CS_jaw_crusher_accounts = ["1.3"]
    m.fs.CS_jaw_crusher = UnitModelBlock()
    m.fs.CS_jaw_crusher.power = pyo.Var(initialize=589, units=pyunits.hp)
    m.fs.CS_jaw_crusher.power.fix()
    m.fs.CS_jaw_crusher.costing = UnitModelCostingBlock(
        flowsheet_costing_block=m.fs.costing,
        costing_method=QGESSCostingData.get_REE_costing,
        costing_method_arguments={
            "cost_accounts": CS_jaw_crusher_accounts,
            "scaled_param": m.fs.CS_jaw_crusher.power,
            "source": 1,
        },
    )

    # define optional argument - land_cost, additional_chemicals_cost, or additional_waste_cost
    setattr(m.fs, argument, cost_obj_dict[cost_obj])
    if isinstance(getattr(m.fs, argument), pyo.Var):
        getattr(m.fs, argument).fix()  # pyo.Var objects must be fixed

    # required for variable cost calculations
    m.fs.feed_input = pyo.Var(initialize=500, units=pyunits.ton / pyunits.hr)
    m.fs.feed_input.fix()
    m.fs.water = pyo.Var(m.fs.time, initialize=1000, units=pyunits.gallon / pyunits.hr)
    m.fs.water.fix()

    m.fs.costing.build_process_costs(
        fixed_OM=True,
        pure_product_output_rates={
            "Sc2O3": 1.9 * pyunits.kg / pyunits.hr,
        },
        mixed_product_output_rates={
            "Sc2O3": 0.00143 * pyunits.kg / pyunits.hr,
        },
        variable_OM=True,
        feed_input=m.fs.feed_input,
        resources=[
            "water",
        ],
        rates=[
            m.fs.water,
        ],
        # pass the test argument - land_cost, additional_chemicals_cost, or waste_cost
        **{argument: getattr(m.fs, argument)},
    )

    dt = DiagnosticsToolbox(model=m, variable_bounds_violation_tolerance=1e-4)
    dt.assert_no_structural_warnings()

    QGESSCostingData.costing_initialization(m.fs.costing)
    solver = get_solver()
    results = solver.solve(m, tee=True)
    assert_optimal_termination(results)
    dt.assert_no_numerical_warnings()

    # check that the cost units are as expected
    assert hasattr(m.fs.costing, argument)
    assert pyo.value(getattr(m.fs.costing, argument)) == pytest.approx(1e-3, rel=1e-4)
    assert pyunits.get_units(getattr(m.fs.costing, argument)) == pyunits.MUSD_2021

    # clean up for subsequent parameterization runs
    delattr(m.fs, argument)


@pytest.mark.component
def test_REE_costing_fixedOM_defaults():
    # use as many default values as possible, only pass required arguments
    # will build fixed O&M costs but not variable O&M costs

    m = pyo.ConcreteModel()
    m.fs = FlowsheetBlock(dynamic=True, time_units=pyunits.s)
    m.fs.costing = QGESSCosting()

    # 1.3 is CS Jaw Crusher
    CS_jaw_crusher_accounts = ["1.3"]
    m.fs.CS_jaw_crusher = UnitModelBlock()
    m.fs.CS_jaw_crusher.power = pyo.Var(initialize=589, units=pyunits.hp)
    m.fs.CS_jaw_crusher.power.fix()
    m.fs.CS_jaw_crusher.costing = UnitModelCostingBlock(
        flowsheet_costing_block=m.fs.costing,
        costing_method=QGESSCostingData.get_REE_costing,
        costing_method_arguments={
            "cost_accounts": CS_jaw_crusher_accounts,
            "scaled_param": m.fs.CS_jaw_crusher.power,
            "source": 1,
        },
    )

    # fixed_OM defaults to True, use default
    m.fs.costing.build_process_costs(
        pure_product_output_rates={
            "Sc2O3": 1.9 * pyunits.kg / pyunits.hr,
        },
        mixed_product_output_rates={
            "Sc2O3": 0.00143 * pyunits.kg / pyunits.hr,
        },
    )

    dt = DiagnosticsToolbox(model=m, variable_bounds_violation_tolerance=1e-4)
    dt.assert_no_structural_warnings()

    QGESSCostingData.costing_initialization(m.fs.costing)
    QGESSCostingData.initialize_fixed_OM_costs(m.fs.costing)
    QGESSCostingData.initialize_variable_OM_costs(m.fs.costing)
    solver = get_solver()
    results = solver.solve(m, tee=True)
    assert_optimal_termination(results)
    dt.assert_no_numerical_warnings()

    # check that some objects are built as expected
    assert hasattr(m.fs.costing, "annual_operating_labor_cost")
    assert hasattr(m.fs.costing, "annual_technical_labor_cost")
    assert hasattr(m.fs.costing, "annual_labor_cost")
    assert hasattr(m.fs.costing, "maintenance_and_material_cost")
    assert hasattr(m.fs.costing, "quality_assurance_and_control_cost")
    assert hasattr(m.fs.costing, "sales_patenting_and_research_cost")
    assert hasattr(m.fs.costing, "admin_and_support_labor_cost")
    assert hasattr(m.fs.costing, "property_taxes_and_insurance_cost")
    assert hasattr(m.fs.costing, "other_fixed_costs")
    assert hasattr(m.fs.costing, "total_fixed_OM_cost")
    assert hasattr(m.fs.costing, "total_sales_revenue")
    assert not hasattr(m.fs.costing, "additional_cost_of_recovery")
    assert not hasattr(m.fs.costing, "cost_of_recovery")
    assert not hasattr(m.fs.costing, "total_variable_OM_cost")
    assert not hasattr(m.fs.costing, "plant_overhead_cost")

    assert m.fs.costing.annual_operating_labor_cost.value == pytest.approx(
        3.0730, rel=1e-4
    )
    assert m.fs.costing.annual_technical_labor_cost.value == pytest.approx(
        1.1801, rel=1e-4
    )
    assert m.fs.costing.annual_labor_cost.value == pytest.approx(4.2531, rel=1e-4)
    assert m.fs.costing.maintenance_and_material_cost.value == pytest.approx(
        0.14922, rel=1e-4
    )
    assert m.fs.costing.quality_assurance_and_control_cost.value == pytest.approx(
        0.30730, rel=1e-4
    )
    assert m.fs.costing.sales_patenting_and_research_cost.value == pytest.approx(
        0.13965, rel=1e-4
    )
    assert m.fs.costing.admin_and_support_labor_cost.value == pytest.approx(
        0.61460, rel=1e-4
    )
    assert m.fs.costing.property_taxes_and_insurance_cost.value == pytest.approx(
        0.074612, rel=1e-4
    )
    assert m.fs.costing.other_fixed_costs.value == pytest.approx(0.0000, abs=1e-4)
    assert m.fs.costing.total_fixed_OM_cost.value == pytest.approx(5.5384, rel=1e-4)
    assert m.fs.costing.total_sales_revenue.value == pytest.approx(27.931, rel=1e-4)


@pytest.mark.unit
def test_REE_costing_fixedOM_twiceonsamemodel():
    m = pyo.ConcreteModel()
    m.fs = FlowsheetBlock(dynamic=True, time_units=pyunits.s)
    m.fs.costing = QGESSCosting()

    # 1.3 is CS Jaw Crusher
    CS_jaw_crusher_accounts = ["1.3"]
    m.fs.CS_jaw_crusher = UnitModelBlock()
    m.fs.CS_jaw_crusher.power = pyo.Var(initialize=589, units=pyunits.hp)
    m.fs.CS_jaw_crusher.power.fix()
    m.fs.CS_jaw_crusher.costing = UnitModelCostingBlock(
        flowsheet_costing_block=m.fs.costing,
        costing_method=QGESSCostingData.get_REE_costing,
        costing_method_arguments={
            "cost_accounts": CS_jaw_crusher_accounts,
            "scaled_param": m.fs.CS_jaw_crusher.power,
            "source": 1,
        },
    )

    # fixed_OM defaults to True, use default
    m.fs.costing.build_process_costs(
        pure_product_output_rates={
            "Sc2O3": 1.9 * pyunits.kg / pyunits.hr,
        },
        mixed_product_output_rates={
            "Sc2O3": 0.00143 * pyunits.kg / pyunits.hr,
        },
    )

    with pytest.raises(
        RuntimeError,
        match="Costing for the block fs.costing already exists. Please ensure "
        "that the costing build method is not called twice on the same "
        "model.",
    ):
        # call costing a second time
        m.fs.costing.build_process_costs(
            pure_product_output_rates={
                "Sc2O3": 1.9 * pyunits.kg / pyunits.hr,
            },
            mixed_product_output_rates={
                "Sc2O3": 0.00143 * pyunits.kg / pyunits.hr,
            },
        )


@pytest.mark.unit
def test_REE_costing_fixedOM_pureproductnotpassed():
    m = pyo.ConcreteModel()
    m.fs = FlowsheetBlock(dynamic=True, time_units=pyunits.s)
    m.fs.costing = QGESSCosting()

    # 1.3 is CS Jaw Crusher
    CS_jaw_crusher_accounts = ["1.3"]
    m.fs.CS_jaw_crusher = UnitModelBlock()
    m.fs.CS_jaw_crusher.power = pyo.Var(initialize=589, units=pyunits.hp)
    m.fs.CS_jaw_crusher.power.fix()
    m.fs.CS_jaw_crusher.costing = UnitModelCostingBlock(
        flowsheet_costing_block=m.fs.costing,
        costing_method=QGESSCostingData.get_REE_costing,
        costing_method_arguments={
            "cost_accounts": CS_jaw_crusher_accounts,
            "scaled_param": m.fs.CS_jaw_crusher.power,
            "source": 1,
        },
    )

    with pytest.raises(
        TypeError,
        match="product_output_rates argument must be a dict",
    ):
        m.fs.costing.build_process_costs()


@pytest.mark.unit
def test_REE_costing_fixedOM_pureproductnotadict():
    m = pyo.ConcreteModel()
    m.fs = FlowsheetBlock(dynamic=True, time_units=pyunits.s)
    m.fs.costing = QGESSCosting()

    # 1.3 is CS Jaw Crusher
    CS_jaw_crusher_accounts = ["1.3"]
    m.fs.CS_jaw_crusher = UnitModelBlock()
    m.fs.CS_jaw_crusher.power = pyo.Var(initialize=589, units=pyunits.hp)
    m.fs.CS_jaw_crusher.power.fix()
    m.fs.CS_jaw_crusher.costing = UnitModelCostingBlock(
        flowsheet_costing_block=m.fs.costing,
        costing_method=QGESSCostingData.get_REE_costing,
        costing_method_arguments={
            "cost_accounts": CS_jaw_crusher_accounts,
            "scaled_param": m.fs.CS_jaw_crusher.power,
            "source": 1,
        },
    )

    with pytest.raises(
        TypeError,
        match="product_output_rates argument must be a dict",
    ):
        m.fs.costing.build_process_costs(
            pure_product_output_rates=[
                1.9 * pyunits.kg / pyunits.hr,
            ],
        )


@pytest.mark.unit
def test_REE_costing_fixedOM_mixedproductnotpassed():
    m = pyo.ConcreteModel()
    m.fs = FlowsheetBlock(dynamic=True, time_units=pyunits.s)
    m.fs.costing = QGESSCosting()

    # 1.3 is CS Jaw Crusher
    CS_jaw_crusher_accounts = ["1.3"]
    m.fs.CS_jaw_crusher = UnitModelBlock()
    m.fs.CS_jaw_crusher.power = pyo.Var(initialize=589, units=pyunits.hp)
    m.fs.CS_jaw_crusher.power.fix()
    m.fs.CS_jaw_crusher.costing = UnitModelCostingBlock(
        flowsheet_costing_block=m.fs.costing,
        costing_method=QGESSCostingData.get_REE_costing,
        costing_method_arguments={
            "cost_accounts": CS_jaw_crusher_accounts,
            "scaled_param": m.fs.CS_jaw_crusher.power,
            "source": 1,
        },
    )

    with pytest.raises(
        TypeError,
        match="product_output_rates argument must be a dict",
    ):
        m.fs.costing.build_process_costs(
            pure_product_output_rates={
                "Sc2O3": 1.9 * pyunits.kg / pyunits.hr,
            },
        )


@pytest.mark.unit
def test_REE_costing_fixedOM_mixedproductnotadict():
    m = pyo.ConcreteModel()
    m.fs = FlowsheetBlock(dynamic=True, time_units=pyunits.s)
    m.fs.costing = QGESSCosting()

    # 1.3 is CS Jaw Crusher
    CS_jaw_crusher_accounts = ["1.3"]
    m.fs.CS_jaw_crusher = UnitModelBlock()
    m.fs.CS_jaw_crusher.power = pyo.Var(initialize=589, units=pyunits.hp)
    m.fs.CS_jaw_crusher.power.fix()
    m.fs.CS_jaw_crusher.costing = UnitModelCostingBlock(
        flowsheet_costing_block=m.fs.costing,
        costing_method=QGESSCostingData.get_REE_costing,
        costing_method_arguments={
            "cost_accounts": CS_jaw_crusher_accounts,
            "scaled_param": m.fs.CS_jaw_crusher.power,
            "source": 1,
        },
    )

    with pytest.raises(
        TypeError,
        match="product_output_rates argument must be a dict",
    ):
        m.fs.costing.build_process_costs(
            pure_product_output_rates={
                "Sc2O3": 1.9 * pyunits.kg / pyunits.hr,
            },
            mixed_product_output_rates=[
                0.00143 * pyunits.kg / pyunits.hr,
            ],
        )


@pytest.mark.unit
def test_REE_costing_fixedOM_salesprice():
    m = pyo.ConcreteModel()
    m.fs = FlowsheetBlock(dynamic=True, time_units=pyunits.s)
    m.fs.costing = QGESSCosting()

    # 1.3 is CS Jaw Crusher
    CS_jaw_crusher_accounts = ["1.3"]
    m.fs.CS_jaw_crusher = UnitModelBlock()
    m.fs.CS_jaw_crusher.power = pyo.Var(initialize=589, units=pyunits.hp)
    m.fs.CS_jaw_crusher.power.fix()
    m.fs.CS_jaw_crusher.costing = UnitModelCostingBlock(
        flowsheet_costing_block=m.fs.costing,
        costing_method=QGESSCostingData.get_REE_costing,
        costing_method_arguments={
            "cost_accounts": CS_jaw_crusher_accounts,
            "scaled_param": m.fs.CS_jaw_crusher.power,
            "source": 1,
        },
    )

    m.fs.costing.build_process_costs(
        pure_product_output_rates={
            "Sc2O3": 1.9 * pyunits.kg / pyunits.hr,
        },
        mixed_product_output_rates={
            "Sc2O3": 0.00143 * pyunits.kg / pyunits.hr,
        },
        sale_prices={"newprod": 1e-6 * pyunits.MUSD_2021 / pyunits.kg},
    )


@pytest.mark.unit
def test_REE_costing_fixedOM_salespricenotadict():
    m = pyo.ConcreteModel()
    m.fs = FlowsheetBlock(dynamic=True, time_units=pyunits.s)
    m.fs.costing = QGESSCosting()

    # 1.3 is CS Jaw Crusher
    CS_jaw_crusher_accounts = ["1.3"]
    m.fs.CS_jaw_crusher = UnitModelBlock()
    m.fs.CS_jaw_crusher.power = pyo.Var(initialize=589, units=pyunits.hp)
    m.fs.CS_jaw_crusher.power.fix()
    m.fs.CS_jaw_crusher.costing = UnitModelCostingBlock(
        flowsheet_costing_block=m.fs.costing,
        costing_method=QGESSCostingData.get_REE_costing,
        costing_method_arguments={
            "cost_accounts": CS_jaw_crusher_accounts,
            "scaled_param": m.fs.CS_jaw_crusher.power,
            "source": 1,
        },
    )

    with pytest.raises(
        TypeError,
        match="Dictionary of custom sale_prices must be a dict object.",
    ):
        m.fs.costing.build_process_costs(
            pure_product_output_rates={
                "Sc2O3": 1.9 * pyunits.kg / pyunits.hr,
            },
            mixed_product_output_rates={
                "Sc2O3": 0.00143 * pyunits.kg / pyunits.hr,
            },
            sale_prices=[1e-6 * pyunits.MUSD_2021 / pyunits.kg],
        )


@pytest.mark.unit
def test_REE_costing_fixedOM_pureproductnoprice():
    m = pyo.ConcreteModel()
    m.fs = FlowsheetBlock(dynamic=True, time_units=pyunits.s)
    m.fs.costing = QGESSCosting()

    # 1.3 is CS Jaw Crusher
    CS_jaw_crusher_accounts = ["1.3"]
    m.fs.CS_jaw_crusher = UnitModelBlock()
    m.fs.CS_jaw_crusher.power = pyo.Var(initialize=589, units=pyunits.hp)
    m.fs.CS_jaw_crusher.power.fix()
    m.fs.CS_jaw_crusher.costing = UnitModelCostingBlock(
        flowsheet_costing_block=m.fs.costing,
        costing_method=QGESSCostingData.get_REE_costing,
        costing_method_arguments={
            "cost_accounts": CS_jaw_crusher_accounts,
            "scaled_param": m.fs.CS_jaw_crusher.power,
            "source": 1,
        },
    )

    with pytest.raises(
        AttributeError,
        match="A pure product was included that does not contain a sale price. "
        "Sale prices exist for the following products: \\['Al', 'Sb', 'As', 'Ba', 'Be', 'Bi', 'Ce', 'Cs', 'Cr', 'Co', 'Dy', 'Er', 'Eu', 'CaF2', 'Gd', 'Ga', 'Ge', 'C', 'Ha', 'Ho', 'In', 'Ir', 'La', 'Li', 'Lu', 'Mg', 'Mn', 'Nd', 'Ni', 'Nb', 'Pd', 'Pt', 'Pr', 'Rh', 'Rb', 'Ru', 'Sm', 'Sc', 'Ta', 'Te', 'Tb', 'Tm', 'Sn', 'Ti', 'W', 'V', 'Yb', 'Y', 'Zn', 'Zr', 'CeO2', 'Dy2O3', 'Eu2O3', 'La2O3', 'Nd2O3', 'Sc2O3', 'Ta2O5', 'Tb4O7', 'TiO2', 'WO3', 'Y2O3', 'Er2O3', 'Ho2O3', 'Gd2O3', 'Lu2O3', 'Pr6O11', 'Sm2O3', 'Tm2O3', 'Yb2O3'\\]",
    ):
        m.fs.costing.build_process_costs(
            pure_product_output_rates={
                "newprod": 1.9 * pyunits.kg / pyunits.hr,
            },
            mixed_product_output_rates={
                "Sc2O3": 0.00143 * pyunits.kg / pyunits.hr,
            },
        )


@pytest.mark.unit
def test_REE_costing_fixedOM_mixedproductnoprice():
    m = pyo.ConcreteModel()
    m.fs = FlowsheetBlock(dynamic=True, time_units=pyunits.s)
    m.fs.costing = QGESSCosting()

    # 1.3 is CS Jaw Crusher
    CS_jaw_crusher_accounts = ["1.3"]
    m.fs.CS_jaw_crusher = UnitModelBlock()
    m.fs.CS_jaw_crusher.power = pyo.Var(initialize=589, units=pyunits.hp)
    m.fs.CS_jaw_crusher.power.fix()
    m.fs.CS_jaw_crusher.costing = UnitModelCostingBlock(
        flowsheet_costing_block=m.fs.costing,
        costing_method=QGESSCostingData.get_REE_costing,
        costing_method_arguments={
            "cost_accounts": CS_jaw_crusher_accounts,
            "scaled_param": m.fs.CS_jaw_crusher.power,
            "source": 1,
        },
    )

    with pytest.raises(
        ValueError,
        match="Value newtype for labor_type is not allowed. "
        "Allowed labor types for operating labor include skilled,"
        "unskilled, supervisor and maintenance. Allowed labor types "
        "for direct labor include technician and engineer.",
    ):
        m.fs.costing.build_process_costs(
            pure_product_output_rates={
                "Sc2O3": 1.9 * pyunits.kg / pyunits.hr,
            },
            mixed_product_output_rates={
                "Sc2O3": 0.00143 * pyunits.kg / pyunits.hr,
            },
            labor_types=[
                "skilled",
                "unskilled",
                "supervisor",
                "maintenance",
                "technician",
                "engineer",
                "newtype",
            ],
        )


@pytest.mark.unit
def test_REE_costing_fixedOM_disallowedlabortype():
    m = pyo.ConcreteModel()
    m.fs = FlowsheetBlock(dynamic=True, time_units=pyunits.s)
    m.fs.costing = QGESSCosting()

    # 1.3 is CS Jaw Crusher
    CS_jaw_crusher_accounts = ["1.3"]
    m.fs.CS_jaw_crusher = UnitModelBlock()
    m.fs.CS_jaw_crusher.power = pyo.Var(initialize=589, units=pyunits.hp)
    m.fs.CS_jaw_crusher.power.fix()
    m.fs.CS_jaw_crusher.costing = UnitModelCostingBlock(
        flowsheet_costing_block=m.fs.costing,
        costing_method=QGESSCostingData.get_REE_costing,
        costing_method_arguments={
            "cost_accounts": CS_jaw_crusher_accounts,
            "scaled_param": m.fs.CS_jaw_crusher.power,
            "source": 1,
        },
    )

    with pytest.raises(
        AttributeError,
        match="A mixed product was included that does not contain a sale price. "
        "Sale prices exist for the following products: \\['Al', 'Sb', 'As', 'Ba', 'Be', 'Bi', 'Ce', 'Cs', 'Cr', 'Co', 'Dy', 'Er', 'Eu', 'CaF2', 'Gd', 'Ga', 'Ge', 'C', 'Ha', 'Ho', 'In', 'Ir', 'La', 'Li', 'Lu', 'Mg', 'Mn', 'Nd', 'Ni', 'Nb', 'Pd', 'Pt', 'Pr', 'Rh', 'Rb', 'Ru', 'Sm', 'Sc', 'Ta', 'Te', 'Tb', 'Tm', 'Sn', 'Ti', 'W', 'V', 'Yb', 'Y', 'Zn', 'Zr', 'CeO2', 'Dy2O3', 'Eu2O3', 'La2O3', 'Nd2O3', 'Sc2O3', 'Ta2O5', 'Tb4O7', 'TiO2', 'WO3', 'Y2O3', 'Er2O3', 'Ho2O3', 'Gd2O3', 'Lu2O3', 'Pr6O11', 'Sm2O3', 'Tm2O3', 'Yb2O3'\\]",
    ):
        m.fs.costing.build_process_costs(
            pure_product_output_rates={
                "Sc2O3": 1.9 * pyunits.kg / pyunits.hr,
            },
            mixed_product_output_rates={
                "newprod": 0.00143 * pyunits.kg / pyunits.hr,
            },
        )


@pytest.mark.component
def test_REE_costing_variableOM_defaults():
    # use as many default values as possible, only pass required arguments

    m = pyo.ConcreteModel()
    m.fs = FlowsheetBlock(dynamic=True, time_units=pyunits.s)
    m.fs.costing = QGESSCosting()

    # 1.3 is CS Jaw Crusher
    CS_jaw_crusher_accounts = ["1.3"]
    m.fs.CS_jaw_crusher = UnitModelBlock()
    m.fs.CS_jaw_crusher.power = pyo.Var(initialize=589, units=pyunits.hp)
    m.fs.CS_jaw_crusher.power.fix()
    m.fs.CS_jaw_crusher.costing = UnitModelCostingBlock(
        flowsheet_costing_block=m.fs.costing,
        costing_method=QGESSCostingData.get_REE_costing,
        costing_method_arguments={
            "cost_accounts": CS_jaw_crusher_accounts,
            "scaled_param": m.fs.CS_jaw_crusher.power,
            "source": 1,
        },
    )

    m.fs.feed_input = pyo.Var(initialize=500, units=pyunits.ton / pyunits.hr)
    m.fs.feed_input.fix()

    m.fs.water = pyo.Var(m.fs.time, initialize=1000, units=pyunits.gallon / pyunits.hr)
    m.fs.water.fix()

    m.fs.costing.build_process_costs(
        fixed_OM=True,
        pure_product_output_rates={
            "Sc2O3": 1.9 * pyunits.kg / pyunits.hr,
        },
        mixed_product_output_rates={
            "Sc2O3": 0.00143 * pyunits.kg / pyunits.hr,
        },
        variable_OM=True,
        feed_input=m.fs.feed_input,
        resources=[
            "water",
        ],
        rates=[
            m.fs.water,
        ],
    )

    dt = DiagnosticsToolbox(model=m, variable_bounds_violation_tolerance=1e-4)
    dt.assert_no_structural_warnings()

    QGESSCostingData.costing_initialization(m.fs.costing)
    QGESSCostingData.initialize_fixed_OM_costs(m.fs.costing)
    QGESSCostingData.initialize_variable_OM_costs(m.fs.costing)
    solver = get_solver()
    results = solver.solve(m, tee=True)
    assert_optimal_termination(results)
    dt.assert_no_numerical_warnings()

    # check that some objects are built as expected
    assert hasattr(m.fs.costing, "feed_input_rate")
    assert hasattr(m.fs.costing, "total_fixed_OM_cost")
    assert hasattr(m.fs.costing, "total_variable_OM_cost")
    assert hasattr(m.fs.costing, "plant_overhead_cost")
    assert hasattr(m.fs.costing, "other_variable_costs")
    assert hasattr(m.fs.costing, "land_cost")
    assert hasattr(m.fs.costing, "additional_chemicals_cost")
    assert hasattr(m.fs.costing, "additional_waste_cost")
    assert not hasattr(m.fs.costing, "cost_of_recovery")

    # check some cost results
    assert str(pyunits.get_units(m.fs.costing.feed_input_rate)) == "ton/h"
    assert pyo.value(m.fs.costing.feed_input_rate) == pytest.approx(500.00, rel=1e-4)
    assert m.fs.costing.total_fixed_OM_cost.value == pytest.approx(5.5384, rel=1e-4)
    assert m.fs.costing.total_variable_OM_cost[0].value == pytest.approx(
        1.1388, rel=1e-4
    )
    assert m.fs.costing.plant_overhead_cost[0].value == pytest.approx(1.1077, rel=1e-4)
    assert m.fs.costing.other_variable_costs[0].value == pytest.approx(0.0000, abs=1e-4)
    assert pyo.value(m.fs.costing.land_cost) == pytest.approx(0.0000, abs=1e-4)
    assert pyo.value(m.fs.costing.additional_chemicals_cost) == pytest.approx(
        0.0000, abs=1e-4
    )
    assert pyo.value(m.fs.costing.additional_waste_cost) == pytest.approx(
        0.0000, abs=1e-4
    )


@pytest.mark.component
def test_REE_costing_variableOM_steadystateflowsheet():
    # use as many default values as possible, only pass required arguments

    m = pyo.ConcreteModel()
    m.fs = FlowsheetBlock(dynamic=False)
    m.fs.costing = QGESSCosting()

    # 1.3 is CS Jaw Crusher
    CS_jaw_crusher_accounts = ["1.3"]
    m.fs.CS_jaw_crusher = UnitModelBlock()
    m.fs.CS_jaw_crusher.power = pyo.Var(initialize=589, units=pyunits.hp)
    m.fs.CS_jaw_crusher.power.fix()
    m.fs.CS_jaw_crusher.costing = UnitModelCostingBlock(
        flowsheet_costing_block=m.fs.costing,
        costing_method=QGESSCostingData.get_REE_costing,
        costing_method_arguments={
            "cost_accounts": CS_jaw_crusher_accounts,
            "scaled_param": m.fs.CS_jaw_crusher.power,
            "source": 1,
        },
    )

    m.fs.feed_input = pyo.Var(initialize=500, units=pyunits.ton / pyunits.hr)
    m.fs.feed_input.fix()

    m.fs.water = pyo.Var(m.fs.time, initialize=1000, units=pyunits.gallon / pyunits.hr)
    m.fs.water.fix()

    m.fs.costing.build_process_costs(
        fixed_OM=True,
        pure_product_output_rates={
            "Sc2O3": 1.9 * pyunits.kg / pyunits.hr,
        },
        mixed_product_output_rates={
            "Sc2O3": 0.00143 * pyunits.kg / pyunits.hr,
        },
        variable_OM=True,
        feed_input=m.fs.feed_input,
        resources=[
            "water",
        ],
        rates=[
            m.fs.water,
        ],
    )

    dt = DiagnosticsToolbox(model=m, variable_bounds_violation_tolerance=1e-4)
    dt.assert_no_structural_warnings()

    QGESSCostingData.costing_initialization(m.fs.costing)
    QGESSCostingData.initialize_fixed_OM_costs(m.fs.costing)
    QGESSCostingData.initialize_variable_OM_costs(m.fs.costing)
    solver = get_solver()
    results = solver.solve(m, tee=True)
    assert_optimal_termination(results)
    dt.assert_no_numerical_warnings()

    # check that some objects are built as expected
    assert hasattr(m.fs.costing, "feed_input_rate")
    assert hasattr(m.fs.costing, "total_fixed_OM_cost")
    assert hasattr(m.fs.costing, "total_variable_OM_cost")
    assert hasattr(m.fs.costing, "plant_overhead_cost")
    assert hasattr(m.fs.costing, "other_variable_costs")
    assert hasattr(m.fs.costing, "land_cost")
    assert hasattr(m.fs.costing, "additional_chemicals_cost")
    assert hasattr(m.fs.costing, "additional_waste_cost")
    assert not hasattr(m.fs.costing, "cost_of_recovery")

    # check some cost results
    assert str(pyunits.get_units(m.fs.costing.feed_input_rate)) == "ton/h"
    assert pyo.value(m.fs.costing.feed_input_rate) == pytest.approx(500.00, rel=1e-4)
    assert m.fs.costing.total_fixed_OM_cost.value == pytest.approx(5.5384, rel=1e-4)
    assert m.fs.costing.total_variable_OM_cost[0].value == pytest.approx(
        1.1388, rel=1e-4
    )
    assert m.fs.costing.plant_overhead_cost[0].value == pytest.approx(1.1077, rel=1e-4)
    assert m.fs.costing.other_variable_costs[0].value == pytest.approx(0.0000, abs=1e-4)
    assert pyo.value(m.fs.costing.land_cost) == pytest.approx(0.0000, abs=1e-4)
    assert pyo.value(m.fs.costing.additional_chemicals_cost) == pytest.approx(
        0.0000, abs=1e-4
    )
    assert pyo.value(m.fs.costing.additional_waste_cost) == pytest.approx(
        0.0000, abs=1e-4
    )


@pytest.mark.unit
def test_REE_costing_variableOM_nofixedOM():
    m = pyo.ConcreteModel()
    m.fs = FlowsheetBlock(dynamic=True, time_units=pyunits.s)
    m.fs.costing = QGESSCosting()

    # 1.3 is CS Jaw Crusher
    CS_jaw_crusher_accounts = ["1.3"]
    m.fs.CS_jaw_crusher = UnitModelBlock()
    m.fs.CS_jaw_crusher.power = pyo.Var(initialize=589, units=pyunits.hp)
    m.fs.CS_jaw_crusher.power.fix()
    m.fs.CS_jaw_crusher.costing = UnitModelCostingBlock(
        flowsheet_costing_block=m.fs.costing,
        costing_method=QGESSCostingData.get_REE_costing,
        costing_method_arguments={
            "cost_accounts": CS_jaw_crusher_accounts,
            "scaled_param": m.fs.CS_jaw_crusher.power,
            "source": 1,
        },
    )

    m.fs.feed_input = pyo.Var(initialize=500, units=pyunits.ton / pyunits.hr)
    m.fs.feed_input.fix()

    m.fs.water = pyo.Var(m.fs.time, initialize=1000, units=pyunits.gallon / pyunits.hr)
    m.fs.water.fix()

    with pytest.raises(
        AttributeError,
        match="_ScalarQGESSCosting' object has no attribute 'hours_per_shift'",
    ):
        m.fs.costing.build_process_costs(
            fixed_OM=False,
            variable_OM=True,
            feed_input=m.fs.feed_input,
            resources=[
                "water",
            ],
            rates=[
                m.fs.water,
            ],
        )


@pytest.mark.unit
def test_REE_costing_variableOM_nofeedinput():
    m = pyo.ConcreteModel()
    m.fs = FlowsheetBlock(dynamic=True, time_units=pyunits.s)
    m.fs.costing = QGESSCosting()

    # 1.3 is CS Jaw Crusher
    CS_jaw_crusher_accounts = ["1.3"]
    m.fs.CS_jaw_crusher = UnitModelBlock()
    m.fs.CS_jaw_crusher.power = pyo.Var(initialize=589, units=pyunits.hp)
    m.fs.CS_jaw_crusher.power.fix()
    m.fs.CS_jaw_crusher.costing = UnitModelCostingBlock(
        flowsheet_costing_block=m.fs.costing,
        costing_method=QGESSCostingData.get_REE_costing,
        costing_method_arguments={
            "cost_accounts": CS_jaw_crusher_accounts,
            "scaled_param": m.fs.CS_jaw_crusher.power,
            "source": 1,
        },
    )

    m.fs.water = pyo.Var(m.fs.time, initialize=1000, units=pyunits.gallon / pyunits.hr)
    m.fs.water.fix()

    m.fs.costing.build_process_costs(
        fixed_OM=True,
        pure_product_output_rates={
            "Sc2O3": 1.9 * pyunits.kg / pyunits.hr,
        },
        mixed_product_output_rates={
            "Sc2O3": 0.00143 * pyunits.kg / pyunits.hr,
        },
        variable_OM=True,
        resources=[
            "water",
        ],
        rates=[
            m.fs.water,
        ],
    )

    dt = DiagnosticsToolbox(model=m, variable_bounds_violation_tolerance=1e-4)
    dt.assert_no_structural_warnings()

    QGESSCostingData.costing_initialization(m.fs.costing)
    QGESSCostingData.initialize_fixed_OM_costs(m.fs.costing)
    QGESSCostingData.initialize_variable_OM_costs(m.fs.costing)
    solver = get_solver()
    results = solver.solve(m, tee=True)
    assert_optimal_termination(results)
    dt.assert_no_numerical_warnings()

    # check some cost results
    assert not hasattr(m.fs.costing, "feed_input_rate")


@pytest.mark.component
def test_REE_costing_variableOM_feedinputnounits():
    m = pyo.ConcreteModel()
    m.fs = FlowsheetBlock(dynamic=True, time_units=pyunits.s)
    m.fs.costing = QGESSCosting()

    # 1.3 is CS Jaw Crusher
    CS_jaw_crusher_accounts = ["1.3"]
    m.fs.CS_jaw_crusher = UnitModelBlock()
    m.fs.CS_jaw_crusher.power = pyo.Var(initialize=589, units=pyunits.hp)
    m.fs.CS_jaw_crusher.power.fix()
    m.fs.CS_jaw_crusher.costing = UnitModelCostingBlock(
        flowsheet_costing_block=m.fs.costing,
        costing_method=QGESSCostingData.get_REE_costing,
        costing_method_arguments={
            "cost_accounts": CS_jaw_crusher_accounts,
            "scaled_param": m.fs.CS_jaw_crusher.power,
            "source": 1,
        },
    )

    m.fs.feed_input = pyo.Var(initialize=500)
    m.fs.feed_input.fix()

    m.fs.water = pyo.Var(m.fs.time, initialize=1000, units=pyunits.gallon / pyunits.hr)
    m.fs.water.fix()

    with pytest.raises(
        UnitsError,
        match="The argument feed_input was passed as a dimensionless quantity "
        "with no units. Please ensure that the feed rate is passed in units "
        "of mass / time.",
    ):
        m.fs.costing.build_process_costs(
            fixed_OM=True,
            pure_product_output_rates={
                "Sc2O3": 1.9 * pyunits.kg / pyunits.hr,
            },
            mixed_product_output_rates={
                "Sc2O3": 0.00143 * pyunits.kg / pyunits.hr,
            },
            variable_OM=True,
            feed_input=m.fs.feed_input,
            resources=[
                "water",
            ],
            rates=[
                m.fs.water,
            ],
        )


@pytest.mark.unit
def test_REE_costing_variableOM_resourcesnotalist():
    m = pyo.ConcreteModel()
    m.fs = FlowsheetBlock(dynamic=True, time_units=pyunits.s)
    m.fs.costing = QGESSCosting()

    # 1.3 is CS Jaw Crusher
    CS_jaw_crusher_accounts = ["1.3"]
    m.fs.CS_jaw_crusher = UnitModelBlock()
    m.fs.CS_jaw_crusher.power = pyo.Var(initialize=589, units=pyunits.hp)
    m.fs.CS_jaw_crusher.power.fix()
    m.fs.CS_jaw_crusher.costing = UnitModelCostingBlock(
        flowsheet_costing_block=m.fs.costing,
        costing_method=QGESSCostingData.get_REE_costing,
        costing_method_arguments={
            "cost_accounts": CS_jaw_crusher_accounts,
            "scaled_param": m.fs.CS_jaw_crusher.power,
            "source": 1,
        },
    )

    m.fs.feed_input = pyo.Var(initialize=500, units=pyunits.ton / pyunits.hr)
    m.fs.feed_input.fix()

    m.fs.water = pyo.Var(m.fs.time, initialize=1000, units=pyunits.gallon / pyunits.hr)
    m.fs.water.fix()

    with pytest.raises(
        TypeError,
        match="resources argument must be a list",
    ):
        m.fs.costing.build_process_costs(
            fixed_OM=True,
            pure_product_output_rates={
                "Sc2O3": 1.9 * pyunits.kg / pyunits.hr,
            },
            mixed_product_output_rates={
                "Sc2O3": 0.00143 * pyunits.kg / pyunits.hr,
            },
            variable_OM=True,
            feed_input=m.fs.feed_input,
            resources={
                "water",
            },
            rates=[
                m.fs.water,
            ],
        )


@pytest.mark.unit
def test_REE_costing_variableOM_ratesnotalist():
    m = pyo.ConcreteModel()
    m.fs = FlowsheetBlock(dynamic=True, time_units=pyunits.s)
    m.fs.costing = QGESSCosting()

    # 1.3 is CS Jaw Crusher
    CS_jaw_crusher_accounts = ["1.3"]
    m.fs.CS_jaw_crusher = UnitModelBlock()
    m.fs.CS_jaw_crusher.power = pyo.Var(initialize=589, units=pyunits.hp)
    m.fs.CS_jaw_crusher.power.fix()
    m.fs.CS_jaw_crusher.costing = UnitModelCostingBlock(
        flowsheet_costing_block=m.fs.costing,
        costing_method=QGESSCostingData.get_REE_costing,
        costing_method_arguments={
            "cost_accounts": CS_jaw_crusher_accounts,
            "scaled_param": m.fs.CS_jaw_crusher.power,
            "source": 1,
        },
    )

    m.fs.feed_input = pyo.Var(initialize=500, units=pyunits.ton / pyunits.hr)
    m.fs.feed_input.fix()

    m.fs.water = pyo.Var(m.fs.time, initialize=1000, units=pyunits.gallon / pyunits.hr)
    m.fs.water.fix()

    with pytest.raises(
        TypeError,
        match="rates argument must be a list",
    ):
        m.fs.costing.build_process_costs(
            fixed_OM=True,
            pure_product_output_rates={
                "Sc2O3": 1.9 * pyunits.kg / pyunits.hr,
            },
            mixed_product_output_rates={
                "Sc2O3": 0.00143 * pyunits.kg / pyunits.hr,
            },
            variable_OM=True,
            feed_input=m.fs.feed_input,
            resources=[
                "water",
            ],
            rates={
                m.fs.water,
            },
        )


@pytest.mark.component
def test_REE_costing_variableOM_customprices():
    m = pyo.ConcreteModel()
    m.fs = FlowsheetBlock(dynamic=True, time_units=pyunits.s)
    m.fs.costing = QGESSCosting()

    # 1.3 is CS Jaw Crusher
    CS_jaw_crusher_accounts = ["1.3"]
    m.fs.CS_jaw_crusher = UnitModelBlock()
    m.fs.CS_jaw_crusher.power = pyo.Var(initialize=589, units=pyunits.hp)
    m.fs.CS_jaw_crusher.power.fix()
    m.fs.CS_jaw_crusher.costing = UnitModelCostingBlock(
        flowsheet_costing_block=m.fs.costing,
        costing_method=QGESSCostingData.get_REE_costing,
        costing_method_arguments={
            "cost_accounts": CS_jaw_crusher_accounts,
            "scaled_param": m.fs.CS_jaw_crusher.power,
            "source": 1,
        },
    )

    m.fs.feed_input = pyo.Var(initialize=500, units=pyunits.ton / pyunits.hr)
    m.fs.feed_input.fix()

    m.fs.water = pyo.Var(m.fs.time, initialize=1000, units=pyunits.gallon / pyunits.hr)
    m.fs.water.fix()

    m.fs.costing.build_process_costs(
        fixed_OM=True,
        pure_product_output_rates={
            "Sc2O3": 1.9 * pyunits.kg / pyunits.hr,
        },
        mixed_product_output_rates={
            "Sc2O3": 0.00143 * pyunits.kg / pyunits.hr,
        },
        variable_OM=True,
        feed_input=m.fs.feed_input,
        resources=[
            "water",
        ],
        rates=[
            m.fs.water,
        ],
        prices={"water": 1.90e-3 * 1e-6 * pyunits.MUSD_2021 / pyunits.gallon},
    )

    dt = DiagnosticsToolbox(model=m, variable_bounds_violation_tolerance=1e-4)
    dt.assert_no_structural_warnings()

    QGESSCostingData.costing_initialization(m.fs.costing)
    QGESSCostingData.initialize_fixed_OM_costs(m.fs.costing)
    QGESSCostingData.initialize_variable_OM_costs(m.fs.costing)
    solver = get_solver()
    results = solver.solve(m, tee=True)
    assert_optimal_termination(results)
    dt.assert_no_numerical_warnings()

    # check some cost results
    assert m.fs.costing.total_variable_OM_cost[0].value == pytest.approx(
        1.12301, rel=1e-4
    )


@pytest.mark.unit
def test_REE_costing_variableOM_custompricesnotadict():
    m = pyo.ConcreteModel()
    m.fs = FlowsheetBlock(dynamic=True, time_units=pyunits.s)
    m.fs.costing = QGESSCosting()

    # 1.3 is CS Jaw Crusher
    CS_jaw_crusher_accounts = ["1.3"]
    m.fs.CS_jaw_crusher = UnitModelBlock()
    m.fs.CS_jaw_crusher.power = pyo.Var(initialize=589, units=pyunits.hp)
    m.fs.CS_jaw_crusher.power.fix()
    m.fs.CS_jaw_crusher.costing = UnitModelCostingBlock(
        flowsheet_costing_block=m.fs.costing,
        costing_method=QGESSCostingData.get_REE_costing,
        costing_method_arguments={
            "cost_accounts": CS_jaw_crusher_accounts,
            "scaled_param": m.fs.CS_jaw_crusher.power,
            "source": 1,
        },
    )

    m.fs.feed_input = pyo.Var(initialize=500, units=pyunits.ton / pyunits.hr)
    m.fs.feed_input.fix()

    m.fs.water = pyo.Var(m.fs.time, initialize=1000, units=pyunits.gallon / pyunits.hr)
    m.fs.water.fix()

    with pytest.raises(
        TypeError,
        match="prices argument must be a dictionary",
    ):
        m.fs.costing.build_process_costs(
            fixed_OM=True,
            pure_product_output_rates={
                "Sc2O3": 1.9 * pyunits.kg / pyunits.hr,
            },
            mixed_product_output_rates={
                "Sc2O3": 0.00143 * pyunits.kg / pyunits.hr,
            },
            variable_OM=True,
            feed_input=m.fs.feed_input,
            resources=[
                "water",
            ],
            rates=[
                m.fs.water,
            ],
            prices=[1e-3 * 1e-6 * pyunits.MUSD_2021 / pyunits.gallon],
        )


@pytest.mark.unit
def test_REE_costing_variableOM_resourcesratesdifflengths():
    m = pyo.ConcreteModel()
    m.fs = FlowsheetBlock(dynamic=True, time_units=pyunits.s)
    m.fs.costing = QGESSCosting()

    # 1.3 is CS Jaw Crusher
    CS_jaw_crusher_accounts = ["1.3"]
    m.fs.CS_jaw_crusher = UnitModelBlock()
    m.fs.CS_jaw_crusher.power = pyo.Var(initialize=589, units=pyunits.hp)
    m.fs.CS_jaw_crusher.power.fix()
    m.fs.CS_jaw_crusher.costing = UnitModelCostingBlock(
        flowsheet_costing_block=m.fs.costing,
        costing_method=QGESSCostingData.get_REE_costing,
        costing_method_arguments={
            "cost_accounts": CS_jaw_crusher_accounts,
            "scaled_param": m.fs.CS_jaw_crusher.power,
            "source": 1,
        },
    )

    m.fs.feed_input = pyo.Var(initialize=500, units=pyunits.ton / pyunits.hr)
    m.fs.feed_input.fix()

    m.fs.water = pyo.Var(m.fs.time, initialize=1000, units=pyunits.gallon / pyunits.hr)
    m.fs.water.fix()

    with pytest.raises(
        AttributeError,
        match="resources and rates must be lists of the same length",
    ):
        m.fs.costing.build_process_costs(
            fixed_OM=True,
            pure_product_output_rates={
                "Sc2O3": 1.9 * pyunits.kg / pyunits.hr,
            },
            mixed_product_output_rates={
                "Sc2O3": 0.00143 * pyunits.kg / pyunits.hr,
            },
            variable_OM=True,
            feed_input=m.fs.feed_input,
            resources=["water", "water"],
            rates=[
                m.fs.water,
            ],
        )


@pytest.mark.unit
def test_REE_costing_variableOM_resourcenotinpricelist():
    m = pyo.ConcreteModel()
    m.fs = FlowsheetBlock(dynamic=True, time_units=pyunits.s)
    m.fs.costing = QGESSCosting()

    # 1.3 is CS Jaw Crusher
    CS_jaw_crusher_accounts = ["1.3"]
    m.fs.CS_jaw_crusher = UnitModelBlock()
    m.fs.CS_jaw_crusher.power = pyo.Var(initialize=589, units=pyunits.hp)
    m.fs.CS_jaw_crusher.power.fix()
    m.fs.CS_jaw_crusher.costing = UnitModelCostingBlock(
        flowsheet_costing_block=m.fs.costing,
        costing_method=QGESSCostingData.get_REE_costing,
        costing_method_arguments={
            "cost_accounts": CS_jaw_crusher_accounts,
            "scaled_param": m.fs.CS_jaw_crusher.power,
            "source": 1,
        },
    )

    m.fs.feed_input = pyo.Var(initialize=500, units=pyunits.ton / pyunits.hr)
    m.fs.feed_input.fix()

    m.fs.H2O = pyo.Var(m.fs.time, initialize=1000, units=pyunits.gallon / pyunits.hr)
    m.fs.H2O.fix()

    with pytest.raises(
        AttributeError,
        match="A resource was included that does not contain a price. "
        "Prices exist for the following resources: \\['power', 'water', "
        "'diesel', 'bioleaching_solution', 'H2SO4', 'natural_gas', "
        "'polymer', 'NAOH', 'CACO3', 'coal_calcite', 'HCL', 'oxalic_acid',"
        " 'ascorbic_acid', 'kerosene', 'D2EHPA', 'NA2S', "
        "'nonhazardous_solid_waste', 'nonhazardous_precipitate_waste', "
        "'dust_and_volatiles'\\]",
    ):
        m.fs.costing.build_process_costs(
            fixed_OM=True,
            pure_product_output_rates={
                "Sc2O3": 1.9 * pyunits.kg / pyunits.hr,
            },
            mixed_product_output_rates={
                "Sc2O3": 0.00143 * pyunits.kg / pyunits.hr,
            },
            variable_OM=True,
            feed_input=m.fs.feed_input,
            resources=[
                "H2O",
            ],
            rates=[
                m.fs.H2O,
            ],
        )


# recovery rate
recovery_rate_units_dict = {
    "base_case": pyunits.kg / pyunits.year,
    "no_units": pyunits.dimensionless,
    "not_mass_units": pyunits.mol / pyunits.year,
    "not_per_year_units": pyunits.kg / pyunits.h,
}


@pytest.mark.parametrize(
    "recovery_rate_units, expectation",
    [
        ("base_case", does_not_raise()),
        (
            "no_units",
            pytest.raises(
                UnitsError,
                match="The argument recovery_rate_per_year was passed as a "
                "dimensionless quantity with no units. Please ensure that the "
                "feed rate is passed in units of mass / time.",
            ),
        ),
        (
            "not_mass_units",
            pytest.raises(
                UnitsError,
                match="The argument recovery_rate_per_year was passed with units of "
                "mol/a which cannot be converted to units of mass per year. Please "
                "ensure that recovery_rate_per_year is passed with rate units "
                "of mass per year \\(mass/a\\) or dimensionless.",
            ),
        ),
        (
            "not_per_year_units",
            pytest.raises(
                UnitsError,
                match="The argument recovery_rate_per_year was passed with units of "
                "kg/h and must be on an anuual basis. Please "
                "ensure that recovery_rate_per_year is passed with rate units "
                "of mass per year \\(mass/a\\) or dimensionless.",
            ),
        ),
    ],
)
@pytest.mark.component
def test_REE_costing_recovery(recovery_rate_units, expectation):
    m = pyo.ConcreteModel()
    m.fs = FlowsheetBlock(dynamic=True, time_units=pyunits.s)
    m.fs.costing = QGESSCosting()

    # 1.3 is CS Jaw Crusher
    CS_jaw_crusher_accounts = ["1.3"]
    m.fs.CS_jaw_crusher = UnitModelBlock()
    m.fs.CS_jaw_crusher.power = pyo.Var(initialize=589, units=pyunits.hp)
    m.fs.CS_jaw_crusher.power.fix()
    m.fs.CS_jaw_crusher.costing = UnitModelCostingBlock(
        flowsheet_costing_block=m.fs.costing,
        costing_method=QGESSCostingData.get_REE_costing,
        costing_method_arguments={
            "cost_accounts": CS_jaw_crusher_accounts,
            "scaled_param": m.fs.CS_jaw_crusher.power,
            "source": 1,
        },
    )

    m.fs.feed_input = pyo.Var(initialize=500, units=pyunits.ton / pyunits.hr)
    m.fs.feed_input.fix()

    m.fs.water = pyo.Var(m.fs.time, initialize=1000, units=pyunits.gallon / pyunits.hr)
    m.fs.water.fix()

    m.fs.recovery_rate_per_year = pyo.Var(
        initialize=39.3
        * 0.8025
        * 8
        * 3
        * 336,  # TREO (total rare earth oxide), 80.25% REE in REO
        units=recovery_rate_units_dict[recovery_rate_units],
    )
    m.fs.recovery_rate_per_year.fix()

    with expectation:
        m.fs.costing.build_process_costs(
            fixed_OM=True,
            pure_product_output_rates={
                "Sc2O3": 1.9 * pyunits.kg / pyunits.hr,
            },
            mixed_product_output_rates={
                "Sc2O3": 0.00143 * pyunits.kg / pyunits.hr,
            },
            variable_OM=True,
            feed_input=m.fs.feed_input,
            resources=[
                "water",
            ],
            rates=[
                m.fs.water,
            ],
            recovery_rate_per_year=m.fs.recovery_rate_per_year,
        )

        dt = DiagnosticsToolbox(model=m, variable_bounds_violation_tolerance=1e-4)
        dt.assert_no_structural_warnings()

        QGESSCostingData.costing_initialization(m.fs.costing)
        QGESSCostingData.initialize_fixed_OM_costs(m.fs.costing)
        QGESSCostingData.initialize_variable_OM_costs(m.fs.costing)
        solver = get_solver()
        results = solver.solve(m, tee=True)
        assert_optimal_termination(results)
        dt.assert_no_numerical_warnings()

        # check that some objects are built as expected
        assert hasattr(m.fs.costing, "recovery_rate_per_year")
        assert hasattr(m.fs.costing, "additional_cost_of_recovery")
        assert hasattr(m.fs.costing, "cost_of_recovery")

        # check some cost results
        assert str(pyunits.get_units(m.fs.costing.recovery_rate_per_year)) == "kg/a"
        assert m.fs.costing.recovery_rate_per_year.value == pytest.approx(
            254324, rel=1e-4
        )
        assert str(pyunits.get_units(m.fs.costing.cost_of_recovery)) == "USD_2021/kg"
        assert pyo.value(m.fs.costing.cost_of_recovery) == pytest.approx(
            29.6178, rel=1e-4
        )
        assert m.fs.costing.additional_cost_of_recovery.value == pytest.approx(
            0.0000, abs=1e-4
        )


@pytest.mark.component
def test_REE_costing_recovery_passedinmethodcall():
    m = pyo.ConcreteModel()
    m.fs = FlowsheetBlock(dynamic=True, time_units=pyunits.s)
    m.fs.costing = QGESSCosting()

    # 1.3 is CS Jaw Crusher
    CS_jaw_crusher_accounts = ["1.3"]
    m.fs.CS_jaw_crusher = UnitModelBlock()
    m.fs.CS_jaw_crusher.power = pyo.Var(initialize=589, units=pyunits.hp)
    m.fs.CS_jaw_crusher.power.fix()
    m.fs.CS_jaw_crusher.costing = UnitModelCostingBlock(
        flowsheet_costing_block=m.fs.costing,
        costing_method=QGESSCostingData.get_REE_costing,
        costing_method_arguments={
            "cost_accounts": CS_jaw_crusher_accounts,
            "scaled_param": m.fs.CS_jaw_crusher.power,
            "source": 1,
        },
    )

    hours_per_shift = 8
    shifts_per_day = 3
    operating_days_per_year = 336

    # for convenience
    m.fs.annual_operating_hours = pyo.Param(
        initialize=hours_per_shift * shifts_per_day * operating_days_per_year,
        mutable=False,
        units=pyunits.hours / pyunits.year,
    )

    m.fs.feed_input = pyo.Var(initialize=500, units=pyunits.ton / pyunits.hr)
    m.fs.feed_input.fix()

    m.fs.water = pyo.Var(m.fs.time, initialize=1000, units=pyunits.gallon / pyunits.hr)
    m.fs.water.fix()

    m.fs.costing.build_process_costs(
        fixed_OM=True,
        pure_product_output_rates={
            "Sc2O3": 1.9 * pyunits.kg / pyunits.hr,
        },
        mixed_product_output_rates={
            "Sc2O3": 0.00143 * pyunits.kg / pyunits.hr,
        },
        variable_OM=True,
        feed_input=m.fs.feed_input,
        resources=[
            "water",
        ],
        rates=[
            m.fs.water,
        ],
        recovery_rate_per_year=39.3
        * 0.8025
        * pyo.value(m.fs.annual_operating_hours)
        * pyunits.kg
        / pyunits.year,
    )

    dt = DiagnosticsToolbox(model=m, variable_bounds_violation_tolerance=1e-4)
    dt.assert_no_structural_warnings()

    QGESSCostingData.costing_initialization(m.fs.costing)
    QGESSCostingData.initialize_fixed_OM_costs(m.fs.costing)
    QGESSCostingData.initialize_variable_OM_costs(m.fs.costing)
    solver = get_solver()
    results = solver.solve(m, tee=True)
    assert_optimal_termination(results)
    dt.assert_no_numerical_warnings()

    # check that some objects are built as expected
    assert hasattr(m.fs.costing, "recovery_rate_per_year")
    assert hasattr(m.fs.costing, "additional_cost_of_recovery")
    assert hasattr(m.fs.costing, "cost_of_recovery")

    # check some cost results
    assert str(pyunits.get_units(m.fs.costing.recovery_rate_per_year)) == "kg/a"
    assert m.fs.costing.recovery_rate_per_year.value == pytest.approx(254324, rel=1e-4)
    assert str(pyunits.get_units(m.fs.costing.cost_of_recovery)) == "USD_2021/kg"
    assert pyo.value(m.fs.costing.cost_of_recovery) == pytest.approx(29.6178, rel=1e-4)
    assert m.fs.costing.additional_cost_of_recovery.value == pytest.approx(
        0.0000, abs=1e-4
    )


# transport cost
transport_cost_obj_dict = {
    "Expression_withunits": pyo.Expression(expr=10 * pyunits.USD_2021 / pyunits.ton),
    "Expression_nounits": pyo.Expression(expr=10),
    "Param_withunits": pyo.Param(
        initialize=10, units=pyunits.USD_2021 / pyunits.ton, mutable=False
    ),
    "Param_nounits": pyo.Param(initialize=10, mutable=False),
    "Var_withunits": pyo.Var(initialize=10, units=pyunits.USD_2021 / pyunits.ton),
    "Var_nounits": pyo.Var(initialize=10),
}


@pytest.mark.parametrize("transport_cost_obj", transport_cost_obj_dict.keys())
@pytest.mark.component
def test_REE_costing_recovery_transportcost(transport_cost_obj):
    m = pyo.ConcreteModel()
    m.fs = FlowsheetBlock(dynamic=True, time_units=pyunits.s)
    m.fs.costing = QGESSCosting()

    # 1.3 is CS Jaw Crusher
    CS_jaw_crusher_accounts = ["1.3"]
    m.fs.CS_jaw_crusher = UnitModelBlock()
    m.fs.CS_jaw_crusher.power = pyo.Var(initialize=589, units=pyunits.hp)
    m.fs.CS_jaw_crusher.power.fix()
    m.fs.CS_jaw_crusher.costing = UnitModelCostingBlock(
        flowsheet_costing_block=m.fs.costing,
        costing_method=QGESSCostingData.get_REE_costing,
        costing_method_arguments={
            "cost_accounts": CS_jaw_crusher_accounts,
            "scaled_param": m.fs.CS_jaw_crusher.power,
            "source": 1,
        },
    )

    m.fs.feed_input = pyo.Var(initialize=500, units=pyunits.ton / pyunits.hr)
    m.fs.feed_input.fix()

    m.fs.water = pyo.Var(m.fs.time, initialize=1000, units=pyunits.gallon / pyunits.hr)
    m.fs.water.fix()

    m.fs.recovery_rate_per_year = pyo.Var(
        initialize=39.3
        * 0.8025
        * 8
        * 3
        * 336,  # TREO (total rare earth oxide), 80.25% REE in REO
        units=pyunits.kg / pyunits.year,
    )
    m.fs.recovery_rate_per_year.fix()

    m.fs.transport_cost_per_ton_product = transport_cost_obj_dict[transport_cost_obj]
    if isinstance(m.fs.transport_cost_per_ton_product, pyo.Var):
        m.fs.transport_cost_per_ton_product.fix()  # pyo.Var must be fixed

    m.fs.costing.build_process_costs(
        fixed_OM=True,
        pure_product_output_rates={
            "Sc2O3": 1.9 * pyunits.kg / pyunits.hr,
        },
        mixed_product_output_rates={
            "Sc2O3": 0.00143 * pyunits.kg / pyunits.hr,
        },
        variable_OM=True,
        feed_input=m.fs.feed_input,
        resources=[
            "water",
        ],
        rates=[
            m.fs.water,
        ],
        recovery_rate_per_year=m.fs.recovery_rate_per_year,
        transport_cost_per_ton_product=m.fs.transport_cost_per_ton_product,
    )

    dt = DiagnosticsToolbox(model=m, variable_bounds_violation_tolerance=1e-4)
    dt.assert_no_structural_warnings()

    QGESSCostingData.costing_initialization(m.fs.costing)
    QGESSCostingData.initialize_fixed_OM_costs(m.fs.costing)
    QGESSCostingData.initialize_variable_OM_costs(m.fs.costing)
    solver = get_solver()
    results = solver.solve(m, tee=True)
    assert_optimal_termination(results)
    dt.assert_no_numerical_warnings()

    # check that some objects are built as expected
    assert hasattr(m.fs.costing, "recovery_rate_per_year")
    assert hasattr(m.fs.costing, "additional_cost_of_recovery")
    assert hasattr(m.fs.costing, "cost_of_recovery")
    assert hasattr(m.fs.costing, "transport_cost")

    # check some cost results
    assert str(pyunits.get_units(m.fs.costing.recovery_rate_per_year)) == "kg/a"
    assert m.fs.costing.recovery_rate_per_year.value == pytest.approx(254324, rel=1e-4)
    assert str(pyunits.get_units(m.fs.costing.cost_of_recovery)) == "USD_2021/kg"
    assert pyo.value(m.fs.costing.cost_of_recovery) == pytest.approx(29.6178, rel=1e-4)
    assert m.fs.costing.additional_cost_of_recovery.value == pytest.approx(
        0.0000, abs=1e-4
    )
    assert pyo.value(m.fs.costing.transport_cost) == pytest.approx(0.0028034, rel=1e-4)


@pytest.mark.unit
def test_REE_costing_recovery_Nonewithtransportcost():
    m = pyo.ConcreteModel()
    m.fs = FlowsheetBlock(dynamic=True, time_units=pyunits.s)
    m.fs.costing = QGESSCosting()

    # 1.3 is CS Jaw Crusher
    CS_jaw_crusher_accounts = ["1.3"]
    m.fs.CS_jaw_crusher = UnitModelBlock()
    m.fs.CS_jaw_crusher.power = pyo.Var(initialize=589, units=pyunits.hp)
    m.fs.CS_jaw_crusher.power.fix()
    m.fs.CS_jaw_crusher.costing = UnitModelCostingBlock(
        flowsheet_costing_block=m.fs.costing,
        costing_method=QGESSCostingData.get_REE_costing,
        costing_method_arguments={
            "cost_accounts": CS_jaw_crusher_accounts,
            "scaled_param": m.fs.CS_jaw_crusher.power,
            "source": 1,
        },
    )

    m.fs.feed_input = pyo.Var(initialize=500, units=pyunits.ton / pyunits.hr)
    m.fs.feed_input.fix()

    m.fs.water = pyo.Var(m.fs.time, initialize=1000, units=pyunits.gallon / pyunits.hr)
    m.fs.water.fix()

    with pytest.raises(
        AttributeError,
        match="If transport_cost_per_ton_product is not None, "
        "recovery_rate_per_year cannot be None.",
    ):
        m.fs.costing.build_process_costs(
            fixed_OM=True,
            pure_product_output_rates={
                "Sc2O3": 1.9 * pyunits.kg / pyunits.hr,
            },
            mixed_product_output_rates={
                "Sc2O3": 0.00143 * pyunits.kg / pyunits.hr,
            },
            variable_OM=True,
            feed_input=m.fs.feed_input,
            resources=[
                "water",
            ],
            rates=[
                m.fs.water,
            ],
            transport_cost_per_ton_product=10,
        )


@pytest.mark.unit
def test_REE_costing_config_defaults():
    m = pyo.ConcreteModel()
    m.fs = FlowsheetBlock(dynamic=False)
    m.fs.costing = QGESSCosting()

    assert isinstance(m.fs.costing.config, ConfigDict)

    assert m.fs.costing.config.discount_percentage is None
    assert m.fs.costing.config.plant_lifetime is None

    assert m.fs.costing.config.total_capital_cost is None
    assert m.fs.costing.config.annual_operating_cost is None
    assert m.fs.costing.config.annual_revenue is None
    assert m.fs.costing.config.cost_year is None

    assert m.fs.costing.config.has_capital_expenditure_period is False
    assert m.fs.costing.config.capital_expenditure_percentages is None

    assert m.fs.costing.config.capital_escalation_percentage == 3.6
    assert m.fs.costing.config.capital_loan_interest_percentage == 6
    assert m.fs.costing.config.capital_loan_repayment_period == 10
    assert m.fs.costing.config.debt_percentage_of_CAPEX == 50
    assert m.fs.costing.config.debt_expression is None
    assert m.fs.costing.config.operating_inflation_percentage == 3
    assert m.fs.costing.config.revenue_inflation_percentage == 3


@pytest.mark.unit
def test_REE_costing_config_kwargs():
    m = pyo.ConcreteModel()
    m.fs = FlowsheetBlock(dynamic=False)
    m.fs.debt_expression = pyo.Var(initialize=1, units=pyunits.m)
    m.fs.costing = QGESSCosting(
        discount_percentage=10,
        plant_lifetime=20,
        total_capital_cost=100,
        annual_operating_cost=100,
        annual_revenue=100,
        cost_year="2021",
        has_capital_expenditure_period=True,
        capital_expenditure_percentages=[10, 60, 30],
        capital_escalation_percentage=2,
        capital_loan_interest_percentage=2,
        capital_loan_repayment_period=2,
        debt_percentage_of_CAPEX=2,
        debt_expression=m.fs.debt_expression,
        operating_inflation_percentage=2,
        revenue_inflation_percentage=2,
    )

    assert isinstance(m.fs.costing.config, ConfigDict)
    assert m.fs.costing.config.discount_percentage == 10
    assert m.fs.costing.config.plant_lifetime == 20
    assert m.fs.costing.config.total_capital_cost == 100
    assert m.fs.costing.config.annual_operating_cost == 100
    assert m.fs.costing.config.annual_revenue == 100
    assert m.fs.costing.config.cost_year == "2021"
    assert m.fs.costing.config.has_capital_expenditure_period is True
    assert m.fs.costing.config.capital_expenditure_percentages == [10, 60, 30]
    assert m.fs.costing.config.capital_escalation_percentage == 2
    assert m.fs.costing.config.capital_loan_interest_percentage == 2
    assert m.fs.costing.config.capital_loan_repayment_period == 2
    assert m.fs.costing.config.debt_percentage_of_CAPEX == 2
    assert isinstance(m.fs.costing.config.debt_expression, pyo.Var)
    assert m.fs.costing.config.operating_inflation_percentage == 2
    assert m.fs.costing.config.revenue_inflation_percentage == 2


@pytest.mark.unit
def test_REE_costing_NPV_costing_block_success():
    m = pyo.ConcreteModel()
    m.fs = FlowsheetBlock(dynamic=False)
    m.fs.costing = QGESSCosting(
        discount_percentage=10,
        plant_lifetime=20,
    )

    # 1.3 is CS Jaw Crusher
    CS_jaw_crusher_accounts = ["1.3"]
    m.fs.CS_jaw_crusher = UnitModelBlock()
    m.fs.CS_jaw_crusher.power = pyo.Var(initialize=589, units=pyunits.hp)
    m.fs.CS_jaw_crusher.power.fix()
    m.fs.CS_jaw_crusher.costing = UnitModelCostingBlock(
        flowsheet_costing_block=m.fs.costing,
        costing_method=QGESSCostingData.get_REE_costing,
        costing_method_arguments={
            "cost_accounts": CS_jaw_crusher_accounts,
            "scaled_param": m.fs.CS_jaw_crusher.power,
            "source": 1,
        },
    )

    m.fs.feed_input = pyo.Var(initialize=500, units=pyunits.ton / pyunits.hr)
    m.fs.feed_input.fix()

    m.fs.water = pyo.Var(m.fs.time, initialize=1000, units=pyunits.gallon / pyunits.hr)
    m.fs.water.fix()

    m.fs.costing.build_process_costs(
        fixed_OM=True,
        pure_product_output_rates={
            "Sc2O3": 1.9 * pyunits.kg / pyunits.hr,
        },
        mixed_product_output_rates={
            "Sc2O3": 0.00143 * pyunits.kg / pyunits.hr,
        },
        variable_OM=True,
        feed_input=m.fs.feed_input,
        resources=[
            "water",
        ],
        rates=[
            m.fs.water,
        ],
        calculate_NPV=True,
    )


@pytest.mark.unit
def test_REE_costing_verify_NPV_costing_block_failure():
    m = pyo.ConcreteModel()
    m.fs = FlowsheetBlock(dynamic=False)
    m.fs.costing = QGESSCosting()

    with pytest.raises(
        AttributeError,
        match="Expected FlowsheetCostingBlockData object "
        "with attributes total_BEC, total_installation_cost, "
        "total_fixed_OM_cost, total_variable_OM_cost, "
        "other_plant_costs, land_cost, and total_sales_revenue. "
        "Please confirm that b is a FlowsheetCostingBlockData object "
        "and that all expected attributes exist.",
    ):
        QGESSCostingData.verify_calculate_from_costing_block(m.fs.costing)


# npv cost objects
npv_cost_obj_dict = {
    "Expression_withunits": pyo.Expression(expr=100 * pyunits.MUSD_2021),
    "Expression_nounits": pyo.Expression(expr=100),
    "Param_withunits": pyo.Param(
        initialize=100, units=pyunits.MUSD_2021, mutable=False
    ),
    "Param_nounits": pyo.Param(initialize=100, mutable=False),
    "Var_withunits": pyo.Var(initialize=100, units=pyunits.MUSD_2021),
    "Var_nounits": pyo.Var(initialize=100),
    "Scalar": 100,
}


@pytest.mark.parametrize("npv_cost_obj", npv_cost_obj_dict.keys())
@pytest.mark.unit
def test_REE_costing_verify_NPV_fixed_inputs_success(npv_cost_obj):
    m = pyo.ConcreteModel()
    m.fs = FlowsheetBlock(dynamic=False)
    m.fs.obj = npv_cost_obj_dict[npv_cost_obj]

    if npv_cost_obj == "Scalar":
        # set directly
        m.fs.total_capital_cost = m.fs.obj
        m.fs.annual_operating_cost = m.fs.obj
        m.fs.annual_revenue = m.fs.obj
    else:
        # need to make References to original object
        m.fs.total_capital_cost = pyo.Reference(m.fs.obj)
        m.fs.annual_operating_cost = pyo.Reference(m.fs.obj)
        m.fs.annual_revenue = pyo.Reference(m.fs.obj)

    m.fs.costing = QGESSCosting(
        discount_percentage=10,
        plant_lifetime=20,
        total_capital_cost=m.fs.total_capital_cost,
        annual_operating_cost=m.fs.annual_operating_cost,
        annual_revenue=m.fs.annual_revenue,
        cost_year="2021",
    )

    m.fs.costing.build_process_costs(
        fixed_OM=False,
        calculate_NPV=True,
    )


@pytest.mark.unit
def test_REE_costing_verify_NPV_fixed_inputs_failure():
    m = pyo.ConcreteModel()
    m.fs = FlowsheetBlock(dynamic=False)
    m.fs.costing = QGESSCosting(
        total_capital_cost=100,
    )

    with pytest.raises(
        AttributeError,
        match="If capital, fixed O&M, or variable O&M costs are not calculated, "
        "then inputs for total_capital_cost, annual_operating_cost, and annual_revenue "
        "must be passed, and cost_year must be passed as a string, e.g. '2021'.",
    ):
        m.fs.costing.build_process_costs(
            fixed_OM=False,
            calculate_NPV=True,
        )


@pytest.mark.unit
def test_REE_costing_verify_NPV_no_OM_useful_exception():
    # if users try to calculate NPV when fixed or variable OM don't exist,
    # suggest that they set fixed inputs
    m = pyo.ConcreteModel()
    m.fs = FlowsheetBlock(dynamic=False)
    m.fs.costing = QGESSCosting()

    with pytest.raises(
        AttributeError,
        match="If capital, fixed O&M, or variable O&M costs are not calculated, "
        "then inputs for total_capital_cost, annual_operating_cost, and annual_revenue "
        "must be passed, and cost_year must be passed as a string, e.g. '2021'."
        "Alternatively, set fixed_OM and variable_OM to True to calculate O&M results.",
    ):
        m.fs.costing.build_process_costs(
            fixed_OM=False,
            calculate_NPV=True,
        )


@pytest.mark.parametrize(
    "block_passed_as_None",
    [
        "total_capital_cost",
        "annual_operating_cost",
        "annual_revenue",
        "cost_year",
    ],
)
@pytest.mark.unit
def test_REE_costing_verify_NPV_fixed_input_failure_input_not_set(block_passed_as_None):
    m = pyo.ConcreteModel()
    m.fs = FlowsheetBlock(dynamic=False)

    for i in ["total_capital_cost", "annual_operating_cost", "annual_revenue"]:
        if i == block_passed_as_None:
            setattr(m.fs, i, None)
        else:
            setattr(m.fs, i, 100)

    if "cost_year" == block_passed_as_None:
        setattr(m.fs, "cost_year", None)
    else:
        setattr(m.fs, "cost_year", "2021")

    m.fs.costing = QGESSCosting(
        total_capital_cost=m.fs.total_capital_cost,
        annual_operating_cost=m.fs.annual_operating_cost,
        annual_revenue=m.fs.annual_revenue,
        cost_year=m.fs.cost_year,
    )

    with pytest.raises(
        AttributeError,
        match="If capital, fixed O&M, or variable O&M costs are not calculated, "
        "then inputs for total_capital_cost, annual_operating_cost, and annual_revenue "
        "must be passed, and cost_year must be passed as a string, e.g. '2021'.",
    ):
        m.fs.costing.build_process_costs(
            fixed_OM=False,
            calculate_NPV=True,
        )


@pytest.mark.unit
def test_REE_costing_assert_has_config_argument_success():
    m = pyo.ConcreteModel()
    m.fs = FlowsheetBlock(dynamic=False)
    m.fs.costing = QGESSCosting(discount_percentage=10)

    QGESSCostingData.assert_config_argument_set(m.fs.costing, "discount_percentage")


@pytest.mark.unit
def test_REE_costing_assert_has_config_argument_failure_missing_argument():
    m = pyo.ConcreteModel()
    m.fs = FlowsheetBlock(dynamic=False)
    m.fs.costing = QGESSCosting()

    with pytest.raises(
        AttributeError,
        match="Required argument discount_percentage not set",
    ):
        QGESSCostingData.assert_config_argument_set(m.fs.costing, "discount_percentage")


@pytest.mark.unit
def test_REE_costing_assert_has_config_argument_failure_argument_not_set():
    m = pyo.ConcreteModel()
    m.fs = FlowsheetBlock(dynamic=False)
    m.fs.costing = QGESSCosting(
        total_capital_cost=100,
        annual_operating_cost=100,
        annual_revenue=100,
        cost_year="2021",
    )

    with pytest.raises(
        AttributeError,
        match="Required argument discount_percentage not set",
    ):

        m.fs.costing.build_process_costs(
            fixed_OM=False,
            calculate_NPV=True,
        )


@pytest.mark.unit
def test_REE_costing_has_capital_expenditure_period_percentagesset():
    m = pyo.ConcreteModel()
    m.fs = FlowsheetBlock(dynamic=False)
    m.fs.costing = QGESSCosting(
        discount_percentage=10,
        plant_lifetime=20,
        total_capital_cost=100,
        annual_operating_cost=100,
        annual_revenue=100,
        cost_year="2021",
        has_capital_expenditure_period=True,
        capital_expenditure_percentages=[
            100,
        ],
    )

    m.fs.costing.build_process_costs(
        fixed_OM=False,
        calculate_NPV=True,
    )

    assert m.fs.costing.config.capital_expenditure_percentages == [
        100,
    ]
    assert isinstance(m.fs.costing.capital_expenditure_percentages, pyo.Param)
    assert m.fs.costing.capital_expenditure_percentages.index_set() == [
        0,
    ]


@pytest.mark.component
def test_REE_costing_has_capital_expenditure_period_percentagesset_solve():
    m = pyo.ConcreteModel()
    m.fs = FlowsheetBlock(dynamic=False)
    m.fs.costing = QGESSCosting(
        discount_percentage=10,
        plant_lifetime=20,
        total_capital_cost=100,
        annual_operating_cost=100,
        annual_revenue=100,
        cost_year="2021",
        has_capital_expenditure_period=True,
        capital_expenditure_percentages=[
            100,
        ],
    )

    m.fs.costing.build_process_costs(
        fixed_OM=False,
        calculate_NPV=True,
    )

    dt = DiagnosticsToolbox(model=m, variable_bounds_violation_tolerance=1e-4)
    dt.assert_no_structural_warnings()
    solver = get_solver()
    results = solver.solve(m, tee=True)
    assert_optimal_termination(results)
    dt.assert_no_numerical_warnings()

    def series_present_worth_factor(r, g, N):
        """
        Returns expression for series present worth factor.
        """
        return (1 - ((1 + g) ** (N)) * ((1 + r) ** (-N))) / (r - g)

    assert pyo.value(m.fs.costing.pv_capital_cost) == pytest.approx(
        pyo.value(
            -pyunits.convert(
                sum(
                    pyunits.convert(
                        m.fs.costing.config.capital_expenditure_percentages[idx]
                        * pyunits.percent,
                        to_units=pyunits.dimensionless,
                    )
                    * m.fs.costing.CAPEX
                    * (  # P/A_year(i) - P/A_year(i-1))
                        series_present_worth_factor(
                            pyunits.convert(
                                m.fs.costing.discount_percentage,
                                to_units=pyunits.dimensionless,
                            ),
                            pyunits.convert(
                                m.fs.costing.capital_escalation_percentage,
                                to_units=pyunits.dimensionless,
                            ),
                            idx + 1,
                        )
                        - series_present_worth_factor(
                            pyunits.convert(
                                m.fs.costing.discount_percentage,
                                to_units=pyunits.dimensionless,
                            ),
                            pyunits.convert(
                                m.fs.costing.capital_escalation_percentage,
                                to_units=pyunits.dimensionless,
                            ),
                            idx,
                        )
                    )
                    for idx in range(
                        len(m.fs.costing.config.capital_expenditure_percentages)
                    )
                ),
                to_units=m.fs.costing.cost_units,
            )
        ),
        rel=1e-4,
    )


@pytest.mark.unit
def test_REE_costing_has_capital_expenditure_period_percentagesnotset():
    m = pyo.ConcreteModel()
    m.fs = FlowsheetBlock(dynamic=False)
    m.fs.costing = QGESSCosting(
        discount_percentage=10,
        plant_lifetime=20,
        total_capital_cost=100,
        annual_operating_cost=100,
        annual_revenue=100,
        cost_year="2021",
        has_capital_expenditure_period=True,
    )

    m.fs.costing.build_process_costs(
        fixed_OM=False,
        calculate_NPV=True,
    )

    assert m.fs.costing.config.capital_expenditure_percentages == [10, 60, 30]
    assert isinstance(m.fs.costing.capital_expenditure_percentages, pyo.Param)
    assert m.fs.costing.capital_expenditure_percentages.index_set() == [0, 1, 2]


@pytest.mark.component
def test_REE_costing_has_capital_expenditure_period_percentagesnotset_solve():
    m = pyo.ConcreteModel()
    m.fs = FlowsheetBlock(dynamic=False)
    m.fs.costing = QGESSCosting(
        discount_percentage=10,
        plant_lifetime=20,
        total_capital_cost=100,
        annual_operating_cost=100,
        annual_revenue=100,
        cost_year="2021",
        has_capital_expenditure_period=True,
    )

    m.fs.costing.build_process_costs(
        fixed_OM=False,
        calculate_NPV=True,
    )

    dt = DiagnosticsToolbox(model=m, variable_bounds_violation_tolerance=1e-4)
    dt.assert_no_structural_warnings()
    solver = get_solver()
    results = solver.solve(m, tee=True)
    assert_optimal_termination(results)
    dt.assert_no_numerical_warnings()

    def series_present_worth_factor(r, g, N):
        """
        Returns expression for series present worth factor.
        """
        return (1 - ((1 + g) ** (N)) * ((1 + r) ** (-N))) / (r - g)

    assert pyo.value(m.fs.costing.pv_capital_cost) == pytest.approx(
        pyo.value(
            -pyunits.convert(
                sum(
                    pyunits.convert(
                        m.fs.costing.config.capital_expenditure_percentages[idx]
                        * pyunits.percent,
                        to_units=pyunits.dimensionless,
                    )
                    * m.fs.costing.CAPEX
                    * (  # P/A_year(i) - P/A_year(i-1))
                        series_present_worth_factor(
                            pyunits.convert(
                                m.fs.costing.discount_percentage,
                                to_units=pyunits.dimensionless,
                            ),
                            pyunits.convert(
                                m.fs.costing.capital_escalation_percentage,
                                to_units=pyunits.dimensionless,
                            ),
                            idx + 1,
                        )
                        - series_present_worth_factor(
                            pyunits.convert(
                                m.fs.costing.discount_percentage,
                                to_units=pyunits.dimensionless,
                            ),
                            pyunits.convert(
                                m.fs.costing.capital_escalation_percentage,
                                to_units=pyunits.dimensionless,
                            ),
                            idx,
                        )
                    )
                    for idx in range(
                        len(m.fs.costing.config.capital_expenditure_percentages)
                    )
                ),
                to_units=m.fs.costing.cost_units,
            )
        ),
        rel=1e-4,
    )


@pytest.mark.unit
def test_REE_costing_not_has_capital_expenditure_period():
    m = pyo.ConcreteModel()
    m.fs = FlowsheetBlock(dynamic=False)
    m.fs.costing = QGESSCosting(
        discount_percentage=10,
        plant_lifetime=20,
        total_capital_cost=100,
        annual_operating_cost=100,
        annual_revenue=100,
        cost_year="2021",
        has_capital_expenditure_period=False,
    )

    m.fs.costing.build_process_costs(
        fixed_OM=False,
        calculate_NPV=True,
    )

    assert m.fs.costing.config.capital_expenditure_percentages == []
    assert not hasattr(m.fs, "capital_expenditure_percentages")


@pytest.mark.component
def test_REE_costing_not_has_capital_expenditure_period_solve():
    m = pyo.ConcreteModel()
    m.fs = FlowsheetBlock(dynamic=False)
    m.fs.costing = QGESSCosting(
        discount_percentage=10,
        plant_lifetime=20,
        total_capital_cost=100,
        annual_operating_cost=100,
        annual_revenue=100,
        cost_year="2021",
        has_capital_expenditure_period=False,
    )

    m.fs.costing.build_process_costs(
        fixed_OM=False,
        calculate_NPV=True,
    )

    dt = DiagnosticsToolbox(model=m, variable_bounds_violation_tolerance=1e-4)
    dt.assert_no_structural_warnings()
    solver = get_solver()
    results = solver.solve(m, tee=True)
    assert_optimal_termination(results)
    dt.assert_no_numerical_warnings()

    def series_present_worth_factor(r, g, N):
        """
        Returns expression for series present worth factor.
        """
        return (1 - ((1 + g) ** (N)) * ((1 + r) ** (-N))) / (r - g)

    assert pyo.value(m.fs.costing.pv_capital_cost) == pytest.approx(-100, rel=1e-4)


@pytest.mark.unit
def test_REE_costing_verify_percentages_list():
    m = pyo.ConcreteModel()
    m.fs = FlowsheetBlock(dynamic=False)
    m.fs.capital_expenditure_percentages = [10, 60, 30]

    QGESSCostingData.verify_percentages_list(m.fs, "capital_expenditure_percentages")


@pytest.mark.unit
def test_REE_costing_verify_percentages_list_notalist():
    m = pyo.ConcreteModel()
    m.fs = FlowsheetBlock(dynamic=False)
    m.fs.capital_expenditure_percentages = 10

    with pytest.raises(
        TypeError,
        match="10 is not a list. "
        "Argument capital_expenditure_percentages must be passed as a list.",
    ):
        QGESSCostingData.verify_percentages_list(
            m.fs, "capital_expenditure_percentages"
        )


@pytest.mark.unit
def test_REE_costing_verify_percentages_list_zerolength():
    m = pyo.ConcreteModel()
    m.fs = FlowsheetBlock(dynamic=False)
    m.fs.capital_expenditure_percentages = []

    with pytest.raises(
        AttributeError,
        match="Argument capital_expenditure_percentages has a length of "
        "zero. List must have a nonzero length.",
    ):
        QGESSCostingData.verify_percentages_list(
            m.fs, "capital_expenditure_percentages"
        )


@pytest.mark.unit
def test_REE_costing_verify_percentages_list_doesnotsumto100():
    m = pyo.ConcreteModel()
    m.fs = FlowsheetBlock(dynamic=False)
    m.fs.capital_expenditure_percentages = [10, 60, 20]

    with pytest.raises(
        AttributeError,
        match="Argument capital_expenditure_percentages has a sum of 90. "
        "List must sum to 100 percent.",
    ):
        QGESSCostingData.verify_percentages_list(
            m.fs, "capital_expenditure_percentages"
        )


# assert cost objects
assert_cost_obj_dict = {
    "Param": pyo.Param(initialize=100, units=pyunits.MUSD_2021, mutable=False),
    "Var": pyo.Var(initialize=100, units=pyunits.MUSD_2021),
    "Expression": pyo.Expression(expr=100 * pyunits.MUSD_2021),
    "ScalarExpression": ScalarExpression(expr=100 * pyunits.MUSD_2021),
    "Scalar": 100,
    "None": None,
}


@pytest.mark.parametrize(
    "assert_cost_obj, expectation",
    [
        ("Param", does_not_raise()),
        ("Var", does_not_raise()),
        ("Expression", does_not_raise()),
        ("ScalarExpression", does_not_raise()),
        (
            "Scalar",
            pytest.raises(
                TypeError,
                match="Argument 100 of type <class 'int'> is not a supported object type. "
                "Ensure x is a Pyomo Param, Var, Expression, or ScalarExpression.",
            ),
        ),
        (
            "None",
            does_not_raise(),  # method assumes argument was not passed, since None is the default
        ),
    ],
)
@pytest.mark.unit
def test_REE_costing_assert_Pyomo_object(assert_cost_obj, expectation):
    m = pyo.ConcreteModel()
    m.fs = FlowsheetBlock(dynamic=False)
    m.fs.x = assert_cost_obj_dict[assert_cost_obj]

    with expectation:
        QGESSCostingData.assert_Pyomo_object(m.fs, "x")


@pytest.mark.unit
def test_REE_costing_debt_expression():
    m = pyo.ConcreteModel()
    m.fs = FlowsheetBlock(dynamic=False)

    m.fs.total_capital_cost = pyo.Var(initialize=100, units=pyunits.MUSD_2021)
    m.fs.annual_operating_cost = pyo.Var(initialize=100, units=pyunits.MUSD_2021)
    m.fs.annual_revenue = pyo.Var(initialize=100, units=pyunits.MUSD_2021)
    m.fs.cost_year = "2021"

    # suppose debt is 50% of CAPEX (default), plus 5% of OPEX
    m.fs.debt_formula = pyo.Expression(
        expr=50 / 100 * m.fs.total_capital_cost + 5 / 100 * m.fs.annual_operating_cost
    )

    m.fs.costing = QGESSCosting(
        discount_percentage=10,
        plant_lifetime=20,
        total_capital_cost=m.fs.total_capital_cost,
        annual_operating_cost=m.fs.annual_operating_cost,
        annual_revenue=m.fs.annual_revenue,
        cost_year=m.fs.cost_year,
        debt_expression=m.fs.debt_formula,
    )

    m.fs.costing.build_process_costs(
        fixed_OM=False,
        calculate_NPV=True,
    )

    assert isinstance(m.fs.costing.loan_debt[None], ScalarExpression)
    assert not hasattr(m.fs.costing, "loan_debt_constraint")
    assert m.fs.costing.loan_debt[None].expr == m.fs.debt_formula.expr


@pytest.mark.component
def test_REE_costing_debt_expression_solve():
    m = pyo.ConcreteModel()
    m.fs = FlowsheetBlock(dynamic=False)

    m.fs.total_capital_cost = pyo.Var(initialize=100, units=pyunits.MUSD_2021)
    m.fs.total_capital_cost.fix()
    m.fs.annual_operating_cost = pyo.Var(initialize=100, units=pyunits.MUSD_2021)
    m.fs.annual_operating_cost.fix()
    m.fs.annual_revenue = pyo.Var(initialize=100, units=pyunits.MUSD_2021)
    m.fs.annual_revenue.fix()
    m.fs.cost_year = "2021"

    # suppose debt is 50% of CAPEX (default), plus 5% of OPEX
    m.fs.debt_formula = pyo.Expression(
        expr=50 / 100 * m.fs.total_capital_cost + 5 / 100 * m.fs.annual_operating_cost
    )

    m.fs.costing = QGESSCosting(
        discount_percentage=10,
        plant_lifetime=20,
        total_capital_cost=m.fs.total_capital_cost,
        annual_operating_cost=m.fs.annual_operating_cost,
        annual_revenue=m.fs.annual_revenue,
        cost_year=m.fs.cost_year,
        debt_expression=m.fs.debt_formula,
    )

    m.fs.costing.build_process_costs(
        fixed_OM=False,
        calculate_NPV=True,
    )

    dt = DiagnosticsToolbox(model=m, variable_bounds_violation_tolerance=1e-4)
    dt.assert_no_structural_warnings()

    solver = get_solver()
    results = solver.solve(m, tee=True)
    assert_optimal_termination(results)
    dt.assert_no_numerical_warnings()

    assert pyo.value(m.fs.costing.loan_debt[None]) == pytest.approx(
        pyo.value(m.fs.debt_formula), rel=1e-4
    )


@pytest.mark.component
def test_REE_costing_economy_of_numbers():
    m = pyo.ConcreteModel()
    m.fs = FlowsheetBlock(dynamic=False)

    m.fs.costing = QGESSCosting()

    m.fs.base_cost = pyo.Var(initialize=41.2, units=pyunits.MUSD_2007)
    m.fs.base_cost.fix()

    QGESSCostingData.economy_of_numbers(
        m.fs.costing,
        cum_num_units=5,
        cost_FOAK=m.fs.base_cost,
        CE_index_year="2007",
        learning_rate=0.05,
    )

    dt = DiagnosticsToolbox(model=m, variable_bounds_violation_tolerance=1e-4)
    dt.assert_no_structural_warnings()

    solver = get_solver()
    results = solver.solve(m, tee=True)
    assert_optimal_termination(results)
    dt.assert_no_numerical_warnings()

    assert pyo.value(m.fs.costing.cost_NOAK) == pytest.approx(36.574, rel=1e-4)


@pytest.mark.component
def test_REE_costing_consider_taxes():

    m = pyo.ConcreteModel()
    m.fs = FlowsheetBlock(dynamic=True, time_units=pyunits.s)
    m.fs.costing = QGESSCosting(
        # arguments for NPV
        discount_percentage=10,  # percent
        plant_lifetime=20,  # years
        has_capital_expenditure_period=True,
        capital_expenditure_percentages=[10, 60, 30],
        capital_escalation_percentage=3.6,
        capital_loan_interest_percentage=6,
        capital_loan_repayment_period=10,
        debt_percentage_of_CAPEX=50,
        operating_inflation_percentage=3,
        revenue_inflation_percentage=3,
    )

    # 1.3 is CS Jaw Crusher
    CS_jaw_crusher_accounts = ["1.3"]
    m.fs.CS_jaw_crusher = UnitModelBlock()
    m.fs.CS_jaw_crusher.power = pyo.Var(initialize=589, units=pyunits.hp)
    m.fs.CS_jaw_crusher.power.fix()
    m.fs.CS_jaw_crusher.costing = UnitModelCostingBlock(
        flowsheet_costing_block=m.fs.costing,
        costing_method=QGESSCostingData.get_REE_costing,
        costing_method_arguments={
            "cost_accounts": CS_jaw_crusher_accounts,
            "scaled_param": m.fs.CS_jaw_crusher.power,
            "source": 1,
        },
    )

    m.fs.feed_input = pyo.Var(initialize=500, units=pyunits.ton / pyunits.hr)
    m.fs.feed_input.fix()

    m.fs.water = pyo.Var(m.fs.time, initialize=1000, units=pyunits.gallon / pyunits.hr)
    m.fs.water.fix()

    m.fs.costing.build_process_costs(
        fixed_OM=True,
        pure_product_output_rates={
            "Sc2O3": 1.9 * pyunits.kg / pyunits.hr,
        },
        mixed_product_output_rates={
            "Sc2O3": 0.00143 * pyunits.kg / pyunits.hr,
        },
        variable_OM=True,
        feed_input=m.fs.feed_input,
        resources=[
            "water",
        ],
        rates=[
            m.fs.water,
        ],
        consider_taxes=True,
        calculate_NPV=True,
    )

    dt = DiagnosticsToolbox(model=m, variable_bounds_violation_tolerance=1e-4)
    dt.assert_no_structural_warnings()

    QGESSCostingData.costing_initialization(m.fs.costing)
    QGESSCostingData.initialize_fixed_OM_costs(m.fs.costing)
    QGESSCostingData.initialize_variable_OM_costs(m.fs.costing)
    solver = get_solver()
    results = solver.solve(m, tee=True)
    assert_optimal_termination(results)
    dt.assert_no_numerical_warnings()

    # check that some objects are built as expected
    assert hasattr(m.fs.costing, "feed_input_rate")
    assert hasattr(m.fs.costing, "total_fixed_OM_cost")
    assert hasattr(m.fs.costing, "total_variable_OM_cost")
    assert hasattr(m.fs.costing, "plant_overhead_cost")
    assert hasattr(m.fs.costing, "other_variable_costs")
    assert hasattr(m.fs.costing, "land_cost")
    assert hasattr(m.fs.costing, "additional_chemicals_cost")
    assert hasattr(m.fs.costing, "additional_waste_cost")
    assert not hasattr(m.fs.costing, "cost_of_recovery")

    assert hasattr(m.fs.costing, "income_tax_percentage")
    assert hasattr(m.fs.costing, "mineral_depletion_percentage")
    assert hasattr(m.fs.costing, "production_incentive_percentage")
    assert hasattr(m.fs.costing, "min_net_tax_owed")
    assert hasattr(m.fs.costing, "net_tax_owed")
    assert hasattr(m.fs.costing, "income_tax")
    assert hasattr(m.fs.costing, "additional_tax_credit")
    assert hasattr(m.fs.costing, "additional_tax_owed")
    assert hasattr(m.fs.costing, "pv_taxes")
    assert hasattr(m.fs.costing, "npv")

    assert isinstance(m.fs.costing.mineral_depletion_charge, pyo.Expression)
    assert isinstance(m.fs.costing.production_incentive_charge, pyo.Expression)
    assert isinstance(m.fs.costing.income_tax_eq, pyo.Constraint)
    assert isinstance(m.fs.costing.net_tax_owed_eq, pyo.Constraint)
    assert isinstance(m.fs.costing.pv_taxes_constraint, pyo.Constraint)
    assert isinstance(m.fs.costing.npv_constraint, pyo.Constraint)

    # check some cost results
    assert str(pyunits.get_units(m.fs.costing.feed_input_rate)) == "ton/h"
    assert pyo.value(m.fs.costing.feed_input_rate) == pytest.approx(500.00, rel=1e-4)
    assert m.fs.costing.total_fixed_OM_cost.value == pytest.approx(5.7207, rel=1e-4)
    assert m.fs.costing.total_variable_OM_cost[0].value == pytest.approx(
        1.1595, rel=1e-4
    )
    assert m.fs.costing.plant_overhead_cost[0].value == pytest.approx(1.1441, rel=1e-4)
    assert m.fs.costing.other_variable_costs[0].value == pytest.approx(0.0000, abs=1e-4)
    assert pyo.value(m.fs.costing.land_cost) == pytest.approx(0.0000, abs=1e-4)
    assert pyo.value(m.fs.costing.additional_chemicals_cost) == pytest.approx(
        0.0000, abs=1e-4
    )
    assert pyo.value(m.fs.costing.additional_waste_cost) == pytest.approx(
        0.0000, abs=1e-4
    )
    assert pyo.value(m.fs.costing.income_tax) == pytest.approx(14.72816, abs=1e-4)
    assert pyo.value(m.fs.costing.net_tax_owed) == pytest.approx(9.71183, abs=1e-4)
    assert pyo.value(m.fs.costing.pv_taxes) == pytest.approx(-62.12044, abs=1e-4)
    assert pyo.value(m.fs.costing.npv) == pytest.approx(424.29461, abs=1e-4)<|MERGE_RESOLUTION|>--- conflicted
+++ resolved
@@ -1215,16 +1215,8 @@
         assert model.fs.costing.pv_operating_cost.value == pytest.approx(
             -4614.5826, rel=1e-4
         )
-<<<<<<< HEAD
-        assert model.fs.costing.pv_royalties.value == pytest.approx(
-            -15.421863, rel=1e-4
-        )
         assert model.fs.costing.pv_revenue.value == pytest.approx(237.25943, rel=1e-4)
         assert model.fs.costing.npv.value == pytest.approx(-4516.52762, rel=1e-4)
-=======
-        assert model.fs.costing.pv_revenue.value == pytest.approx(560.53027, rel=1e-4)
-        assert model.fs.costing.npv.value == pytest.approx(-4241.15006, rel=1e-4)
->>>>>>> cb5f2e19
 
     @pytest.mark.unit
     def test_report(self, model):
@@ -3160,14 +3152,8 @@
         assert model.fs.costing.pv_operating_cost.value == pytest.approx(
             -57.28850, rel=1e-4
         )
-<<<<<<< HEAD
-        assert model.fs.costing.pv_royalties.value == pytest.approx(-15.57621, rel=1e-4)
         assert model.fs.costing.pv_revenue.value == pytest.approx(239.63402, rel=1e-4)
         assert model.fs.costing.npv.value == pytest.approx(159.8370, rel=1e-4)
-=======
-        assert model.fs.costing.pv_revenue.value == pytest.approx(552.37672, rel=1e-4)
-        assert model.fs.costing.npv.value == pytest.approx(486.41505, rel=1e-4)
->>>>>>> cb5f2e19
 
 
 class TestNPVFixedInputs(object):
