--- conflicted
+++ resolved
@@ -1173,17 +1173,13 @@
         # try solving
         solver = get_solver()
         results = solver.solve(model, tee=True)
-<<<<<<< HEAD
-
-        assert check_optimal_termination(results)
-=======
+
         assert_optimal_termination(results)
 
     @pytest.mark.component
     def test_solved_model_diagnostics(self, model):
         dt = DiagnosticsToolbox(model=model, variable_bounds_violation_tolerance=1e-4)
         dt.assert_no_numerical_warnings()
->>>>>>> f702a7fe
 
     @pytest.mark.component
     def test_results(self, model):
@@ -1213,25 +1209,21 @@
         )
         assert model.fs.costing.pv_capital_cost.value == pytest.approx(
             -256.00419, rel=1e-4
-            )
+        )
         assert model.fs.costing.pv_operating_cost.value == pytest.approx(
             -4677.8978, rel=1e-4
-            )
+        )
         assert model.fs.costing.pv_royalties.value == pytest.approx(
             -36.434467, rel=1e-4
-            )
-        assert model.fs.costing.pv_revenue.value == pytest.approx(
-            560.53027, rel=1e-4
-            )
+        )
+        assert model.fs.costing.pv_revenue.value == pytest.approx(560.53027, rel=1e-4)
         assert model.fs.costing.pv_loan_interest.value == pytest.approx(
             -23.892648, rel=1e-4
-            )
+        )
         assert model.fs.costing.pv_capital_depreciation.value == pytest.approx(
             -105.20854, rel=1e-4
-            )
-        assert model.fs.costing.npv.value == pytest.approx(
-            -4538.9082, rel=1e-4
-            )
+        )
+        assert model.fs.costing.npv.value == pytest.approx(-4538.9082, rel=1e-4)
 
     @pytest.mark.component
     def test_report(self, model):
@@ -4474,6 +4466,7 @@
             transport_cost_per_ton_product=10,
         )
 
+
 @pytest.mark.component
 def test_REE_costing_NPV_defaults():
     # use as many default values as possible, only pass required arguments
@@ -4524,13 +4517,16 @@
         plant_lifetime=20,  # years
     )
 
+    dt = DiagnosticsToolbox(model=m, variable_bounds_violation_tolerance=1e-4)
+    dt.assert_no_structural_warnings()
+
     QGESSCostingData.costing_initialization(m.fs.costing)
     QGESSCostingData.initialize_fixed_OM_costs(m.fs.costing)
     QGESSCostingData.initialize_variable_OM_costs(m.fs.costing)
     solver = get_solver()
     results = solver.solve(m, tee=True)
-    assert check_optimal_termination(results)
-    assert_units_consistent(m)
+    assert_optimal_termination(results)
+    dt.assert_no_numerical_warnings()
 
     # check that some objects builts as expected
     assert hasattr(m.fs.costing, "pv_capital_cost")
@@ -4554,26 +4550,13 @@
     assert hasattr(m.fs.costing, "loan_repayment_period")
     assert hasattr(m.fs.costing, "capital_depreciation_declining_balance_percentage")
 
-
     # check some NPV results
-    assert m.fs.costing.pv_capital_cost.value == pytest.approx(
-        -14.33727, rel=1e-4
-        )
-    assert m.fs.costing.pv_operating_cost.value == pytest.approx(
-        -59.02935, rel=1e-4
-        )
-    assert m.fs.costing.pv_royalties.value == pytest.approx(
-        -35.90449, rel=1e-4
-        )
-    assert m.fs.costing.pv_revenue.value == pytest.approx(
-        552.37672, rel=1e-4
-        )
-    assert m.fs.costing.pv_loan_interest.value == pytest.approx(
-        -1.3380851, rel=1e-4
-        )
+    assert m.fs.costing.pv_capital_cost.value == pytest.approx(-14.33727, rel=1e-4)
+    assert m.fs.costing.pv_operating_cost.value == pytest.approx(-59.02935, rel=1e-4)
+    assert m.fs.costing.pv_royalties.value == pytest.approx(-35.90449, rel=1e-4)
+    assert m.fs.costing.pv_revenue.value == pytest.approx(552.37672, rel=1e-4)
+    assert m.fs.costing.pv_loan_interest.value == pytest.approx(-1.3380851, rel=1e-4)
     assert m.fs.costing.pv_capital_depreciation.value == pytest.approx(
         -5.8921045, rel=1e-4
-        )
-    assert m.fs.costing.npv.value == pytest.approx(
-        435.87542, rel=1e-4
-        )+    )
+    assert m.fs.costing.npv.value == pytest.approx(435.87542, rel=1e-4)