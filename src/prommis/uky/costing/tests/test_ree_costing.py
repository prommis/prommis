#################################################################################
# The Institute for the Design of Advanced Energy Systems Integrated Platform
# Framework (IDAES IP) was produced under the DOE Institute for the
# Design of Advanced Energy Systems (IDAES).
#
# Copyright (c) 2018-2023 by the software owners: The Regents of the
# University of California, through Lawrence Berkeley National Laboratory,
# National Technology & Engineering Solutions of Sandia, LLC, Carnegie Mellon
# University, West Virginia University Research Corporation, et al.
# All rights reserved.  Please see the files COPYRIGHT.md and LICENSE.md
# for full copyright and license information.
#################################################################################
"""
Tests for REE costing.

"""

import pyomo.environ as pyo
from pyomo.common.dependencies import attempt_import
from pyomo.environ import assert_optimal_termination, check_optimal_termination
from pyomo.environ import units as pyunits
from pyomo.environ import value
from pyomo.util.check_units import assert_units_consistent

from idaes.core import FlowsheetBlock, UnitModelBlock, UnitModelCostingBlock
from idaes.core.solvers import get_solver
from idaes.core.util.model_statistics import degrees_of_freedom
from idaes.core.util.scaling import (
    badly_scaled_var_generator,
    calculate_scaling_factors,
    unscaled_variables_generator,
)

import pytest

from prommis.uky.costing.ree_plant_capcost import QGESSCosting, QGESSCostingData

_, watertap_costing_available = attempt_import("watertap.costing")
if watertap_costing_available:
    import watertap.property_models.NaCl_prop_pack as props
    from watertap.core.util.initialization import check_dof
    from watertap.property_models.multicomp_aq_sol_prop_pack import (
        ActivityCoefficientModel,
        DensityCalculation,
        MCASParameterBlock,
    )
    from watertap.unit_models.ion_exchange_0D import IonExchange0D
    from watertap.unit_models.nanofiltration_DSPMDE_0D import (
        ConcentrationPolarizationType,
        MassTransferCoefficient,
        NanofiltrationDSPMDE0D,
    )
    from watertap.unit_models.reverse_osmosis_1D import (
        ConcentrationPolarizationType,
        MassTransferCoefficient,
        PressureChangeType,
        ReverseOsmosis1D,
    )


def base_model():
    # Create a Concrete Model as the top level object
    m = pyo.ConcreteModel()

    # Add a flowsheet object to the model
    m.fs = FlowsheetBlock(dynamic=True, time_units=pyunits.s)
    m.fs.costing = QGESSCosting()
    CE_index_year = "UKy_2019"

    ###########################################################################
    #  Create costing constraints                                             #
    ###########################################################################

    # accounts 1.x are crushing and screening
    # accounts 2.x are dry grinding
    # accounts 3.x are roasting
    # accounts 4.x are leaching
    # accounts 5.x are rougher solvent extraction
    # accounts 6.x are cleaner solvent extraction
    # accounts 7.x are solvent extraction wash & saponification
    # accounts 9.x are REE precipitation
    # accounts 11.x are water treatment

    # 1.1 is Front End Loader (2 cuyd)
    # this is a constant-cost unit, where n_equip is the scaling parameter
    CS_front_end_loader_2yd3_accounts = ["1.1"]
    m.fs.CS_front_end_loader_2yd3 = UnitModelBlock()
    m.fs.CS_front_end_loader_2yd3.n_equip = pyo.Var(
        initialize=1, units=pyunits.dimensionless
    )
    m.fs.CS_front_end_loader_2yd3.n_equip.fix()

    m.fs.CS_front_end_loader_2yd3.costing = UnitModelCostingBlock(
        flowsheet_costing_block=m.fs.costing,
        costing_method=QGESSCostingData.get_REE_costing,
        costing_method_arguments={
            "cost_accounts": CS_front_end_loader_2yd3_accounts,
            "scaled_param": m.fs.CS_front_end_loader_2yd3.n_equip,  # 1 loader
            "source": 1,
            # no. units is the scaling parameter for constant-cost units,
            #     so use n_equip below to specify the number of loaders
            "n_equip": 5,
            "scale_down_parallel_equip": False,
            "CE_index_year": CE_index_year,
        },
    )

    # 1.3 is CS Jaw Crusher
    CS_jaw_crusher_accounts = ["1.3"]
    m.fs.CS_jaw_crusher = UnitModelBlock()
    m.fs.CS_jaw_crusher.power = pyo.Var(initialize=589, units=pyunits.hp)
    m.fs.CS_jaw_crusher.power.fix()
    m.fs.CS_jaw_crusher.costing = UnitModelCostingBlock(
        flowsheet_costing_block=m.fs.costing,
        costing_method=QGESSCostingData.get_REE_costing,
        costing_method_arguments={
            "cost_accounts": CS_jaw_crusher_accounts,
            "scaled_param": m.fs.CS_jaw_crusher.power,
            "source": 1,
            "n_equip": 1,
            "scale_down_parallel_equip": False,
            "CE_index_year": CE_index_year,
        },
    )

    # 1.5 is CS Roll Crusher
    CS_roll_crusher_accounts = ["1.5"]
    m.fs.CS_roll_crusher = UnitModelBlock()
    m.fs.CS_roll_crusher.power = pyo.Var(initialize=430, units=pyunits.hp)
    m.fs.CS_roll_crusher.power.fix()
    m.fs.CS_roll_crusher.costing = UnitModelCostingBlock(
        flowsheet_costing_block=m.fs.costing,
        costing_method=QGESSCostingData.get_REE_costing,
        costing_method_arguments={
            "cost_accounts": CS_roll_crusher_accounts,
            "scaled_param": m.fs.CS_roll_crusher.power,
            "source": 1,
            "n_equip": 1,
            "scale_down_parallel_equip": False,
            "CE_index_year": CE_index_year,
        },
    )

    # 1.6 is CS Vibrating Screens
    CS_vibrating_screen_accounts = ["1.6"]
    m.fs.CS_vibrating_screens = UnitModelBlock()
    m.fs.CS_vibrating_screens.area = pyo.Var(initialize=124, units=pyunits.ft**2)
    m.fs.CS_vibrating_screens.area.fix()
    m.fs.CS_vibrating_screens.costing = UnitModelCostingBlock(
        flowsheet_costing_block=m.fs.costing,
        costing_method=QGESSCostingData.get_REE_costing,
        costing_method_arguments={
            "cost_accounts": CS_vibrating_screen_accounts,
            "scaled_param": m.fs.CS_vibrating_screens.area,
            "source": 1,
            "n_equip": 1,
            "scale_down_parallel_equip": False,
            "CE_index_year": CE_index_year,
        },
    )

    # 1.7 is CS Conveyors
    CS_conveyors_accounts = ["1.7"]
    m.fs.CS_conveyors = UnitModelBlock()
    m.fs.CS_conveyors.throughput = pyo.Var(
        initialize=575, units=pyunits.ton / pyunits.hr
    )
    m.fs.CS_conveyors.throughput.fix()
    m.fs.CS_conveyors.costing = UnitModelCostingBlock(
        flowsheet_costing_block=m.fs.costing,
        costing_method=QGESSCostingData.get_REE_costing,
        costing_method_arguments={
            "cost_accounts": CS_conveyors_accounts,
            "scaled_param": m.fs.CS_conveyors.throughput,
            "source": 1,
            "n_equip": 2,
            "scale_down_parallel_equip": False,
            "CE_index_year": CE_index_year,
        },
    )

    # 2.1 is DG Vibrating Screens
    DG_vibrating_screen_accounts = ["2.1"]
    m.fs.DG_vibrating_screens = UnitModelBlock()
    m.fs.DG_vibrating_screens.area = pyo.Var(initialize=332, units=pyunits.ft**2)
    m.fs.DG_vibrating_screens.area.fix()
    m.fs.DG_vibrating_screens.costing = UnitModelCostingBlock(
        flowsheet_costing_block=m.fs.costing,
        costing_method=QGESSCostingData.get_REE_costing,
        costing_method_arguments={
            "cost_accounts": DG_vibrating_screen_accounts,
            "scaled_param": m.fs.DG_vibrating_screens.area,
            "source": 1,
            "n_equip": 1,
            "scale_down_parallel_equip": False,
            "CE_index_year": CE_index_year,
        },
    )

    # 2.2 is DG Storage Bins
    DG_storage_bins_accounts = ["2.2"]
    m.fs.DG_storage_bins = UnitModelBlock()
    m.fs.DG_storage_bins.capacity = pyo.Var(initialize=100, units=pyunits.ton)
    m.fs.DG_storage_bins.capacity.fix()
    m.fs.DG_storage_bins.costing = UnitModelCostingBlock(
        flowsheet_costing_block=m.fs.costing,
        costing_method=QGESSCostingData.get_REE_costing,
        costing_method_arguments={
            "cost_accounts": DG_storage_bins_accounts,
            "scaled_param": m.fs.DG_storage_bins.capacity,
            "source": 1,
            "n_equip": 1,
            "scale_down_parallel_equip": False,
            "CE_index_year": CE_index_year,
        },
    )

    # 2.3 is DG Air Swept Ball Mill
    DG_air_swept_ball_mill_accounts = ["2.3"]
    m.fs.DG_air_swept_ball_mill = UnitModelBlock()
    m.fs.DG_air_swept_ball_mill.power = pyo.Var(initialize=5609, units=pyunits.hp)
    m.fs.DG_air_swept_ball_mill.power.fix()
    m.fs.DG_air_swept_ball_mill.costing = UnitModelCostingBlock(
        flowsheet_costing_block=m.fs.costing,
        costing_method=QGESSCostingData.get_REE_costing,
        costing_method_arguments={
            "cost_accounts": DG_air_swept_ball_mill_accounts,
            "scaled_param": m.fs.DG_air_swept_ball_mill.power,
            "source": 1,
            "n_equip": 1,
            "scale_down_parallel_equip": False,
            "CE_index_year": CE_index_year,
        },
    )

    # 2.4 is DG Bucket Elevator
    DG_bucket_elevator_accounts = ["2.4"]
    m.fs.DG_bucket_elevator = UnitModelBlock()
    m.fs.DG_bucket_elevator.n_equip = pyo.Var(initialize=1, units=pyunits.dimensionless)
    m.fs.DG_bucket_elevator.n_equip.fix()
    m.fs.DG_bucket_elevator.costing = UnitModelCostingBlock(
        flowsheet_costing_block=m.fs.costing,
        costing_method=QGESSCostingData.get_REE_costing,
        costing_method_arguments={
            "cost_accounts": DG_bucket_elevator_accounts,
            "scaled_param": m.fs.DG_bucket_elevator.n_equip,  # 1 elevator
            "source": 1,
            # no. units is the scaling parameter for constant-cost units,
            #     so use n_equip below to specify the number of elevators
            "n_equip": 1,
            "scale_down_parallel_equip": False,
            "CE_index_year": CE_index_year,
        },
    )

    # 2.5 is DG Elevator Motor
    DG_elevator_motor_accounts = ["2.5"]
    m.fs.DG_elevator_motor = UnitModelBlock()
    m.fs.DG_elevator_motor.power = pyo.Var(initialize=58.0, units=pyunits.hp)
    m.fs.DG_elevator_motor.power.fix()
    m.fs.DG_elevator_motor.costing = UnitModelCostingBlock(
        flowsheet_costing_block=m.fs.costing,
        costing_method=QGESSCostingData.get_REE_costing,
        costing_method_arguments={
            "cost_accounts": DG_elevator_motor_accounts,
            "scaled_param": m.fs.DG_elevator_motor.power,
            "source": 1,
            "n_equip": 1,
            "scale_down_parallel_equip": False,
            "CE_index_year": CE_index_year,
        },
    )

    # 3.1 is R Storage Bins
    R_storage_bins_accounts = ["3.1"]
    m.fs.R_storage_bins = UnitModelBlock()
    m.fs.R_storage_bins.capacity = pyo.Var(initialize=100, units=pyunits.ton)
    m.fs.R_storage_bins.capacity.fix()
    m.fs.R_storage_bins.costing = UnitModelCostingBlock(
        flowsheet_costing_block=m.fs.costing,
        costing_method=QGESSCostingData.get_REE_costing,
        costing_method_arguments={
            "cost_accounts": R_storage_bins_accounts,
            "scaled_param": m.fs.R_storage_bins.capacity,
            "source": 1,
            "n_equip": 2,
            "scale_down_parallel_equip": False,
            "CE_index_year": CE_index_year,
        },
    )

    # 3.2 is R Conveyors
    R_conveyors_accounts = ["3.2"]
    m.fs.R_conveyors = UnitModelBlock()
    m.fs.R_conveyors.throughput = pyo.Var(
        initialize=575, units=pyunits.ton / pyunits.hr
    )
    m.fs.R_conveyors.throughput.fix()
    m.fs.R_conveyors.costing = UnitModelCostingBlock(
        flowsheet_costing_block=m.fs.costing,
        costing_method=QGESSCostingData.get_REE_costing,
        costing_method_arguments={
            "cost_accounts": R_conveyors_accounts,
            "scaled_param": m.fs.R_conveyors.throughput,
            "source": 1,
            "n_equip": 1,
            "scale_down_parallel_equip": False,
            "CE_index_year": CE_index_year,
        },
    )

    # 3.3 is R Roaster
    R_roaster_accounts = ["3.3"]
    m.fs.R_roaster = UnitModelBlock()
    m.fs.R_roaster.duty = pyo.Var(initialize=737, units=pyunits.MBTU / pyunits.hr)
    m.fs.R_roaster.duty.fix()
    m.fs.R_roaster.costing = UnitModelCostingBlock(
        flowsheet_costing_block=m.fs.costing,
        costing_method=QGESSCostingData.get_REE_costing,
        costing_method_arguments={
            "cost_accounts": R_roaster_accounts,
            "scaled_param": m.fs.R_roaster.duty,
            "source": 1,
            "n_equip": 1,
            "scale_down_parallel_equip": False,
            "CE_index_year": CE_index_year,
        },
    )

    # 3.4 is R Gas Scrubber
    R_gas_scrubber_accounts = ["3.4"]
    m.fs.R_gas_scrubber = UnitModelBlock()
    m.fs.R_gas_scrubber.gas_rate = pyo.Var(
        initialize=11500, units=pyunits.ft**3 / pyunits.min
    )
    m.fs.R_gas_scrubber.gas_rate.fix()
    m.fs.R_gas_scrubber.costing = UnitModelCostingBlock(
        flowsheet_costing_block=m.fs.costing,
        costing_method=QGESSCostingData.get_REE_costing,
        costing_method_arguments={
            "cost_accounts": R_gas_scrubber_accounts,
            "scaled_param": m.fs.R_gas_scrubber.gas_rate,
            "source": 1,
            "n_equip": 1,
            "scale_down_parallel_equip": False,
            "CE_index_year": CE_index_year,
        },
    )

    # 3.5 is R Spray Chamber Quencher (7-60 kcfm)
    R_spray_chamber_quencher_accounts = ["3.5"]
    m.fs.R_spray_chamber_quencher = UnitModelBlock()
    m.fs.R_spray_chamber_quencher.gas_rate = pyo.Var(
        initialize=11500, units=pyunits.ft**3 / pyunits.min
    )
    m.fs.R_spray_chamber_quencher.gas_rate.fix()
    m.fs.R_spray_chamber_quencher.costing = UnitModelCostingBlock(
        flowsheet_costing_block=m.fs.costing,
        costing_method=QGESSCostingData.get_REE_costing,
        costing_method_arguments={
            "cost_accounts": R_spray_chamber_quencher_accounts,
            "scaled_param": m.fs.R_spray_chamber_quencher.gas_rate,
            "source": 1,
            "n_equip": 3,
            "scale_down_parallel_equip": False,
            "CE_index_year": CE_index_year,
        },
    )

    # 3.7 is R Chiller
    R_chiller_accounts = ["3.7"]
    m.fs.R_chiller = UnitModelBlock()
    m.fs.R_chiller.duty = pyo.Var(initialize=131, units=pyunits.MBTU / pyunits.hr)
    m.fs.R_chiller.duty.fix()
    m.fs.R_chiller.costing = UnitModelCostingBlock(
        flowsheet_costing_block=m.fs.costing,
        costing_method=QGESSCostingData.get_REE_costing,
        costing_method_arguments={
            "cost_accounts": R_chiller_accounts,
            "scaled_param": m.fs.R_chiller.duty,
            "source": 1,
            "n_equip": 1,
            "scale_down_parallel_equip": False,
            "CE_index_year": CE_index_year,
        },
    )

    # 4.2 is L PE Tanks
    L_pe_tanks_accounts = ["4.2"]
    m.fs.L_pe_tanks = UnitModelBlock()
    m.fs.L_pe_tanks.capacity = pyo.Var(initialize=164805, units=pyunits.gal)
    m.fs.L_pe_tanks.capacity.fix()
    m.fs.L_pe_tanks.costing = UnitModelCostingBlock(
        flowsheet_costing_block=m.fs.costing,
        costing_method=QGESSCostingData.get_REE_costing,
        costing_method_arguments={
            "cost_accounts": L_pe_tanks_accounts,
            "scaled_param": m.fs.L_pe_tanks.capacity,
            "source": 1,
            "n_equip": 3,
            "scale_down_parallel_equip": False,
            "CE_index_year": CE_index_year,
        },
    )

    # 4.3 is L Tank Mixer
    L_tank_mixer_accounts = ["4.3"]
    m.fs.L_tank_mixers = UnitModelBlock()
    m.fs.L_tank_mixers.power = pyo.Var(initialize=474, units=pyunits.hp)
    m.fs.L_tank_mixers.power.fix()
    m.fs.L_tank_mixers.costing = UnitModelCostingBlock(
        flowsheet_costing_block=m.fs.costing,
        costing_method=QGESSCostingData.get_REE_costing,
        costing_method_arguments={
            "cost_accounts": L_tank_mixer_accounts,
            "scaled_param": m.fs.L_tank_mixers.power,
            "source": 1,
            "n_equip": 3,
            "scale_down_parallel_equip": False,
            "CE_index_year": CE_index_year,
        },
    )

    # 4.4 is L Process Pump
    L_pump_accounts = ["4.4"]
    m.fs.L_pump = UnitModelBlock()
    m.fs.L_pump.feed_rate = pyo.Var(initialize=10987, units=pyunits.gal / pyunits.min)
    m.fs.L_pump.feed_rate.fix()
    m.fs.L_pump.costing = UnitModelCostingBlock(
        flowsheet_costing_block=m.fs.costing,
        costing_method=QGESSCostingData.get_REE_costing,
        costing_method_arguments={
            "cost_accounts": L_pump_accounts,
            "scaled_param": m.fs.L_pump.feed_rate,
            "source": 1,
            "n_equip": 3,
            "scale_down_parallel_equip": False,
            "CE_index_year": CE_index_year,
        },
    )

    # 4.5 is L Thickener
    L_thickener_accounts = ["4.5"]
    m.fs.L_thickener = UnitModelBlock()
    m.fs.L_thickener.area = pyo.Var(initialize=22590, units=pyunits.ft**2)
    m.fs.L_thickener.area.fix()
    m.fs.L_thickener.costing = UnitModelCostingBlock(
        flowsheet_costing_block=m.fs.costing,
        costing_method=QGESSCostingData.get_REE_costing,
        costing_method_arguments={
            "cost_accounts": L_thickener_accounts,
            "scaled_param": m.fs.L_thickener.area,
            "source": 1,
            "n_equip": 1,
            "scale_down_parallel_equip": False,
            "CE_index_year": CE_index_year,
        },
    )

    # 4.6 is L Solid Waste Filter Press
    L_filter_press_accounts = ["4.6"]
    m.fs.L_filter_press = UnitModelBlock()
    m.fs.L_filter_press.volume = pyo.Var(initialize=3600, units=pyunits.ft**3)
    m.fs.L_filter_press.volume.fix()
    m.fs.L_filter_press.costing = UnitModelCostingBlock(
        flowsheet_costing_block=m.fs.costing,
        costing_method=QGESSCostingData.get_REE_costing,
        costing_method_arguments={
            "cost_accounts": L_filter_press_accounts,
            "scaled_param": m.fs.L_filter_press.volume,
            "source": 1,
            "n_equip": 1,
            "scale_down_parallel_equip": False,
            "CE_index_year": CE_index_year,
        },
    )

    # 4.8 is L Solution Heater
    L_solution_heater_accounts = ["4.8"]
    m.fs.L_solution_heater = UnitModelBlock()
    m.fs.L_solution_heater.duty = pyo.Var(
        initialize=2.4, units=pyunits.MBTU / pyunits.hr
    )
    m.fs.L_solution_heater.duty.fix()
    m.fs.L_solution_heater.costing = UnitModelCostingBlock(
        flowsheet_costing_block=m.fs.costing,
        costing_method=QGESSCostingData.get_REE_costing,
        costing_method_arguments={
            "cost_accounts": L_solution_heater_accounts,
            "scaled_param": m.fs.L_solution_heater.duty,
            "source": 1,
            "n_equip": 1,
            "scale_down_parallel_equip": False,
            "CE_index_year": CE_index_year,
        },
    )

    # 5.1 is RSX PE Tanks
    RSX_pe_tanks_accounts = ["5.1"]
    m.fs.RSX_pe_tanks = UnitModelBlock()
    m.fs.RSX_pe_tanks.capacity = pyo.Var(initialize=35136, units=pyunits.gal)
    m.fs.RSX_pe_tanks.capacity.fix()
    m.fs.RSX_pe_tanks.costing = UnitModelCostingBlock(
        flowsheet_costing_block=m.fs.costing,
        costing_method=QGESSCostingData.get_REE_costing,
        costing_method_arguments={
            "cost_accounts": RSX_pe_tanks_accounts,
            "scaled_param": m.fs.RSX_pe_tanks.capacity,
            "source": 1,
            "n_equip": 6,
            "scale_down_parallel_equip": False,
            "CE_index_year": CE_index_year,
        },
    )

    # 5.2 is RSX Tank Mixer
    RSX_tank_mixer_accounts = ["5.2"]
    m.fs.RSX_tank_mixers = UnitModelBlock()
    m.fs.RSX_tank_mixers.power = pyo.Var(initialize=20, units=pyunits.hp)
    m.fs.RSX_tank_mixers.power.fix()
    m.fs.RSX_tank_mixers.costing = UnitModelCostingBlock(
        flowsheet_costing_block=m.fs.costing,
        costing_method=QGESSCostingData.get_REE_costing,
        costing_method_arguments={
            "cost_accounts": RSX_tank_mixer_accounts,
            "scaled_param": m.fs.RSX_tank_mixers.power,
            "source": 1,
            "n_equip": 2,
            "scale_down_parallel_equip": False,
            "CE_index_year": CE_index_year,
        },
    )

    # 5.3 is RSX Process Pump
    RSX_pump_accounts = ["5.3"]
    m.fs.RSX_pump = UnitModelBlock()
    m.fs.RSX_pump.feed_rate = pyo.Var(initialize=7027, units=pyunits.gal / pyunits.min)
    m.fs.RSX_pump.feed_rate.fix()
    m.fs.RSX_pump.costing = UnitModelCostingBlock(
        flowsheet_costing_block=m.fs.costing,
        costing_method=QGESSCostingData.get_REE_costing,
        costing_method_arguments={
            "cost_accounts": RSX_pump_accounts,
            "scaled_param": m.fs.RSX_pump.feed_rate,
            "source": 1,
            "n_equip": 1,
            "scale_down_parallel_equip": False,
            "CE_index_year": CE_index_year,
        },
    )

    # 5.4 is RSX Mixer Settler
    RSX_mixer_settler_accounts = ["5.4"]
    m.fs.RSX_mixer_settler = UnitModelBlock()
    m.fs.RSX_mixer_settler.volume = pyo.Var(initialize=61107, units=pyunits.gal)
    m.fs.RSX_mixer_settler.volume.fix()
    m.fs.RSX_mixer_settler.costing = UnitModelCostingBlock(
        flowsheet_costing_block=m.fs.costing,
        costing_method=QGESSCostingData.get_REE_costing,
        costing_method_arguments={
            "cost_accounts": RSX_mixer_settler_accounts,
            "scaled_param": m.fs.RSX_mixer_settler.volume,
            "source": 1,
            "n_equip": 6,
            "scale_down_parallel_equip": False,
            "CE_index_year": CE_index_year,
        },
    )

    # 6.1 is CSX PE Tanks
    CSX_pe_tanks_accounts = ["6.1"]
    m.fs.CSX_pe_tanks = UnitModelBlock()
    m.fs.CSX_pe_tanks.capacity = pyo.Var(initialize=1405, units=pyunits.gal)
    m.fs.CSX_pe_tanks.capacity.fix()
    m.fs.CSX_pe_tanks.costing = UnitModelCostingBlock(
        flowsheet_costing_block=m.fs.costing,
        costing_method=QGESSCostingData.get_REE_costing,
        costing_method_arguments={
            "cost_accounts": CSX_pe_tanks_accounts,
            "scaled_param": m.fs.CSX_pe_tanks.capacity,
            "source": 1,
            "n_equip": 5,
            "scale_down_parallel_equip": False,
            "CE_index_year": CE_index_year,
        },
    )

    # 6.2 is CSX Tank Mixer
    CSX_tank_mixer_accounts = ["6.2"]
    m.fs.CSX_tank_mixers = UnitModelBlock()
    m.fs.CSX_tank_mixers.power = pyo.Var(initialize=0.8, units=pyunits.hp)
    m.fs.CSX_tank_mixers.power.fix()
    m.fs.CSX_tank_mixers.costing = UnitModelCostingBlock(
        flowsheet_costing_block=m.fs.costing,
        costing_method=QGESSCostingData.get_REE_costing,
        costing_method_arguments={
            "cost_accounts": CSX_tank_mixer_accounts,
            "scaled_param": m.fs.CSX_tank_mixers.power,
            "source": 1,
            "n_equip": 2,
            "scale_down_parallel_equip": False,
            "CE_index_year": CE_index_year,
        },
    )

    # 6.3 is CSX Process Pump
    CSX_pump_accounts = ["6.3"]
    m.fs.CSX_pump = UnitModelBlock()
    m.fs.CSX_pump.feed_rate = pyo.Var(initialize=281, units=pyunits.gal / pyunits.min)
    m.fs.CSX_pump.feed_rate.fix()
    m.fs.CSX_pump.costing = UnitModelCostingBlock(
        flowsheet_costing_block=m.fs.costing,
        costing_method=QGESSCostingData.get_REE_costing,
        costing_method_arguments={
            "cost_accounts": CSX_pump_accounts,
            "scaled_param": m.fs.CSX_pump.feed_rate,
            "source": 1,
            "n_equip": 3,
            "scale_down_parallel_equip": False,
            "CE_index_year": CE_index_year,
        },
    )

    # 6.4 is CSX Mixer Settler
    CSX_mixer_settler_accounts = ["6.4"]
    m.fs.CSX_mixer_settler = UnitModelBlock()
    m.fs.CSX_mixer_settler.volume = pyo.Var(initialize=2444, units=pyunits.gal)
    m.fs.CSX_mixer_settler.volume.fix()
    m.fs.CSX_mixer_settler.costing = UnitModelCostingBlock(
        flowsheet_costing_block=m.fs.costing,
        costing_method=QGESSCostingData.get_REE_costing,
        costing_method_arguments={
            "cost_accounts": CSX_mixer_settler_accounts,
            "scaled_param": m.fs.CSX_mixer_settler.volume,
            "source": 1,
            "n_equip": 6,
            "scale_down_parallel_equip": False,
            "CE_index_year": CE_index_year,
        },
    )

    # 7.1 is SX Wash PE Tanks
    SX_wash_pe_tanks_accounts = ["7.1"]
    m.fs.SX_wash_pe_tanks = UnitModelBlock()
    m.fs.SX_wash_pe_tanks.capacity = pyo.Var(initialize=3514, units=pyunits.gal)
    m.fs.SX_wash_pe_tanks.capacity.fix()
    m.fs.SX_wash_pe_tanks.costing = UnitModelCostingBlock(
        flowsheet_costing_block=m.fs.costing,
        costing_method=QGESSCostingData.get_REE_costing,
        costing_method_arguments={
            "cost_accounts": SX_wash_pe_tanks_accounts,
            "scaled_param": m.fs.SX_wash_pe_tanks.capacity,
            "source": 1,
            "n_equip": 3,
            "scale_down_parallel_equip": False,
            "CE_index_year": CE_index_year,
        },
    )

    # 7.2 is SX Wash Tank Mixer
    SX_wash_tank_mixer_accounts = ["7.2"]
    m.fs.SX_wash_tank_mixers = UnitModelBlock()
    m.fs.SX_wash_tank_mixers.power = pyo.Var(initialize=2, units=pyunits.hp)
    m.fs.SX_wash_tank_mixers.power.fix()
    m.fs.SX_wash_tank_mixers.costing = UnitModelCostingBlock(
        flowsheet_costing_block=m.fs.costing,
        costing_method=QGESSCostingData.get_REE_costing,
        costing_method_arguments={
            "cost_accounts": SX_wash_tank_mixer_accounts,
            "scaled_param": m.fs.SX_wash_tank_mixers.power,
            "source": 1,
            "n_equip": 1,
            "scale_down_parallel_equip": False,
            "CE_index_year": CE_index_year,
        },
    )

    # 7.3 is SX Wash Process Pump
    SX_wash_pump_accounts = ["7.3"]
    m.fs.SX_wash_pump = UnitModelBlock()
    m.fs.SX_wash_pump.feed_rate = pyo.Var(
        initialize=703, units=pyunits.gal / pyunits.min
    )
    m.fs.SX_wash_pump.feed_rate.fix()
    m.fs.SX_wash_pump.costing = UnitModelCostingBlock(
        flowsheet_costing_block=m.fs.costing,
        costing_method=QGESSCostingData.get_REE_costing,
        costing_method_arguments={
            "cost_accounts": SX_wash_pump_accounts,
            "scaled_param": m.fs.SX_wash_pump.feed_rate,
            "source": 1,
            "n_equip": 2,
            "scale_down_parallel_equip": False,
            "CE_index_year": CE_index_year,
        },
    )

    # 7.4 is SX Wash Mixer Settler
    SX_wash_mixer_settler_accounts = ["7.4"]
    m.fs.SX_wash_mixer_settler = UnitModelBlock()
    m.fs.SX_wash_mixer_settler.volume = pyo.Var(initialize=18332, units=pyunits.gal)
    m.fs.SX_wash_mixer_settler.volume.fix()
    m.fs.SX_wash_mixer_settler.costing = UnitModelCostingBlock(
        flowsheet_costing_block=m.fs.costing,
        costing_method=QGESSCostingData.get_REE_costing,
        costing_method_arguments={
            "cost_accounts": SX_wash_mixer_settler_accounts,
            "scaled_param": m.fs.SX_wash_mixer_settler.volume,
            "source": 1,
            "n_equip": 3,
            "scale_down_parallel_equip": False,
            "CE_index_year": CE_index_year,
        },
    )

    # 7.5 is SX Wash Filter Press
    SX_wash_filter_press_accounts = ["7.5"]
    m.fs.SX_wash_filter_press = UnitModelBlock()
    m.fs.SX_wash_filter_press.volume = pyo.Var(initialize=0.26, units=pyunits.ft**3)
    m.fs.SX_wash_filter_press.volume.fix()
    m.fs.SX_wash_filter_press.costing = UnitModelCostingBlock(
        flowsheet_costing_block=m.fs.costing,
        costing_method=QGESSCostingData.get_REE_costing,
        costing_method_arguments={
            "cost_accounts": SX_wash_filter_press_accounts,
            "scaled_param": m.fs.SX_wash_filter_press.volume,
            "source": 1,
            "n_equip": 1,
            "scale_down_parallel_equip": False,
            "CE_index_year": CE_index_year,
        },
    )

    # 9.2 is REE Precipitation PE Tanks
    reep_pe_tanks_accounts = ["9.2"]
    m.fs.reep_pe_tanks = UnitModelBlock()
    m.fs.reep_pe_tanks.capacity = pyo.Var(initialize=1504, units=pyunits.gal)
    m.fs.reep_pe_tanks.capacity.fix()
    m.fs.reep_pe_tanks.costing = UnitModelCostingBlock(
        flowsheet_costing_block=m.fs.costing,
        costing_method=QGESSCostingData.get_REE_costing,
        costing_method_arguments={
            "cost_accounts": reep_pe_tanks_accounts,
            "scaled_param": m.fs.reep_pe_tanks.capacity,
            "source": 1,
            "n_equip": 4,
            "scale_down_parallel_equip": False,
            "CE_index_year": CE_index_year,
        },
    )

    # 9.3 is REE Precipitation Tank Mixer
    reep_tank_mixer_accounts = ["9.3"]
    m.fs.reep_tank_mixers = UnitModelBlock()
    m.fs.reep_tank_mixers.power = pyo.Var(initialize=0.61, units=pyunits.hp)
    m.fs.reep_tank_mixers.power.fix()
    m.fs.reep_tank_mixers.costing = UnitModelCostingBlock(
        flowsheet_costing_block=m.fs.costing,
        costing_method=QGESSCostingData.get_REE_costing,
        costing_method_arguments={
            "cost_accounts": reep_tank_mixer_accounts,
            "scaled_param": m.fs.reep_tank_mixers.power,
            "source": 1,
            "n_equip": 3,
            "scale_down_parallel_equip": False,
            "CE_index_year": CE_index_year,
        },
    )

    # 9.4 is REE Precipitation Process Pump
    reep_pump_accounts = ["9.4"]
    m.fs.reep_pump = UnitModelBlock()
    m.fs.reep_pump.feed_rate = pyo.Var(initialize=70, units=pyunits.gal / pyunits.min)
    m.fs.reep_pump.feed_rate.fix()
    m.fs.reep_pump.costing = UnitModelCostingBlock(
        flowsheet_costing_block=m.fs.costing,
        costing_method=QGESSCostingData.get_REE_costing,
        costing_method_arguments={
            "cost_accounts": reep_pump_accounts,
            "scaled_param": m.fs.reep_pump.feed_rate,
            "source": 1,
            "n_equip": 1,
            "scale_down_parallel_equip": False,
            "CE_index_year": CE_index_year,
        },
    )

    # 9.5 is REE Precipitation Filter Press
    reep_filter_press_accounts = ["9.5"]
    m.fs.reep_filter_press = UnitModelBlock()
    m.fs.reep_filter_press.volume = pyo.Var(initialize=0.405, units=pyunits.ft**3)
    m.fs.reep_filter_press.volume.fix()
    m.fs.reep_filter_press.costing = UnitModelCostingBlock(
        flowsheet_costing_block=m.fs.costing,
        costing_method=QGESSCostingData.get_REE_costing,
        costing_method_arguments={
            "cost_accounts": reep_filter_press_accounts,
            "scaled_param": m.fs.reep_filter_press.volume,
            "source": 1,
            "n_equip": 1,
            "scale_down_parallel_equip": False,
            "CE_index_year": CE_index_year,
        },
    )

    # 9.8 is REE Precipitation Roaster
    reep_roaster_accounts = ["9.8"]
    m.fs.reep_roaster = UnitModelBlock()
    m.fs.reep_roaster.duty = pyo.Var(initialize=0.35, units=pyunits.MBTU / pyunits.hr)
    m.fs.reep_roaster.duty.fix()
    m.fs.reep_roaster.costing = UnitModelCostingBlock(
        flowsheet_costing_block=m.fs.costing,
        costing_method=QGESSCostingData.get_REE_costing,
        costing_method_arguments={
            "cost_accounts": reep_roaster_accounts,
            "scaled_param": m.fs.reep_roaster.duty,
            "source": 1,
            "n_equip": 1,
            "scale_down_parallel_equip": False,
            "CE_index_year": CE_index_year,
        },
    )

    # 11.1 is Water Treatment PE Tanks
    WT_pe_tanks_accounts = ["11.1"]
    m.fs.WT_pe_tanks = UnitModelBlock()
    m.fs.WT_pe_tanks.capacity = pyo.Var(initialize=453131, units=pyunits.gal)
    m.fs.WT_pe_tanks.capacity.fix()
    m.fs.WT_pe_tanks.costing = UnitModelCostingBlock(
        flowsheet_costing_block=m.fs.costing,
        costing_method=QGESSCostingData.get_REE_costing,
        costing_method_arguments={
            "cost_accounts": WT_pe_tanks_accounts,
            "scaled_param": m.fs.WT_pe_tanks.capacity,
            "source": 1,
            "n_equip": 2,
            "scale_down_parallel_equip": False,
            "CE_index_year": CE_index_year,
        },
    )

    # 11.2 is Water Treatment Process Pump
    WT_pump_accounts = ["11.2"]
    m.fs.WT_pump = UnitModelBlock()
    m.fs.WT_pump.feed_rate = pyo.Var(initialize=78805, units=pyunits.gal / pyunits.min)
    m.fs.WT_pump.feed_rate.fix()
    m.fs.WT_pump.costing = UnitModelCostingBlock(
        flowsheet_costing_block=m.fs.costing,
        costing_method=QGESSCostingData.get_REE_costing,
        costing_method_arguments={
            "cost_accounts": WT_pump_accounts,
            "scaled_param": m.fs.WT_pump.feed_rate,
            "source": 1,
            "n_equip": 2,
            "scale_down_parallel_equip": False,
            "CE_index_year": CE_index_year,
        },
    )

    # 11.3 is Water Treatment Filter Press
    WT_filter_press_accounts = ["11.3"]
    m.fs.WT_filter_press = UnitModelBlock()
    m.fs.WT_filter_press.volume = pyo.Var(initialize=469, units=pyunits.ft**3)
    m.fs.WT_filter_press.volume.fix()
    m.fs.WT_filter_press.costing = UnitModelCostingBlock(
        flowsheet_costing_block=m.fs.costing,
        costing_method=QGESSCostingData.get_REE_costing,
        costing_method_arguments={
            "cost_accounts": WT_filter_press_accounts,
            "scaled_param": m.fs.WT_filter_press.volume,
            "source": 1,
            "n_equip": 1,
            "scale_down_parallel_equip": False,
            "CE_index_year": CE_index_year,
        },
    )

    # 11.4 is Water Treatment Conveyors
    WT_conveyors_accounts = ["11.4"]
    m.fs.WT_conveyors = UnitModelBlock()
    m.fs.WT_conveyors.throughput = pyo.Var(
        initialize=569, units=pyunits.ton / pyunits.hr
    )
    m.fs.WT_conveyors.throughput.fix()
    m.fs.WT_conveyors.costing = UnitModelCostingBlock(
        flowsheet_costing_block=m.fs.costing,
        costing_method=QGESSCostingData.get_REE_costing,
        costing_method_arguments={
            "cost_accounts": WT_conveyors_accounts,
            "scaled_param": m.fs.WT_conveyors.throughput,
            "source": 1,
            "n_equip": 1,
            "scale_down_parallel_equip": False,
            "CE_index_year": CE_index_year,
        },
    )

    return m


class TestREECosting(object):
    @pytest.fixture(scope="class")
    def model(self):
        model = base_model()
        return model

    @pytest.mark.component
    def test_REE_costing(self, model):
        # full smoke test with all components, O&M costs, and extra costs included
        CE_index_year = "UKy_2019"

        # add plant-level cost constraints

        model.fs.feed_input = pyo.Var(initialize=500, units=pyunits.ton / pyunits.hr)
        model.fs.feed_grade = pyo.Var(initialize=356.64, units=pyunits.ppm)

        hours_per_shift = 8
        shifts_per_day = 3
        operating_days_per_year = 336

        # for convenience
        model.fs.annual_operating_hours = pyo.Param(
            initialize=hours_per_shift * shifts_per_day * operating_days_per_year,
            mutable=False,
            units=pyunits.hours / pyunits.a,
        )

        model.fs.recovery_rate_per_year = pyo.Var(
            initialize=39.3
            * pyunits.kg
            / pyunits.hr
            * 0.8025  # TREO (total rare earth oxide), 80.25% REE in REO
            * model.fs.annual_operating_hours,
            units=pyunits.kg / pyunits.yr,
        )

        # the land cost is the lease cost, or refining cost of REO produced
        model.fs.land_cost = pyo.Expression(
            expr=0.303736
            * 1e-6
            * getattr(pyunits, "MUSD_" + CE_index_year)
            / pyunits.ton
            * pyunits.convert(model.fs.feed_input, to_units=pyunits.ton / pyunits.hr)
            * hours_per_shift
            * pyunits.hr
            * shifts_per_day
            * pyunits.day**-1
            * operating_days_per_year
            * pyunits.day
        )

        # dummy reagent with cost of 1 USD/kg for each section
        reagent_costs = (
            (  # all USD/year
                302962  # Crushing and Screening
                + 0  # Dry Grinding
                + 5767543  # Roasting
                + 199053595  # Leaching
                + 152303329  # Rougher Solvent Extraction
                + 43702016  # Cleaner Solvent Extraction
                + 7207168  # Solvent Extraction Wash and Saponification
                + 1233763  # Rare Earth Element Precipiation
                + 18684816  # Water Treatment
            )
            * pyunits.kg
            / pyunits.a
        )

        model.fs.reagents = pyo.Var(
            model.fs.time,
            initialize=reagent_costs / (model.fs.annual_operating_hours),
            units=pyunits.kg / pyunits.hr,
        )

        model.fs.solid_waste = pyo.Var(
            model.fs.time, initialize=11136 / 24, units=pyunits.ton / pyunits.hr
        )  # non-hazardous solid waste
        model.fs.precipitate = pyo.Var(
            model.fs.time, initialize=732 / 24, units=pyunits.ton / pyunits.hr
        )  # non-hazardous precipitate
        model.fs.dust_and_volatiles = pyo.Var(
            model.fs.time, initialize=120 / 24, units=pyunits.ton / pyunits.hr
        )  # dust and volatiles
        model.fs.power = pyo.Var(model.fs.time, initialize=14716, units=pyunits.hp)

        resources = [
            "dummy",
            "nonhazardous_solid_waste",
            "nonhazardous_precipitate_waste",
            "dust_and_volatiles",
            "power",
        ]

        rates = [
            model.fs.reagents,
            model.fs.solid_waste,
            model.fs.precipitate,
            model.fs.dust_and_volatiles,
            model.fs.power,
        ]

        # define product flowrates

        pure_product_output_rates = {
            "Sc2O3": 1.9 * pyunits.kg / pyunits.hr,
            "Dy2O3": 0.4 * pyunits.kg / pyunits.hr,
            "Gd2O3": 0.5 * pyunits.kg / pyunits.hr,
        }

        mixed_product_output_rates = {
            "Sc2O3": 0.00143 * pyunits.kg / pyunits.hr,
            "Y2O3": 0.05418 * pyunits.kg / pyunits.hr,
            "La2O3": 0.13770 * pyunits.kg / pyunits.hr,
            "CeO2": 0.37383 * pyunits.kg / pyunits.hr,
            "Pr6O11": 0.03941 * pyunits.kg / pyunits.hr,
            "Nd2O3": 0.17289 * pyunits.kg / pyunits.hr,
            "Sm2O3": 0.02358 * pyunits.kg / pyunits.hr,
            "Eu2O3": 0.00199 * pyunits.kg / pyunits.hr,
            "Gd2O3": 0.00000 * pyunits.kg / pyunits.hr,
            "Tb4O7": 0.00801 * pyunits.kg / pyunits.hr,
            "Dy2O3": 0.00000 * pyunits.kg / pyunits.hr,
            "Ho2O3": 0.00000 * pyunits.kg / pyunits.hr,
            "Er2O3": 0.00000 * pyunits.kg / pyunits.hr,
            "Tm2O3": 0.00130 * pyunits.kg / pyunits.hr,
            "Yb2O3": 0.00373 * pyunits.kg / pyunits.hr,
            "Lu2O3": 0.00105 * pyunits.kg / pyunits.hr,
        }

        model.fs.costing.build_process_costs(
            # arguments related to installation costs
            piping_materials_and_labor_percentage=20,
            electrical_materials_and_labor_percentage=20,
            instrumentation_percentage=8,
            plants_services_percentage=10,
            process_buildings_percentage=40,
            auxiliary_buildings_percentage=15,
            site_improvements_percentage=10,
            equipment_installation_percentage=17,
            field_expenses_percentage=12,
            project_management_and_construction_percentage=30,
            process_contingency_percentage=15,
            # argument related to Fixed OM costs
            nameplate_capacity=500,  # short (US) ton/hr
            labor_types=[
                "skilled",
                "unskilled",
                "supervisor",
                "maintenance",
                "technician",
                "engineer",
            ],
            labor_rate=[24.98, 19.08, 30.39, 22.73, 21.97, 45.85],  # USD/hr
            labor_burden=25,  # % fringe benefits
            operators_per_shift=[4, 9, 2, 2, 2, 3],
            hours_per_shift=hours_per_shift,
            shifts_per_day=shifts_per_day,
            operating_days_per_year=operating_days_per_year,
            pure_product_output_rates=pure_product_output_rates,
            mixed_product_output_rates=mixed_product_output_rates,
            mixed_product_sale_price_realization_factor=0.65,  # 65% price realization for mixed products
            # arguments related to total owners costs
            land_cost=model.fs.land_cost,
            resources=resources,
            rates=rates,
            prices={
                "dummy": 1 * getattr(pyunits, "USD_" + CE_index_year) / pyunits.kg,
            },
            fixed_OM=True,
            variable_OM=True,
            feed_input=model.fs.feed_input,
            efficiency=0.80,  # power usage efficiency, or fixed motor/distribution efficiency
            chemicals=["dummy"],
            waste=[
                "nonhazardous_solid_waste",
                "nonhazardous_precipitate_waste",
                "dust_and_volatiles",
            ],
            recovery_rate_per_year=model.fs.recovery_rate_per_year,
            CE_index_year=CE_index_year,
        )

        # define reagent fill costs as an other plant cost so framework adds this to TPC calculation
        model.fs.costing.other_plant_costs.unfix()
        model.fs.costing.other_plant_costs_rule = pyo.Constraint(
            expr=(
                model.fs.costing.other_plant_costs
                == pyunits.convert(
                    1218073 * pyunits.USD_2016  # Rougher Solvent Extraction
                    + 48723 * pyunits.USD_2016  # Cleaner Solvent Extraction
                    + 182711
                    * pyunits.USD_2016,  # Solvent Extraction Wash and Saponification
                    to_units=getattr(pyunits, "MUSD_" + CE_index_year),
                )
            )
        )

        # fix costing vars that shouldn't change
        model.fs.feed_input.fix()
        model.fs.feed_grade.fix()
        model.fs.recovery_rate_per_year.fix()
        model.fs.reagents.fix()
        model.fs.solid_waste.fix()
        model.fs.precipitate.fix()
        model.fs.dust_and_volatiles.fix()
        model.fs.power.fix()

        # check that the model is set up properly and has 0 degrees of freedom
        assert degrees_of_freedom(model) == 0

    @pytest.mark.component
    def test_initialize(self, model):
        # add initialize
        QGESSCostingData.costing_initialization(model.fs.costing)
        QGESSCostingData.initialize_fixed_OM_costs(model.fs.costing)
        QGESSCostingData.initialize_variable_OM_costs(model.fs.costing)

    @pytest.mark.component
    def test_solve(self, model):
        # try solving
        solver = get_solver()
        results = solver.solve(model, tee=True)
        assert check_optimal_termination(results)

    @pytest.mark.component
    def test_results(self, model):
        # check some overall cost results

        assert model.fs.costing.total_plant_cost.value == pytest.approx(
            133.23, rel=1e-4
        )
        assert model.fs.costing.total_BEC.value == pytest.approx(44.308, rel=1e-4)
        assert model.fs.costing.total_installation_cost.value == pytest.approx(
            87.287, rel=1e-4
        )
        assert model.fs.costing.other_plant_costs.value == pytest.approx(
            1.6309, rel=1e-4
        )
        assert model.fs.costing.total_fixed_OM_cost.value == pytest.approx(
            11.105, rel=1e-4
        )
        assert model.fs.costing.total_variable_OM_cost[0].value == pytest.approx(
            532.90, rel=1e-4
        )
        assert pyo.value(model.fs.costing.land_cost) == pytest.approx(
            1.2247, rel=1e-4
        )  # Expression, not Var
        assert model.fs.costing.total_sales_revenue.value == pytest.approx(
            65.333, rel=1e-4
        )

    @pytest.mark.component
    def test_units_consistency(self, model):
        # check unit consistency
        assert_units_consistent(model)

    @pytest.mark.component
    def test_report(self, model):
        # test report methods
        QGESSCostingData.report(model.fs.costing)
        model.fs.costing.variable_operating_costs.display()  # results will be in t = 0
        print()
        QGESSCostingData.display_bare_erected_costs(model.fs.costing)
        QGESSCostingData.display_flowsheet_cost(model.fs.costing)

    @pytest.mark.component
    def test_costing_bounding(self, model):
        # test costing bounding method
        CE_index_year = "UKy_2019"
        QGESSCostingData.calculate_REE_costing_bounds(
            b=model.fs.costing,
            capacity=model.fs.feed_input
            * model.fs.annual_operating_hours
            * 20
            * pyunits.a,
            grade=model.fs.feed_grade,
            CE_index_year=CE_index_year,
            recalculate=True,
        )

        model.fs.costing.costing_lower_bound.pprint()
        model.fs.costing.costing_upper_bound.pprint()

        expected_costing_lower_bound = {
            "Beneficiation": 0.12109,
            "Beneficiation, Chemical Extraction, Enrichment and Separation": 5.3203,
            "Chemical Extraction": 0.062054,
            "Chemical Extraction, Enrichment and Separation": 0.0000,
            "Enrichment and Separation": 0.18702,
            "Mining": 0.24696,
            "Total Capital": 0.29132,
            "Total Operating": 5.4747,
        }

        expected_costing_upper_bound = {
            "Beneficiation": 1.2209,
            "Beneficiation, Chemical Extraction, Enrichment and Separation": 15.235,
            "Chemical Extraction": 1.2373,
            "Chemical Extraction, Enrichment and Separation": 55.9608,
            "Enrichment and Separation": 4.2676,
            "Mining": 2.0840,
            "Total Capital": 1.0861,
            "Total Operating": 12.648,
        }

        for key in model.fs.costing.costing_lower_bound.keys():
            assert model.fs.costing.costing_lower_bound[key].value == pytest.approx(
                expected_costing_lower_bound[key], rel=1e-4
            )

        for key in model.fs.costing.costing_upper_bound.keys():
            assert model.fs.costing.costing_upper_bound[key].value == pytest.approx(
                expected_costing_upper_bound[key], rel=1e-4
            )


class TestWaterTAPCosting(object):
    @pytest.fixture(scope="class")
    def model(self):
        pytest.importorskip("watertap", reason="WaterTAP dependency not available")

        model = base_model()
        model.fs_membrane = FlowsheetBlock(dynamic=False)
        solver = get_solver()
        # Nanofiltration

        model.fs_membrane.nf_properties = MCASParameterBlock(
            solute_list=["Ca_2+", "SO4_2-", "Mg_2+", "Na_+", "Cl_-"],
            diffusivity_data={
                ("Liq", "Ca_2+"): 9.2e-10,
                ("Liq", "SO4_2-"): 1.06e-09,
                ("Liq", "Mg_2+"): 7.06e-10,
                ("Liq", "Na_+"): 1.33e-09,
                ("Liq", "Cl_-"): 2.03e-09,
            },
            mw_data={
                "H2O": 0.018,
                "Ca_2+": 0.04,
                "Mg_2+": 0.024,
                "SO4_2-": 0.096,
                "Na_+": 0.023,
                "Cl_-": 0.035,
            },
            stokes_radius_data={
                "Ca_2+": 3.09e-10,
                "Mg_2+": 3.47e-10,
                "SO4_2-": 2.3e-10,
                "Cl_-": 1.21e-10,
                "Na_+": 1.84e-10,
            },
            charge={"Ca_2+": 2, "Mg_2+": 2, "SO4_2-": -2, "Na_+": 1, "Cl_-": -1},
            activity_coefficient_model=ActivityCoefficientModel.davies,
            density_calculation=DensityCalculation.constant,
        )

        model.fs_membrane.nfunit = NanofiltrationDSPMDE0D(
            property_package=model.fs_membrane.nf_properties
        )
        mass_flow_in = 1 * pyunits.kg / pyunits.s
        feed_mass_frac = {
            "Ca_2+": 382e-6,
            "Mg_2+": 1394e-6,
            "SO4_2-": 2136e-6,
            "Cl_-": 20101.6e-6,
            "Na_+": 11122e-6,
        }

        # Fix mole flow rates of each ion and water
        for ion, x in feed_mass_frac.items():
            mol_comp_flow = (
                x
                * pyunits.kg
                / pyunits.kg
                * mass_flow_in
                / model.fs_membrane.nfunit.feed_side.properties_in[0].mw_comp[ion]
            )
            model.fs_membrane.nfunit.inlet.flow_mol_phase_comp[0, "Liq", ion].fix(
                mol_comp_flow
            )

        H2O_mass_frac = 1 - sum(x for x in feed_mass_frac.values())
        H2O_mol_comp_flow = (
            H2O_mass_frac
            * pyunits.kg
            / pyunits.kg
            * mass_flow_in
            / model.fs_membrane.nfunit.feed_side.properties_in[0].mw_comp["H2O"]
        )
        model.fs_membrane.nfunit.inlet.flow_mol_phase_comp[0, "Liq", "H2O"].fix(
            H2O_mol_comp_flow
        )

        # Use assert electroneutrality method from property model to ensure the ion concentrations provided
        # obey electroneutrality condition
        model.fs_membrane.nfunit.feed_side.properties_in[0].assert_electroneutrality(
            defined_state=True,
            adjust_by_ion="Cl_-",
            get_property="mass_frac_phase_comp",
        )

        # Fix other inlet state variables
        model.fs_membrane.nfunit.inlet.temperature[0].fix(298.15)
        model.fs_membrane.nfunit.inlet.pressure[0].fix(4e5)

        # Fix the membrane variables that are usually fixed for the DSPM-DE model
        model.fs_membrane.nfunit.radius_pore.fix(0.5e-9)
        model.fs_membrane.nfunit.membrane_thickness_effective.fix(1.33e-6)
        model.fs_membrane.nfunit.membrane_charge_density.fix(-27)
        model.fs_membrane.nfunit.dielectric_constant_pore.fix(41.3)

        # Fix final permeate pressure to be ~atmospheric
        model.fs_membrane.nfunit.mixed_permeate[0].pressure.fix(101325)

        model.fs_membrane.nfunit.spacer_porosity.fix(0.85)
        model.fs_membrane.nfunit.channel_height.fix(5e-4)
        model.fs_membrane.nfunit.velocity[0, 0].fix(0.25)
        model.fs_membrane.nfunit.area.fix(50)
        # Fix additional variables for calculating mass transfer coefficient with spiral wound correlation
        model.fs_membrane.nfunit.spacer_mixing_efficiency.fix()
        model.fs_membrane.nfunit.spacer_mixing_length.fix()

        check_dof(model.fs_membrane, fail_flag=True)

        model.fs_membrane.nf_properties.set_default_scaling(
            "flow_mol_phase_comp", 1e4, index=("Liq", "Ca_2+")
        )
        model.fs_membrane.nf_properties.set_default_scaling(
            "flow_mol_phase_comp", 1e3, index=("Liq", "SO4_2-")
        )
        model.fs_membrane.nf_properties.set_default_scaling(
            "flow_mol_phase_comp", 1e3, index=("Liq", "Mg_2+")
        )
        model.fs_membrane.nf_properties.set_default_scaling(
            "flow_mol_phase_comp", 1e2, index=("Liq", "Cl_-")
        )
        model.fs_membrane.nf_properties.set_default_scaling(
            "flow_mol_phase_comp", 1e2, index=("Liq", "Na_+")
        )
        model.fs_membrane.nf_properties.set_default_scaling(
            "flow_mol_phase_comp", 1e0, index=("Liq", "H2O")
        )

        calculate_scaling_factors(model.fs_membrane)

        # check that all variables have scaling factors
        unscaled_var_list = list(unscaled_variables_generator(model.fs_membrane.nfunit))
        assert len(unscaled_var_list) == 0

        model.fs_membrane.nfunit.initialize(optarg=solver.options)

        badly_scaled_var_lst = list(
            badly_scaled_var_generator(model.fs_membrane.nfunit, small=1e-5, zero=1e-12)
        )
        for var, val in badly_scaled_var_lst:
            print(var.name, val)
        assert len(badly_scaled_var_lst) == 0

        results = solver.solve(model.fs_membrane, tee=True)

        # Check for optimal solution
        assert_optimal_termination(results)

        # Reverse Osmosis

        model.fs_membrane.ro_properties = props.NaClParameterBlock()

        model.fs_membrane.rounit = ReverseOsmosis1D(
            property_package=model.fs_membrane.ro_properties,
            has_pressure_change=True,
            concentration_polarization_type=ConcentrationPolarizationType.calculated,
            mass_transfer_coefficient=MassTransferCoefficient.calculated,
            pressure_change_type=PressureChangeType.calculated,
            transformation_scheme="BACKWARD",
            transformation_method="dae.finite_difference",
            finite_elements=3,
            has_full_reporting=True,
        )

        # fully specify system
        feed_flow_mass = 1000 / 3600
        feed_mass_frac_NaCl = 0.034283
        feed_pressure = 70e5

        feed_temperature = 273.15 + 25
        A = 4.2e-12
        B = 3.5e-8
        pressure_atmospheric = 1e5
        feed_mass_frac_H2O = 1 - feed_mass_frac_NaCl

        model.fs_membrane.rounit.inlet.flow_mass_phase_comp[0, "Liq", "NaCl"].fix(
            feed_flow_mass * feed_mass_frac_NaCl
        )

        model.fs_membrane.rounit.inlet.flow_mass_phase_comp[0, "Liq", "H2O"].fix(
            feed_flow_mass * feed_mass_frac_H2O
        )

        model.fs_membrane.rounit.inlet.pressure[0].fix(feed_pressure)
        model.fs_membrane.rounit.inlet.temperature[0].fix(feed_temperature)
        model.fs_membrane.rounit.A_comp.fix(A)
        model.fs_membrane.rounit.B_comp.fix(B)
        model.fs_membrane.rounit.permeate.pressure[0].fix(pressure_atmospheric)
        model.fs_membrane.rounit.feed_side.N_Re[0, 0].fix(400)
        model.fs_membrane.rounit.recovery_mass_phase_comp[0, "Liq", "H2O"].fix(0.5)
        model.fs_membrane.rounit.feed_side.spacer_porosity.fix(0.97)
        model.fs_membrane.rounit.feed_side.channel_height.fix(0.001)

        check_dof(model.fs_membrane, fail_flag=True)

        model.fs_membrane.ro_properties.set_default_scaling(
            "flow_mass_phase_comp", 1e1, index=("Liq", "H2O")
        )
        model.fs_membrane.ro_properties.set_default_scaling(
            "flow_mass_phase_comp", 1e3, index=("Liq", "NaCl")
        )

        calculate_scaling_factors(model.fs_membrane)

        # check that all variables have scaling factors
        unscaled_var_list = list(unscaled_variables_generator(model.fs_membrane.rounit))
        assert len(unscaled_var_list) == 0

        model.fs_membrane.rounit.initialize(optarg=solver.options)

        badly_scaled_var_lst = list(
            badly_scaled_var_generator(model.fs_membrane.rounit)
        )
        assert badly_scaled_var_lst == []

        results = solver.solve(model.fs_membrane, tee=True)

        # Check for optimal solution
        assert_optimal_termination(results)

        # Ion Exchange

        target_ion = "Ca_2+"
        ion_props = {
            "solute_list": [target_ion],
            "diffusivity_data": {("Liq", target_ion): 9.2e-10},
            "mw_data": {"H2O": 0.018, target_ion: 0.04},
            "charge": {target_ion: 2},
        }

        model.fs_membrane.ro_properties = MCASParameterBlock(**ion_props)

        ix_config = {
            "property_package": model.fs_membrane.ro_properties,
            "target_ion": target_ion,
        }
        model.fs_membrane.ixunit = IonExchange0D(**ix_config)
        model.fs_membrane.ixunit.process_flow.properties_in.calculate_state(
            var_args={
                ("flow_vol_phase", "Liq"): 0.5,
                ("conc_mass_phase_comp", ("Liq", target_ion)): 0.1,
                ("pressure", None): 101325,
                ("temperature", None): 298,
            },
            hold_state=True,
        )

        model.fs_membrane.ixunit.process_flow.properties_in[0].flow_mass_phase_comp[...]
        model.fs_membrane.ixunit.process_flow.properties_out[0].flow_mass_phase_comp[
            ...
        ]
        model.fs_membrane.ixunit.regeneration_stream[0].flow_mass_phase_comp[...]

        model.fs_membrane.ixunit.service_flow_rate.fix(15)
        model.fs_membrane.ixunit.langmuir[target_ion].fix(0.9)
        model.fs_membrane.ixunit.resin_max_capacity.fix(3)
        model.fs_membrane.ixunit.bed_depth.fix(1.7)
        model.fs_membrane.ixunit.dimensionless_time.fix()
        model.fs_membrane.ixunit.number_columns.fix(8)
        model.fs_membrane.ixunit.resin_diam.fix()
        model.fs_membrane.ixunit.resin_bulk_dens.fix()
        model.fs_membrane.ixunit.bed_porosity.fix()

        check_dof(model.fs_membrane, fail_flag=True)

        model.fs_membrane.ro_properties.set_default_scaling(
            "flow_mol_phase_comp", 1e-4, index=("Liq", "H2O")
        )
        model.fs_membrane.ro_properties.set_default_scaling(
            "flow_mol_phase_comp", 10, index=("Liq", "Ca_2+")
        )

        calculate_scaling_factors(model.fs_membrane)

        # check that all variables have scaling factors
        unscaled_var_list = list(unscaled_variables_generator(model.fs_membrane.ixunit))
        assert len(unscaled_var_list) == 0

        model.fs_membrane.ixunit.initialize(optarg=solver.options)

        badly_scaled_var_lst = list(
            badly_scaled_var_generator(model.fs_membrane.ixunit)
        )
        assert badly_scaled_var_lst == []

        results = solver.solve(model.fs_membrane, tee=True)

        # Check for optimal solution
        assert_optimal_termination(results)

        return model

    @pytest.mark.component
    def test_REE_watertap_costing(self, model):
        # full smoke test with all components, O&M costs, and extra costs included
        CE_index_year = "UKy_2019"

        CE_index_units = getattr(
            pyunits, "MUSD_" + CE_index_year
        )  # millions of USD, for base year

        # add plant-level cost constraints

        model.fs.feed_input = pyo.Var(initialize=500, units=pyunits.ton / pyunits.hr)
        model.fs.feed_grade = pyo.Var(initialize=356.64, units=pyunits.ppm)

        hours_per_shift = 8
        shifts_per_day = 3
        operating_days_per_year = 336

        # for convenience
        model.fs.annual_operating_hours = pyo.Param(
            initialize=hours_per_shift * shifts_per_day * operating_days_per_year,
            mutable=False,
            units=pyunits.hours / pyunits.a,
        )

        model.fs.recovery_rate_per_year = pyo.Var(
            initialize=39.3
            * pyunits.kg
            / pyunits.hr
            * 0.8025  # TREO (total rare earth oxide), 80.25% REE in REO
            * model.fs.annual_operating_hours,
            units=pyunits.kg / pyunits.yr,
        )

        # the land cost is the lease cost, or refining cost of REO produced
        model.fs.land_cost = pyo.Expression(
            expr=0.303736
            * 1e-6
            * getattr(pyunits, "MUSD_" + CE_index_year)
            / pyunits.ton
            * pyunits.convert(model.fs.feed_input, to_units=pyunits.ton / pyunits.hr)
            * hours_per_shift
            * pyunits.hr
            * shifts_per_day
            * pyunits.day**-1
            * operating_days_per_year
            * pyunits.day
        )

        # dummy reagent with cost of 1 USD/kg for each section
        reagent_costs = (
            (  # all USD/year
                302962  # Crushing and Screening
                + 0  # Dry Grinding
                + 5767543  # Roasting
                + 199053595  # Leaching
                + 152303329  # Rougher Solvent Extraction
                + 43702016  # Cleaner Solvent Extraction
                + 7207168  # Solvent Extraction Wash and Saponification
                + 1233763  # Rare Earth Element Precipiation
                + 18684816  # Water Treatment
            )
            * pyunits.kg
            / pyunits.a
        )

        model.fs.reagents = pyo.Var(
            model.fs.time,
            initialize=reagent_costs / (model.fs.annual_operating_hours),
            units=pyunits.kg / pyunits.hr,
        )

        model.fs.solid_waste = pyo.Var(
            model.fs.time, initialize=11136 / 24, units=pyunits.ton / pyunits.hr
        )  # non-hazardous solid waste
        model.fs.precipitate = pyo.Var(
            model.fs.time, initialize=732 / 24, units=pyunits.ton / pyunits.hr
        )  # non-hazardous precipitate
        model.fs.dust_and_volatiles = pyo.Var(
            model.fs.time, initialize=120 / 24, units=pyunits.ton / pyunits.hr
        )  # dust and volatiles
        model.fs.power = pyo.Var(model.fs.time, initialize=14716, units=pyunits.hp)

        resources = [
            "dummy",
            "nonhazardous_solid_waste",
            "nonhazardous_precipitate_waste",
            "dust_and_volatiles",
            "power",
        ]

        rates = [
            model.fs.reagents,
            model.fs.solid_waste,
            model.fs.precipitate,
            model.fs.dust_and_volatiles,
            model.fs.power,
        ]

        # define product flowrates

        pure_product_output_rates = {
            "Sc2O3": 1.9 * pyunits.kg / pyunits.hr,
            "Dy2O3": 0.4 * pyunits.kg / pyunits.hr,
            "Gd2O3": 0.5 * pyunits.kg / pyunits.hr,
        }

        mixed_product_output_rates = {
            "Sc2O3": 0.00143 * pyunits.kg / pyunits.hr,
            "Y2O3": 0.05418 * pyunits.kg / pyunits.hr,
            "La2O3": 0.13770 * pyunits.kg / pyunits.hr,
            "CeO2": 0.37383 * pyunits.kg / pyunits.hr,
            "Pr6O11": 0.03941 * pyunits.kg / pyunits.hr,
            "Nd2O3": 0.17289 * pyunits.kg / pyunits.hr,
            "Sm2O3": 0.02358 * pyunits.kg / pyunits.hr,
            "Eu2O3": 0.00199 * pyunits.kg / pyunits.hr,
            "Gd2O3": 0.00000 * pyunits.kg / pyunits.hr,
            "Tb4O7": 0.00801 * pyunits.kg / pyunits.hr,
            "Dy2O3": 0.00000 * pyunits.kg / pyunits.hr,
            "Ho2O3": 0.00000 * pyunits.kg / pyunits.hr,
            "Er2O3": 0.00000 * pyunits.kg / pyunits.hr,
            "Tm2O3": 0.00130 * pyunits.kg / pyunits.hr,
            "Yb2O3": 0.00373 * pyunits.kg / pyunits.hr,
            "Lu2O3": 0.00105 * pyunits.kg / pyunits.hr,
        }

        model.fs.costing.build_process_costs(
            # arguments related to installation costs
            piping_materials_and_labor_percentage=20,
            electrical_materials_and_labor_percentage=20,
            instrumentation_percentage=8,
            plants_services_percentage=10,
            process_buildings_percentage=40,
            auxiliary_buildings_percentage=15,
            site_improvements_percentage=10,
            equipment_installation_percentage=17,
            field_expenses_percentage=12,
            project_management_and_construction_percentage=30,
            process_contingency_percentage=15,
            # argument related to Fixed OM costs
            nameplate_capacity=500,  # short (US) ton/hr
            labor_types=[
                "skilled",
                "unskilled",
                "supervisor",
                "maintenance",
                "technician",
                "engineer",
            ],
            labor_rate=[24.98, 19.08, 30.39, 22.73, 21.97, 45.85],  # USD/hr
            labor_burden=25,  # % fringe benefits
            operators_per_shift=[4, 9, 2, 2, 2, 3],
            hours_per_shift=hours_per_shift,
            shifts_per_day=shifts_per_day,
            operating_days_per_year=operating_days_per_year,
            pure_product_output_rates=pure_product_output_rates,
            mixed_product_output_rates=mixed_product_output_rates,
            mixed_product_sale_price_realization_factor=0.65,  # 65% price realization for mixed products
            # arguments related to total owners costs
            land_cost=model.fs.land_cost,
            resources=resources,
            rates=rates,
            prices={
                "dummy": 1 * getattr(pyunits, "USD_" + CE_index_year) / pyunits.kg,
            },
            fixed_OM=True,
            variable_OM=True,
            feed_input=model.fs.feed_input,
            efficiency=0.80,  # power usage efficiency, or fixed motor/distribution efficiency
            chemicals=["dummy"],
            waste=[
                "nonhazardous_solid_waste",
                "nonhazardous_precipitate_waste",
                "dust_and_volatiles",
            ],
            recovery_rate_per_year=model.fs.recovery_rate_per_year,
            CE_index_year=CE_index_year,
            watertap_blocks=[
                model.fs_membrane.nfunit,
                model.fs_membrane.rounit,
                model.fs_membrane.ixunit,
            ],
        )

        # define reagent fill costs as an other plant cost so framework adds this to TPC calculation
        model.fs.costing.other_plant_costs.unfix()
        model.fs.costing.other_plant_costs_rule = pyo.Constraint(
            expr=(
                model.fs.costing.other_plant_costs
                == pyunits.convert(
                    1218073 * pyunits.USD_2016  # Rougher Solvent Extraction
                    + 48723 * pyunits.USD_2016  # Cleaner Solvent Extraction
                    + 182711
                    * pyunits.USD_2016,  # Solvent Extraction Wash and Saponification
                    to_units=getattr(pyunits, "MUSD_" + CE_index_year),
                )
            )
        )

        # fix costing vars that shouldn't change
        model.fs.feed_input.fix()
        model.fs.feed_grade.fix()
        model.fs.recovery_rate_per_year.fix()
        model.fs.reagents.fix()
        model.fs.solid_waste.fix()
        model.fs.precipitate.fix()
        model.fs.dust_and_volatiles.fix()
        model.fs.power.fix()

        # check that the model is set up properly and has 0 degrees of freedom
        assert degrees_of_freedom(model) == 0

        QGESSCostingData.costing_initialization(model.fs.costing)
        QGESSCostingData.initialize_fixed_OM_costs(model.fs.costing)
        QGESSCostingData.initialize_variable_OM_costs(model.fs.costing)

        solver = get_solver()
        results = solver.solve(model, tee=True)
        assert check_optimal_termination(results)

        assert model.fs.costing.total_BEC.value == pytest.approx(48.347, rel=1e-4)
        assert pyo.value(
            pyunits.convert(
                model.fs_membrane.nfunit.costing.capital_cost, to_units=CE_index_units
            )
        ) == pytest.approx(0.0015159, rel=1e-4)
        assert pyo.value(
            pyunits.convert(
                model.fs_membrane.rounit.costing.capital_cost, to_units=CE_index_units
            )
        ) == pytest.approx(0.0016148, rel=1e-4)
        assert pyo.value(
            pyunits.convert(
                model.fs_membrane.ixunit.costing.capital_cost, to_units=CE_index_units
            )
        ) == pytest.approx(4.0354, rel=1e-4)
        assert pyo.value(
            model.fs.costing.total_BEC
            - pyunits.convert(
                model.fs_membrane.nfunit.costing.capital_cost
                + model.fs_membrane.rounit.costing.capital_cost
                + model.fs_membrane.ixunit.costing.capital_cost,
                to_units=CE_index_units,
            )
        ) == pytest.approx(44.308, rel=1e-4)

        assert pyo.value(
            pyunits.convert(
                model.fs_membrane.nfunit.costing.fixed_operating_cost,
                to_units=CE_index_units / pyunits.year,
            )
        ) == pytest.approx(0.00015159, rel=1e-4)

        assert pyo.value(
            pyunits.convert(
                model.fs_membrane.rounit.costing.fixed_operating_cost,
                to_units=CE_index_units / pyunits.year,
            )
        ) == pytest.approx(0.00016148, rel=1e-4)

        assert pyo.value(
            pyunits.convert(
                model.fs_membrane.ixunit.costing.fixed_operating_cost,
                to_units=CE_index_units / pyunits.year,
            )
        ) == pytest.approx(0.037284, rel=1e-4)

        assert pyo.value(
            pyunits.convert(
                model.fs_membrane.nfunit.costing.fixed_operating_cost
                + model.fs_membrane.rounit.costing.fixed_operating_cost
                + model.fs_membrane.ixunit.costing.fixed_operating_cost,
                to_units=CE_index_units / pyunits.year,
            )
        ) == pytest.approx(0.037597, rel=1e-4)

        assert model.fs.costing.watertap_fixed_costs.value == pytest.approx(
            0.037597, rel=1e-4
        )

        assert model.fs.costing.total_fixed_OM_cost.value == pytest.approx(
            11.50202, rel=1e-4
        )


@pytest.mark.component
def test_HDD_Recycling_costing_noOM_usedefaults():
    # Create a concrete model as the top level object
    m = pyo.ConcreteModel()

    # add a flowsheet object to the model
    m.fs = FlowsheetBlock(dynamic=True, time_units=pyunits.s)
    m.fs.costing = QGESSCosting()
    CE_index_year = "2019"

    # Source 1, 1.1 is Front End Loader (2 cuyd)
    # this is a constant-cost unit, where n_equip is the scaling parameter
    CS_front_end_loader_2yd3_accounts = ["1.1"]
    m.fs.CS_front_end_loader_2yd3 = UnitModelBlock()
    m.fs.CS_front_end_loader_2yd3.n_equip = pyo.Var(
        initialize=1, units=pyunits.dimensionless
    )
    m.fs.CS_front_end_loader_2yd3.n_equip.fix()

    m.fs.CS_front_end_loader_2yd3.costing = UnitModelCostingBlock(
        flowsheet_costing_block=m.fs.costing,
        costing_method=QGESSCostingData.get_REE_costing,
        costing_method_arguments={
            "cost_accounts": CS_front_end_loader_2yd3_accounts,
            "scaled_param": m.fs.CS_front_end_loader_2yd3.n_equip,  # 1 loader
            "source": 1,
            # no. units is the scaling parameter for constant-cost units,
            #     so use n_equip below to specify the number of loaders
            "n_equip": 5,
            "scale_down_parallel_equip": False,
            "CE_index_year": CE_index_year,
        },
    )

    # Source 2, 2.1 is HDD shredder
    # this is a constant-cost unit, where n_equip is the scaling parameter
    HDD_Recycling_shredder_accounts = ["2.1"]
    m.fs.HDD_Recycling_shredder = UnitModelBlock()
    m.fs.HDD_Recycling_shredder.n_equip = pyo.Var(
        initialize=1, units=pyunits.dimensionless
    )
    m.fs.HDD_Recycling_shredder.n_equip.fix()

    m.fs.HDD_Recycling_shredder.costing = UnitModelCostingBlock(
        flowsheet_costing_block=m.fs.costing,
        costing_method=QGESSCostingData.get_REE_costing,
        costing_method_arguments={
            "cost_accounts": HDD_Recycling_shredder_accounts,
            "scaled_param": m.fs.HDD_Recycling_shredder.n_equip,  # 1 shredder
            "source": 2,
            # no. units is the scaling parameter for constant-cost units,
            # so use n_equip below to specify the number of loaders
            "n_equip": 1,
            "scale_down_parallel_equip": False,
            "CE_index_year": CE_index_year,
        },
    )

    # Source 2, 2.2 is Hydrogen Decrepitation
    HDD_Recycling_HD_accounts = ["2.2"]
    m.fs.HDD_Recycling_HD = UnitModelBlock()
    m.fs.HDD_Recycling_HD.duty = pyo.Var(initialize=10, units=pyunits.MBTU / pyunits.hr)
    m.fs.HDD_Recycling_HD.duty.fix()
    m.fs.HDD_Recycling_HD.costing = UnitModelCostingBlock(
        flowsheet_costing_block=m.fs.costing,
        costing_method=QGESSCostingData.get_REE_costing,
        costing_method_arguments={
            "cost_accounts": HDD_Recycling_HD_accounts,
            "scaled_param": m.fs.HDD_Recycling_HD.duty,
            "source": 2,
            "n_equip": 1,
            "scale_down_parallel_equip": False,
            "CE_index_year": CE_index_year,
        },
    )

    m.fs.costing.build_process_costs(
        CE_index_year=CE_index_year,
        # defaults to fixed_OM=True, so explicitly set to False
        # defaults to variable_OM=False, so let that use the default
        fixed_OM=False,
    )

    QGESSCostingData.costing_initialization(m.fs.costing)
    solver = get_solver()
    results = solver.solve(m, tee=True)
    assert check_optimal_termination(results)
    assert_units_consistent(m)

    assert value(
        m.fs.CS_front_end_loader_2yd3.costing.bare_erected_cost[
            CS_front_end_loader_2yd3_accounts
        ]
    ) == pytest.approx(0.82652, rel=1e-4)
    assert value(
        m.fs.HDD_Recycling_shredder.costing.bare_erected_cost[
            HDD_Recycling_shredder_accounts
        ]
    ) == pytest.approx(0.05000, rel=1e-4)
    assert value(
        m.fs.HDD_Recycling_HD.costing.bare_erected_cost[HDD_Recycling_HD_accounts]
    ) == pytest.approx(0.41035, rel=1e-4)

<<<<<<< HEAD
    assert m.fs.costing.total_plant_cost.value == pytest.approx(3.8220, rel=1e-4)
=======
    assert m.fs.costing.total_plant_cost.value == pytest.approx(3.8231, rel=1e-4)


@pytest.mark.component
def test_REE_costing_CE_index_year():
    m = pyo.ConcreteModel()
    m.fs = FlowsheetBlock(dynamic=False)
    m.fs.costing = QGESSCosting()

    # 1.3 is CS Jaw Crusher
    CS_jaw_crusher_accounts = ["1.3"]
    m.fs.CS_jaw_crusher_2021 = UnitModelBlock()
    m.fs.CS_jaw_crusher_2021.power = pyo.Var(initialize=589, units=pyunits.hp)
    m.fs.CS_jaw_crusher_2021.power.fix()
    m.fs.CS_jaw_crusher_2021.costing = UnitModelCostingBlock(
        flowsheet_costing_block=m.fs.costing,
        costing_method=QGESSCostingData.get_REE_costing,
        costing_method_arguments={
            "cost_accounts": CS_jaw_crusher_accounts,
            "scaled_param": m.fs.CS_jaw_crusher_2021.power,
            "source": 1,
            "CE_index_year": "2021",
        },
    )

    m.fs.CS_jaw_crusher_UKy_2019 = UnitModelBlock()
    m.fs.CS_jaw_crusher_UKy_2019.power = pyo.Var(initialize=589, units=pyunits.hp)
    m.fs.CS_jaw_crusher_UKy_2019.power.fix()
    m.fs.CS_jaw_crusher_UKy_2019.costing = UnitModelCostingBlock(
        flowsheet_costing_block=m.fs.costing,
        costing_method=QGESSCostingData.get_REE_costing,
        costing_method_arguments={
            "cost_accounts": CS_jaw_crusher_accounts,
            "scaled_param": m.fs.CS_jaw_crusher_UKy_2019.power,
            "source": 1,
            "CE_index_year": "UKy_2019",
        },
    )

    m.fs.CS_jaw_crusher_2022 = UnitModelBlock()
    m.fs.CS_jaw_crusher_2022.power = pyo.Var(initialize=589, units=pyunits.hp)
    m.fs.CS_jaw_crusher_2022.power.fix()
    m.fs.CS_jaw_crusher_2022.costing = UnitModelCostingBlock(
        flowsheet_costing_block=m.fs.costing,
        costing_method=QGESSCostingData.get_REE_costing,
        costing_method_arguments={
            "cost_accounts": CS_jaw_crusher_accounts,
            "scaled_param": m.fs.CS_jaw_crusher_2022.power,
            "source": 1,
            "CE_index_year": "2022",
        },
    )

    m.fs.CS_jaw_crusher_2025 = UnitModelBlock()
    m.fs.CS_jaw_crusher_2025.power = pyo.Var(initialize=589, units=pyunits.hp)
    m.fs.CS_jaw_crusher_2025.power.fix()
    m.fs.CS_jaw_crusher_2025.costing = UnitModelCostingBlock(
        flowsheet_costing_block=m.fs.costing,
        costing_method=QGESSCostingData.get_REE_costing,
        costing_method_arguments={
            "cost_accounts": CS_jaw_crusher_accounts,
            "scaled_param": m.fs.CS_jaw_crusher_2025.power,
            "source": 1,
            "CE_index_year": "2025",
        },
    )

    m.fs.CS_jaw_crusher_CE500 = UnitModelBlock()
    m.fs.CS_jaw_crusher_CE500.power = pyo.Var(initialize=589, units=pyunits.hp)
    m.fs.CS_jaw_crusher_CE500.power.fix()
    m.fs.CS_jaw_crusher_CE500.costing = UnitModelCostingBlock(
        flowsheet_costing_block=m.fs.costing,
        costing_method=QGESSCostingData.get_REE_costing,
        costing_method_arguments={
            "cost_accounts": CS_jaw_crusher_accounts,
            "scaled_param": m.fs.CS_jaw_crusher_CE500.power,
            "source": 1,
            "CE_index_year": "CE500",
        },
    )

    # add initialize
    QGESSCostingData.costing_initialization(m.fs.costing)

    # try solving
    solver = get_solver()
    results = solver.solve(m, tee=True)

    # check unit consistency
    assert_units_consistent(m)

    # check that total plant cost ratios match expected currency conversions
    for account in CS_jaw_crusher_accounts:
        # USD_2021 = CE 708.0
        assert (
            pytest.approx(
                pyo.value(
                    m.fs.CS_jaw_crusher_2021.costing.bare_erected_cost[account]
                    / m.fs.CS_jaw_crusher_CE500.costing.bare_erected_cost[account]
                ),
                abs=1e-1,
            )
            == 708.0 / 500
        )

        # USD_UKy_2019 = CE 609.495
        assert (
            pytest.approx(
                pyo.value(
                    m.fs.CS_jaw_crusher_UKy_2019.costing.bare_erected_cost[account]
                    / m.fs.CS_jaw_crusher_CE500.costing.bare_erected_cost[account]
                ),
                abs=1e-1,
            )
            == 609.495 / 500
        )

        # USD_2022 = CE 816.0
        assert (
            pytest.approx(
                pyo.value(
                    m.fs.CS_jaw_crusher_2022.costing.bare_erected_cost[account]
                    / m.fs.CS_jaw_crusher_CE500.costing.bare_erected_cost[account]
                ),
                abs=1e-1,
            )
            == 816.0 / 500
        )

        # USD_2025 = CE 815.59
        assert (
            pytest.approx(
                pyo.value(
                    m.fs.CS_jaw_crusher_2025.costing.bare_erected_cost[account]
                    / m.fs.CS_jaw_crusher_CE500.costing.bare_erected_cost[account]
                ),
                abs=1e-1,
            )
            == 815.59 / 500
        )


@pytest.mark.component
def test_REE_costing_disallowedunitmodelcostunits():
    m = pyo.ConcreteModel()
    m.fs = FlowsheetBlock(dynamic=True, time_units=pyunits.s)
    m.fs.costing = QGESSCosting()

    # 1.3 is CS Jaw Crusher
    CS_jaw_crusher_accounts = ["1.3"]
    m.fs.CS_jaw_crusher = UnitModelBlock()
    m.fs.CS_jaw_crusher.power = pyo.Var(initialize=589, units=pyunits.hp)
    m.fs.CS_jaw_crusher.power.fix()

    with pytest.raises(
        AttributeError,
        match="CE_index_year notayear is not a valid currency base option. "
        "Valid CE index options include CE500, CE394 and years from 1990 to 2020.",
    ):
        m.fs.CS_jaw_crusher.costing = UnitModelCostingBlock(
            flowsheet_costing_block=m.fs.costing,
            costing_method=QGESSCostingData.get_REE_costing,
            costing_method_arguments={
                "cost_accounts": CS_jaw_crusher_accounts,
                "scaled_param": m.fs.CS_jaw_crusher.power,
                "source": 1,
                "CE_index_year": "notayear",
            },
        )


@pytest.mark.component
def test_REE_costing_nonexistentcostaccount():
    m = pyo.ConcreteModel()
    m.fs = FlowsheetBlock(dynamic=True, time_units=pyunits.s)
    m.fs.costing = QGESSCosting()

    # 1.3 is CS Jaw Crusher
    CS_jaw_crusher_accounts = ["notanaccount"]
    m.fs.CS_jaw_crusher = UnitModelBlock()
    m.fs.CS_jaw_crusher.power = pyo.Var(initialize=589, units=pyunits.hp)
    m.fs.CS_jaw_crusher.power.fix()

    with pytest.raises(
        KeyError,
        match="Account notanaccount could not be found in the dictionary for source 1",
    ):
        m.fs.CS_jaw_crusher.costing = UnitModelCostingBlock(
            flowsheet_costing_block=m.fs.costing,
            costing_method=QGESSCostingData.get_REE_costing,
            costing_method_arguments={
                "cost_accounts": CS_jaw_crusher_accounts,
                "scaled_param": m.fs.CS_jaw_crusher.power,
                "source": 1,
            },
        )


@pytest.mark.component
def test_REE_costing_multipleaccountssameparameter():
    m = pyo.ConcreteModel()
    m.fs = FlowsheetBlock(dynamic=True, time_units=pyunits.s)
    m.fs.costing = QGESSCosting()

    # 1.3 is CS Jaw Crusher, 1.5 is Roll Crusher
    CS_crusher_accounts = ["1.3", "1.5"]
    m.fs.CS_crusher = UnitModelBlock()
    m.fs.CS_crusher.power = pyo.Var(initialize=589, units=pyunits.hp)
    m.fs.CS_crusher.power.fix()

    m.fs.CS_crusher.costing = UnitModelCostingBlock(
        flowsheet_costing_block=m.fs.costing,
        costing_method=QGESSCostingData.get_REE_costing,
        costing_method_arguments={
            "cost_accounts": CS_crusher_accounts,
            "scaled_param": m.fs.CS_crusher.power,
            "source": 1,
        },
    )

    # 1.3 is CS Jaw Crusher
    CS_jaw_crusher_accounts = ["1.3"]
    m.fs.CS_jaw_crusher = UnitModelBlock()
    m.fs.CS_jaw_crusher.power = pyo.Var(initialize=589, units=pyunits.hp)
    m.fs.CS_jaw_crusher.power.fix()
    m.fs.CS_jaw_crusher.costing = UnitModelCostingBlock(
        flowsheet_costing_block=m.fs.costing,
        costing_method=QGESSCostingData.get_REE_costing,
        costing_method_arguments={
            "cost_accounts": CS_jaw_crusher_accounts,
            "scaled_param": m.fs.CS_jaw_crusher.power,
            "source": 1,
        },
    )

    # 1.5 is CS Roll Crusher
    CS_roll_crusher_accounts = ["1.5"]
    m.fs.CS_roll_crusher = UnitModelBlock()
    m.fs.CS_roll_crusher.power = pyo.Var(initialize=589, units=pyunits.hp)
    m.fs.CS_roll_crusher.power.fix()
    m.fs.CS_roll_crusher.costing = UnitModelCostingBlock(
        flowsheet_costing_block=m.fs.costing,
        costing_method=QGESSCostingData.get_REE_costing,
        costing_method_arguments={
            "cost_accounts": CS_roll_crusher_accounts,
            "scaled_param": m.fs.CS_roll_crusher.power,
            "source": 1,
        },
    )

    solver = get_solver()
    results = solver.solve(m, tee=True)
    assert_units_consistent(m)

    assert m.fs.CS_jaw_crusher.costing.bare_erected_cost["1.3"].value == pytest.approx(
        2.5122, rel=1e-4
    )
    assert m.fs.CS_crusher.costing.bare_erected_cost["1.3"].value == pytest.approx(
        2.5122, rel=1e-4
    )
    assert m.fs.CS_roll_crusher.costing.bare_erected_cost["1.5"].value == pytest.approx(
        0.32769, rel=1e-4
    )
    assert m.fs.CS_crusher.costing.bare_erected_cost["1.5"].value == pytest.approx(
        0.32769, rel=1e-4
    )


@pytest.mark.component
def test_REE_costing_multipleaccountsdifferentparameters():
    m = pyo.ConcreteModel()
    m.fs = FlowsheetBlock(dynamic=True, time_units=pyunits.s)
    m.fs.costing = QGESSCosting()

    # 1.3 is CS Jaw Crusher, 1.6 is Vibrating Screen
    CS_crusher_accounts = ["1.3", "1.6"]
    m.fs.CS_crusher = UnitModelBlock()
    m.fs.CS_crusher.power = pyo.Var(initialize=589, units=pyunits.hp)
    m.fs.CS_crusher.power.fix()

    with pytest.raises(
        ValueError,
        match="fs.CS_crusher.costing cost accounts selected do not use the same process parameter",
    ):
        m.fs.CS_crusher.costing = UnitModelCostingBlock(
            flowsheet_costing_block=m.fs.costing,
            costing_method=QGESSCostingData.get_REE_costing,
            costing_method_arguments={
                "cost_accounts": CS_crusher_accounts,
                "scaled_param": m.fs.CS_crusher.power,
                "source": 1,
            },
        )


@pytest.mark.component
def test_REE_costing_additionalcostingparams_newaccount():
    m = pyo.ConcreteModel()
    m.fs = FlowsheetBlock(dynamic=True, time_units=pyunits.s)
    m.fs.costing = QGESSCosting()

    # create new account to test that doesn't exist
    additional_costing_params = {
        "1": {
            "1.3new": {
                "Account Name": "UKy Crushing and Screening - Jaw Crusher",
                "BEC": 1922101.0,
                "BEC_units": "$2016",
                "Exponent": 1.25,
                "Process Parameter": "Power Draw (hp)",
                "RP Value": 589.0,
                "Units": "hp",
            },
        },
    }

    # 1.3 is CS Jaw Crusher
    CS_jaw_crusher_accounts = ["1.3new"]
    m.fs.CS_jaw_crusher = UnitModelBlock()
    m.fs.CS_jaw_crusher.power = pyo.Var(initialize=589, units=pyunits.hp)
    m.fs.CS_jaw_crusher.power.fix()
    m.fs.CS_jaw_crusher.costing = UnitModelCostingBlock(
        flowsheet_costing_block=m.fs.costing,
        costing_method=QGESSCostingData.get_REE_costing,
        costing_method_arguments={
            "cost_accounts": CS_jaw_crusher_accounts,
            "scaled_param": m.fs.CS_jaw_crusher.power,
            "source": 1,
            "additional_costing_params": additional_costing_params,
        },
    )

    solver = get_solver()
    results = solver.solve(m, tee=True)
    assert_units_consistent(m)

    # adding a check just to make sure everything works as expected
    assert m.fs.CS_jaw_crusher.costing.bare_erected_cost[
        "1.3new"
    ].value == pytest.approx(2.5122, rel=1e-4)


@pytest.mark.component
def test_REE_costing_additionalcostingparams_overwrite():
    m = pyo.ConcreteModel()
    m.fs = FlowsheetBlock(dynamic=True, time_units=pyunits.s)
    m.fs.costing = QGESSCosting()

    # create new account to test that doesn't exist
    additional_costing_params = {
        "1": {
            "1.3": {
                "Account Name": "UKy Crushing and Screening - Jaw Crusher",
                "BEC": 1922101.0,
                "BEC_units": "$2016",
                "Exponent": 1.25,
                "Process Parameter": "Power Draw (hp)",
                "RP Value": 689.0,  # changed this value from 589.0
                "Units": "hp",
            },
        },
    }

    # 1.3 is CS Jaw Crusher
    CS_jaw_crusher_accounts = ["1.3"]
    m.fs.CS_jaw_crusher = UnitModelBlock()
    m.fs.CS_jaw_crusher.power = pyo.Var(initialize=589, units=pyunits.hp)
    m.fs.CS_jaw_crusher.power.fix()
    m.fs.CS_jaw_crusher.costing = UnitModelCostingBlock(
        flowsheet_costing_block=m.fs.costing,
        costing_method=QGESSCostingData.get_REE_costing,
        costing_method_arguments={
            "cost_accounts": CS_jaw_crusher_accounts,
            "scaled_param": m.fs.CS_jaw_crusher.power,
            "source": 1,
            "additional_costing_params": additional_costing_params,
            "use_additional_costing_params": True,
        },
    )

    solver = get_solver()
    results = solver.solve(m, tee=True)
    assert_units_consistent(m)

    # adding a check just to make sure 1.3 was overwritten before it was used
    assert m.fs.CS_jaw_crusher.costing.bare_erected_cost["1.3"].value == pytest.approx(
        2.0650, rel=1e-4
    )


@pytest.mark.component
def test_REE_costing_additionalcostingparams_nooverwrite():
    m = pyo.ConcreteModel()
    m.fs = FlowsheetBlock(dynamic=True, time_units=pyunits.s)
    m.fs.costing = QGESSCosting()

    # create new account to test that doesn't exist
    additional_costing_params = {
        "1": {
            "1.3": {
                "Account Name": "UKy Crushing and Screening - Jaw Crusher",
                "BEC": 1922101.0,
                "BEC_units": "$2016",
                "Exponent": 1.25,
                "Process Parameter": "Power Draw (hp)",
                "RP Value": 689.0,  # changed this value from 589.0
                "Units": "hp",
            },
        },
    }

    # 1.3 is CS Jaw Crusher
    CS_jaw_crusher_accounts = ["1.3"]
    m.fs.CS_jaw_crusher = UnitModelBlock()
    m.fs.CS_jaw_crusher.power = pyo.Var(initialize=589, units=pyunits.hp)
    m.fs.CS_jaw_crusher.power.fix()

    with pytest.raises(
        ValueError,
        match="Data already exists for Account 1.3 using source 1. Please "
        "confirm that the custom account dictionary is correct, or add the "
        "new parameters as a new account. To use the custom account dictionary "
        "for all conflicts, please pass the argument use_additional_costing_params "
        "as True.",
    ):
        m.fs.CS_jaw_crusher.costing = UnitModelCostingBlock(
            flowsheet_costing_block=m.fs.costing,
            costing_method=QGESSCostingData.get_REE_costing,
            costing_method_arguments={
                "cost_accounts": CS_jaw_crusher_accounts,
                "scaled_param": m.fs.CS_jaw_crusher.power,
                "source": 1,
                "additional_costing_params": additional_costing_params,
                "use_additional_costing_params": False,
            },
        )


@pytest.mark.component
def test_REE_costing_scaledownparallelequip():
    m = pyo.ConcreteModel()
    m.fs = FlowsheetBlock(dynamic=False)
    m.fs.costing = QGESSCosting()

    # 1.3 is CS Jaw Crusher
    CS_jaw_crusher_accounts = ["1.3"]
    m.fs.CS_jaw_crusher_1 = UnitModelBlock()
    m.fs.CS_jaw_crusher_1.power = pyo.Var(initialize=281.9, units=pyunits.hp)
    m.fs.CS_jaw_crusher_1.power.fix()
    m.fs.CS_jaw_crusher_1.costing = UnitModelCostingBlock(
        flowsheet_costing_block=m.fs.costing,
        costing_method=QGESSCostingData.get_REE_costing,
        costing_method_arguments={
            "cost_accounts": CS_jaw_crusher_accounts,
            "scaled_param": m.fs.CS_jaw_crusher_1.power,
            "source": 1,
            "scale_down_parallel_equip": True,
            "n_equip": 1,
        },
    )

    # 1.3 is CS Jaw Crusher
    CS_jaw_crusher_accounts = ["1.3"]
    m.fs.CS_jaw_crusher_2 = UnitModelBlock()
    m.fs.CS_jaw_crusher_2.power = pyo.Var(initialize=281.9, units=pyunits.hp)
    m.fs.CS_jaw_crusher_2.power.fix()
    m.fs.CS_jaw_crusher_2.costing = UnitModelCostingBlock(
        flowsheet_costing_block=m.fs.costing,
        costing_method=QGESSCostingData.get_REE_costing,
        costing_method_arguments={
            "cost_accounts": CS_jaw_crusher_accounts,
            "scaled_param": m.fs.CS_jaw_crusher_2.power,
            "source": 1,
            "scale_down_parallel_equip": False,
            "n_equip": 1,
        },
    )

    # 1.3 is CS Jaw Crusher
    CS_jaw_crusher_accounts = ["1.3"]
    m.fs.CS_jaw_crusher_3 = UnitModelBlock()
    m.fs.CS_jaw_crusher_3.power = pyo.Var(initialize=281.9, units=pyunits.hp)
    m.fs.CS_jaw_crusher_3.power.fix()
    m.fs.CS_jaw_crusher_3.costing = UnitModelCostingBlock(
        flowsheet_costing_block=m.fs.costing,
        costing_method=QGESSCostingData.get_REE_costing,
        costing_method_arguments={
            "cost_accounts": CS_jaw_crusher_accounts,
            "scaled_param": m.fs.CS_jaw_crusher_3.power,
            "source": 1,
            "scale_down_parallel_equip": True,
            "n_equip": 2,
        },
    )

    # 1.3 is CS Jaw Crusher
    CS_jaw_crusher_accounts = ["1.3"]
    m.fs.CS_jaw_crusher_4 = UnitModelBlock()
    m.fs.CS_jaw_crusher_4.power = pyo.Var(initialize=281.9, units=pyunits.hp)
    m.fs.CS_jaw_crusher_4.power.fix()
    m.fs.CS_jaw_crusher_4.costing = UnitModelCostingBlock(
        flowsheet_costing_block=m.fs.costing,
        costing_method=QGESSCostingData.get_REE_costing,
        costing_method_arguments={
            "cost_accounts": CS_jaw_crusher_accounts,
            "scaled_param": m.fs.CS_jaw_crusher_4.power,
            "source": 1,
            "scale_down_parallel_equip": False,
            "n_equip": 2,
        },
    )

    # 1.3 is CS Jaw Crusher
    CS_jaw_crusher_accounts = ["1.3"]
    m.fs.CS_jaw_crusher_5 = UnitModelBlock()
    m.fs.CS_jaw_crusher_5.power = pyo.Var(initialize=281.9, units=pyunits.hp)
    m.fs.CS_jaw_crusher_5.power.fix()
    m.fs.CS_jaw_crusher_5.costing = UnitModelCostingBlock(
        flowsheet_costing_block=m.fs.costing,
        costing_method=QGESSCostingData.get_REE_costing,
        costing_method_arguments={
            "cost_accounts": CS_jaw_crusher_accounts,
            "scaled_param": m.fs.CS_jaw_crusher_5.power,
            "source": 1,
            "scale_down_parallel_equip": True,
            "n_equip": 5,
        },
    )

    # 1.3 is CS Jaw Crusher
    CS_jaw_crusher_accounts = ["1.3"]
    m.fs.CS_jaw_crusher_6 = UnitModelBlock()
    m.fs.CS_jaw_crusher_6.power = pyo.Var(initialize=281.9, units=pyunits.hp)
    m.fs.CS_jaw_crusher_6.power.fix()
    m.fs.CS_jaw_crusher_6.costing = UnitModelCostingBlock(
        flowsheet_costing_block=m.fs.costing,
        costing_method=QGESSCostingData.get_REE_costing,
        costing_method_arguments={
            "cost_accounts": CS_jaw_crusher_accounts,
            "scaled_param": m.fs.CS_jaw_crusher_6.power,
            "source": 1,
            "scale_down_parallel_equip": False,
            "n_equip": 5,
        },
    )

    # add initialize
    QGESSCostingData.costing_initialization(m.fs.costing)

    # try solving
    solver = get_solver()
    results = solver.solve(m, tee=True)

    # check unit consistency
    assert_units_consistent(m)

    # base case
    assert m.fs.CS_jaw_crusher_1.costing.bare_erected_cost[
        "1.3"
    ].value == pytest.approx(1.0000, rel=1e-4)

    # only one unit, parallel doesn't change result
    assert m.fs.CS_jaw_crusher_2.costing.bare_erected_cost[
        "1.3"
    ].value == pytest.approx(1.0000, rel=1e-4)

    # same capacity over two units should be slightly less expensive than one unit
    assert m.fs.CS_jaw_crusher_3.costing.bare_erected_cost[
        "1.3"
    ].value == pytest.approx(0.84095, rel=1e-4)

    # two units with base case capacity should be double the cost
    assert m.fs.CS_jaw_crusher_4.costing.bare_erected_cost[
        "1.3"
    ].value == pytest.approx(2.0000, rel=1e-4)

    # same capacity over five units should be much less expensive than one unit
    assert m.fs.CS_jaw_crusher_5.costing.bare_erected_cost[
        "1.3"
    ].value == pytest.approx(0.66878, rel=1e-4)

    # five units with base case capacity should be five times the cost
    assert m.fs.CS_jaw_crusher_6.costing.bare_erected_cost[
        "1.3"
    ].value == pytest.approx(5.0000, rel=1e-4)


@pytest.mark.component
def test_REE_costing_disallowedbuildprocesscostunits():
    m = pyo.ConcreteModel()
    m.fs = FlowsheetBlock(dynamic=True, time_units=pyunits.s)
    m.fs.costing = QGESSCosting()

    # 1.3 is CS Jaw Crusher
    CS_jaw_crusher_accounts = ["1.3"]
    m.fs.CS_jaw_crusher = UnitModelBlock()
    m.fs.CS_jaw_crusher.power = pyo.Var(initialize=589, units=pyunits.hp)
    m.fs.CS_jaw_crusher.power.fix()
    m.fs.CS_jaw_crusher.costing = UnitModelCostingBlock(
        flowsheet_costing_block=m.fs.costing,
        costing_method=QGESSCostingData.get_REE_costing,
        costing_method_arguments={
            "cost_accounts": CS_jaw_crusher_accounts,
            "scaled_param": m.fs.CS_jaw_crusher.power,
            "source": 1,
        },
    )

    with pytest.raises(
        AttributeError,
        match="CE_index_year notayear is not a valid currency base option. "
        "Valid CE index options include CE500, CE394 and years from 1990 to 2020.",
    ):
        # defaults to fixed_OM=True, so explicitly set to False
        # defaults to variable_OM=False, so let that use the default
        m.fs.costing.build_process_costs(
            fixed_OM=False,
            CE_index_year="notayear",
        )


@pytest.mark.component
def test_REE_costing_usersetTPC():
    m = pyo.ConcreteModel()
    m.fs = FlowsheetBlock(dynamic=True, time_units=pyunits.s)
    m.fs.costing = QGESSCosting()

    # 1.3 is CS Jaw Crusher
    CS_jaw_crusher_accounts = ["1.3"]
    m.fs.CS_jaw_crusher = UnitModelBlock()
    m.fs.CS_jaw_crusher.power = pyo.Var(initialize=589, units=pyunits.hp)
    m.fs.CS_jaw_crusher.power.fix()
    m.fs.CS_jaw_crusher.costing = UnitModelCostingBlock(
        flowsheet_costing_block=m.fs.costing,
        costing_method=QGESSCostingData.get_REE_costing,
        costing_method_arguments={
            "cost_accounts": CS_jaw_crusher_accounts,
            "scaled_param": m.fs.CS_jaw_crusher.power,
            "source": 1,
        },
    )

    # defaults to fixed_OM=True, so explicitly set to False
    # defaults to variable_OM=False, so let that use the default
    m.fs.costing.build_process_costs(
        total_purchase_cost=1,
        fixed_OM=False,
    )

    QGESSCostingData.costing_initialization(m.fs.costing)
    solver = get_solver()
    results = solver.solve(m, tee=True)
    assert check_optimal_termination(results)
    assert_units_consistent(m)

    # check that the cost units are as expected
    assert m.fs.costing.total_plant_cost.get_units() == pyunits.MUSD_2021
    # check that some objects are built as expected
    assert hasattr(m.fs.costing, "total_BEC")  # built using passed TPC
    assert not hasattr(m.fs.costing, "total_BEC_eq")  # shouldn't be built
    assert hasattr(m.fs.costing, "total_installation_cost")
    assert hasattr(m.fs.costing, "total_plant_cost")
    assert hasattr(m.fs.costing, "total_overnight_capital")
    # check some results
    assert m.fs.costing.total_BEC.value == pytest.approx(1.0000, rel=1e-4)
    assert m.fs.costing.total_plant_cost.value == pytest.approx(2.9700, rel=1e-4)


@pytest.mark.component
def test_REE_costing_useLangfactor():
    m = pyo.ConcreteModel()
    m.fs = FlowsheetBlock(dynamic=True, time_units=pyunits.s)
    m.fs.costing = QGESSCosting()

    # 1.3 is CS Jaw Crusher
    CS_jaw_crusher_accounts = ["1.3"]
    m.fs.CS_jaw_crusher = UnitModelBlock()
    m.fs.CS_jaw_crusher.power = pyo.Var(initialize=589, units=pyunits.hp)
    m.fs.CS_jaw_crusher.power.fix()
    m.fs.CS_jaw_crusher.costing = UnitModelCostingBlock(
        flowsheet_costing_block=m.fs.costing,
        costing_method=QGESSCostingData.get_REE_costing,
        costing_method_arguments={
            "cost_accounts": CS_jaw_crusher_accounts,
            "scaled_param": m.fs.CS_jaw_crusher.power,
            "source": 1,
        },
    )

    # defaults to fixed_OM=True, so explicitly set to False
    # defaults to variable_OM=False, so let that use the default
    m.fs.costing.build_process_costs(
        Lang_factor=2.97,
        fixed_OM=False,
    )

    QGESSCostingData.costing_initialization(m.fs.costing)
    solver = get_solver()
    results = solver.solve(m, tee=True)
    assert check_optimal_termination(results)
    assert_units_consistent(m)

    # check that the cost units are as expected
    assert m.fs.costing.total_plant_cost.get_units() == pyunits.MUSD_2021
    # check that some objects are built as expected
    assert hasattr(m.fs.costing, "total_BEC")
    assert hasattr(m.fs.costing, "total_BEC_eq")
    assert hasattr(m.fs.costing, "total_installation_cost")
    assert hasattr(m.fs.costing, "total_plant_cost")
    assert hasattr(m.fs.costing, "total_overnight_capital")

    # if piping materials and labor do not exist, all other factors do not exist as well
    assert not hasattr(m.fs.costing, "piping_materials_and_labor_percentage")
    # instead of percentages, Lang factor should be built
    assert hasattr(m.fs.costing, "Lang_factor")

    assert m.fs.costing.total_BEC.value == pytest.approx(2.5122, rel=1e-4)
    assert m.fs.costing.total_plant_cost.value == pytest.approx(7.4612, rel=1e-4)


@pytest.mark.component
def test_REE_costing_landcostExpression_withunits():
    m = pyo.ConcreteModel()
    m.fs = FlowsheetBlock(dynamic=True, time_units=pyunits.s)
    m.fs.costing = QGESSCosting()

    # 1.3 is CS Jaw Crusher
    CS_jaw_crusher_accounts = ["1.3"]
    m.fs.CS_jaw_crusher = UnitModelBlock()
    m.fs.CS_jaw_crusher.power = pyo.Var(initialize=589, units=pyunits.hp)
    m.fs.CS_jaw_crusher.power.fix()
    m.fs.CS_jaw_crusher.costing = UnitModelCostingBlock(
        flowsheet_costing_block=m.fs.costing,
        costing_method=QGESSCostingData.get_REE_costing,
        costing_method_arguments={
            "cost_accounts": CS_jaw_crusher_accounts,
            "scaled_param": m.fs.CS_jaw_crusher.power,
            "source": 1,
        },
    )

    # define land_cost
    m.fs.land_cost = pyo.Expression(expr=1e-3 * pyunits.MUSD_2021)

    # defaults to fixed_OM=True, so explicitly set to False
    # defaults to variable_OM=False, so let that use the default
    m.fs.costing.build_process_costs(
        land_cost=m.fs.land_cost,
        fixed_OM=False,
    )

    QGESSCostingData.costing_initialization(m.fs.costing)
    solver = get_solver()
    results = solver.solve(m, tee=True)
    assert check_optimal_termination(results)
    assert_units_consistent(m)

    # check that the cost units are as expected
    assert hasattr(m.fs.costing, "land_cost")
    assert pyo.value(m.fs.costing.land_cost) == pytest.approx(1e-3, rel=1e-4)
    assert pyunits.get_units(m.fs.costing.land_cost) == pyunits.MUSD_2021


@pytest.mark.component
def test_REE_costing_landcostExpression_nounits():
    m = pyo.ConcreteModel()
    m.fs = FlowsheetBlock(dynamic=True, time_units=pyunits.s)
    m.fs.costing = QGESSCosting()

    # 1.3 is CS Jaw Crusher
    CS_jaw_crusher_accounts = ["1.3"]
    m.fs.CS_jaw_crusher = UnitModelBlock()
    m.fs.CS_jaw_crusher.power = pyo.Var(initialize=589, units=pyunits.hp)
    m.fs.CS_jaw_crusher.power.fix()
    m.fs.CS_jaw_crusher.costing = UnitModelCostingBlock(
        flowsheet_costing_block=m.fs.costing,
        costing_method=QGESSCostingData.get_REE_costing,
        costing_method_arguments={
            "cost_accounts": CS_jaw_crusher_accounts,
            "scaled_param": m.fs.CS_jaw_crusher.power,
            "source": 1,
        },
    )

    # define land_cost
    m.fs.land_cost = pyo.Expression(expr=1e-3)

    # defaults to fixed_OM=True, so explicitly set to False
    # defaults to variable_OM=False, so let that use the default
    m.fs.costing.build_process_costs(
        land_cost=m.fs.land_cost,
        fixed_OM=False,
    )

    QGESSCostingData.costing_initialization(m.fs.costing)
    solver = get_solver()
    results = solver.solve(m, tee=True)
    assert check_optimal_termination(results)
    assert_units_consistent(m)

    # check that the cost units are as expected
    assert hasattr(m.fs.costing, "land_cost")
    assert pyo.value(m.fs.costing.land_cost) == pytest.approx(1e-3, rel=1e-4)
    assert pyunits.get_units(m.fs.costing.land_cost) == pyunits.MUSD_2021


@pytest.mark.component
def test_REE_costing_landcostnonExpression_withunits():
    m = pyo.ConcreteModel()
    m.fs = FlowsheetBlock(dynamic=True, time_units=pyunits.s)
    m.fs.costing = QGESSCosting()

    # 1.3 is CS Jaw Crusher
    CS_jaw_crusher_accounts = ["1.3"]
    m.fs.CS_jaw_crusher = UnitModelBlock()
    m.fs.CS_jaw_crusher.power = pyo.Var(initialize=589, units=pyunits.hp)
    m.fs.CS_jaw_crusher.power.fix()
    m.fs.CS_jaw_crusher.costing = UnitModelCostingBlock(
        flowsheet_costing_block=m.fs.costing,
        costing_method=QGESSCostingData.get_REE_costing,
        costing_method_arguments={
            "cost_accounts": CS_jaw_crusher_accounts,
            "scaled_param": m.fs.CS_jaw_crusher.power,
            "source": 1,
        },
    )

    # define land_cost
    m.fs.land_cost = pyo.Var(initialize=1e-3, units=pyunits.MUSD_2021)

    # defaults to fixed_OM=True, so explicitly set to False
    # defaults to variable_OM=False, so let that use the default
    m.fs.costing.build_process_costs(
        land_cost=m.fs.land_cost,
        fixed_OM=False,
    )

    QGESSCostingData.costing_initialization(m.fs.costing)
    solver = get_solver()
    results = solver.solve(m, tee=True)
    assert check_optimal_termination(results)
    assert_units_consistent(m)

    # check that the cost units are as expected
    assert hasattr(m.fs.costing, "land_cost")
    assert pyo.value(m.fs.costing.land_cost) == pytest.approx(1e-3, rel=1e-4)
    assert pyunits.get_units(m.fs.costing.land_cost) == pyunits.MUSD_2021


@pytest.mark.component
def test_REE_costing_landcostnonExpression_nounits():
    m = pyo.ConcreteModel()
    m.fs = FlowsheetBlock(dynamic=True, time_units=pyunits.s)
    m.fs.costing = QGESSCosting()

    # 1.3 is CS Jaw Crusher
    CS_jaw_crusher_accounts = ["1.3"]
    m.fs.CS_jaw_crusher = UnitModelBlock()
    m.fs.CS_jaw_crusher.power = pyo.Var(initialize=589, units=pyunits.hp)
    m.fs.CS_jaw_crusher.power.fix()
    m.fs.CS_jaw_crusher.costing = UnitModelCostingBlock(
        flowsheet_costing_block=m.fs.costing,
        costing_method=QGESSCostingData.get_REE_costing,
        costing_method_arguments={
            "cost_accounts": CS_jaw_crusher_accounts,
            "scaled_param": m.fs.CS_jaw_crusher.power,
            "source": 1,
        },
    )

    # define land_cost
    m.fs.land_cost = pyo.Var(initialize=1e-3)

    # defaults to fixed_OM=True, so explicitly set to False
    # defaults to variable_OM=False, so let that use the default
    m.fs.costing.build_process_costs(
        land_cost=m.fs.land_cost,
        fixed_OM=False,
    )

    QGESSCostingData.costing_initialization(m.fs.costing)
    solver = get_solver()
    results = solver.solve(m, tee=True)
    assert check_optimal_termination(results)
    assert_units_consistent(m)

    # check that the cost units are as expected
    assert hasattr(m.fs.costing, "land_cost")
    assert pyo.value(m.fs.costing.land_cost) == pytest.approx(1e-3, rel=1e-4)
    assert pyunits.get_units(m.fs.costing.land_cost) == pyunits.MUSD_2021


@pytest.mark.component
def test_REE_costing_fixedOM_defaults():
    # use as many default values as possible, only pass required arguments
    # will build fixed O&M costs but not variable O&M costs

    m = pyo.ConcreteModel()
    m.fs = FlowsheetBlock(dynamic=True, time_units=pyunits.s)
    m.fs.costing = QGESSCosting()

    # 1.3 is CS Jaw Crusher
    CS_jaw_crusher_accounts = ["1.3"]
    m.fs.CS_jaw_crusher = UnitModelBlock()
    m.fs.CS_jaw_crusher.power = pyo.Var(initialize=589, units=pyunits.hp)
    m.fs.CS_jaw_crusher.power.fix()
    m.fs.CS_jaw_crusher.costing = UnitModelCostingBlock(
        flowsheet_costing_block=m.fs.costing,
        costing_method=QGESSCostingData.get_REE_costing,
        costing_method_arguments={
            "cost_accounts": CS_jaw_crusher_accounts,
            "scaled_param": m.fs.CS_jaw_crusher.power,
            "source": 1,
        },
    )

    # fixed_OM defaults to True, use default
    m.fs.costing.build_process_costs(
        pure_product_output_rates={
            "Sc2O3": 1.9 * pyunits.kg / pyunits.hr,
        },
        mixed_product_output_rates={
            "Sc2O3": 0.00143 * pyunits.kg / pyunits.hr,
        },
    )

    QGESSCostingData.costing_initialization(m.fs.costing)
    QGESSCostingData.initialize_fixed_OM_costs(m.fs.costing)
    QGESSCostingData.initialize_variable_OM_costs(m.fs.costing)
    solver = get_solver()
    results = solver.solve(m, tee=True)
    assert check_optimal_termination(results)
    assert_units_consistent(m)

    # check that some objects are built as expected
    assert hasattr(m.fs.costing, "annual_operating_labor_cost")
    assert hasattr(m.fs.costing, "annual_technical_labor_cost")
    assert hasattr(m.fs.costing, "annual_labor_cost")
    assert hasattr(m.fs.costing, "maintenance_and_material_cost")
    assert hasattr(m.fs.costing, "quality_assurance_and_control_cost")
    assert hasattr(m.fs.costing, "sales_patenting_and_research_cost")
    assert hasattr(m.fs.costing, "admin_and_support_labor_cost")
    assert hasattr(m.fs.costing, "property_taxes_and_insurance_cost")
    assert hasattr(m.fs.costing, "other_fixed_costs")
    assert hasattr(m.fs.costing, "total_fixed_OM_cost")
    assert hasattr(m.fs.costing, "total_sales_revenue")
    assert not hasattr(m.fs.costing, "additional_cost_of_recovery")
    assert not hasattr(m.fs.costing, "cost_of_recovery")
    assert not hasattr(m.fs.costing, "total_variable_OM_cost")
    assert not hasattr(m.fs.costing, "plant_overhead_cost")

    assert m.fs.costing.annual_operating_labor_cost.value == pytest.approx(
        3.0730, rel=1e-4
    )
    assert m.fs.costing.annual_technical_labor_cost.value == pytest.approx(
        1.1801, rel=1e-4
    )
    assert m.fs.costing.annual_labor_cost.value == pytest.approx(4.2531, rel=1e-4)
    assert m.fs.costing.maintenance_and_material_cost.value == pytest.approx(
        0.14922, rel=1e-4
    )
    assert m.fs.costing.quality_assurance_and_control_cost.value == pytest.approx(
        0.30730, rel=1e-4
    )
    assert m.fs.costing.sales_patenting_and_research_cost.value == pytest.approx(
        0.32191, rel=1e-4
    )
    assert m.fs.costing.admin_and_support_labor_cost.value == pytest.approx(
        0.61460, rel=1e-4
    )
    assert m.fs.costing.property_taxes_and_insurance_cost.value == pytest.approx(
        0.074612, rel=1e-4
    )
    assert m.fs.costing.other_fixed_costs.value == pytest.approx(0.0000, abs=1e-4)
    assert m.fs.costing.total_fixed_OM_cost.value == pytest.approx(5.7207, rel=1e-4)
    assert m.fs.costing.total_sales_revenue.value == pytest.approx(64.382, rel=1e-4)


@pytest.mark.component
def test_REE_costing_fixedOM_twiceonsamemodel():
    m = pyo.ConcreteModel()
    m.fs = FlowsheetBlock(dynamic=True, time_units=pyunits.s)
    m.fs.costing = QGESSCosting()

    # 1.3 is CS Jaw Crusher
    CS_jaw_crusher_accounts = ["1.3"]
    m.fs.CS_jaw_crusher = UnitModelBlock()
    m.fs.CS_jaw_crusher.power = pyo.Var(initialize=589, units=pyunits.hp)
    m.fs.CS_jaw_crusher.power.fix()
    m.fs.CS_jaw_crusher.costing = UnitModelCostingBlock(
        flowsheet_costing_block=m.fs.costing,
        costing_method=QGESSCostingData.get_REE_costing,
        costing_method_arguments={
            "cost_accounts": CS_jaw_crusher_accounts,
            "scaled_param": m.fs.CS_jaw_crusher.power,
            "source": 1,
        },
    )

    # fixed_OM defaults to True, use default
    m.fs.costing.build_process_costs(
        pure_product_output_rates={
            "Sc2O3": 1.9 * pyunits.kg / pyunits.hr,
        },
        mixed_product_output_rates={
            "Sc2O3": 0.00143 * pyunits.kg / pyunits.hr,
        },
    )

    with pytest.raises(
        RuntimeError,
        match="Cannot add component 'labor_rate_index' \\(type \\<class "
        "'pyomo.core.base.set.OrderedScalarSet'\\>\\) to block "
        "'fs.costing': a component by that name \\(type \\<class "
        "'pyomo.core.base.set.OrderedScalarSet'\\>\\) is already "
        "defined.",
    ):
        # call costing a second time
        m.fs.costing.build_process_costs(
            pure_product_output_rates={
                "Sc2O3": 1.9 * pyunits.kg / pyunits.hr,
            },
            mixed_product_output_rates={
                "Sc2O3": 0.00143 * pyunits.kg / pyunits.hr,
            },
        )


@pytest.mark.component
def test_REE_costing_fixedOM_pureproductnotpassed():
    m = pyo.ConcreteModel()
    m.fs = FlowsheetBlock(dynamic=True, time_units=pyunits.s)
    m.fs.costing = QGESSCosting()

    # 1.3 is CS Jaw Crusher
    CS_jaw_crusher_accounts = ["1.3"]
    m.fs.CS_jaw_crusher = UnitModelBlock()
    m.fs.CS_jaw_crusher.power = pyo.Var(initialize=589, units=pyunits.hp)
    m.fs.CS_jaw_crusher.power.fix()
    m.fs.CS_jaw_crusher.costing = UnitModelCostingBlock(
        flowsheet_costing_block=m.fs.costing,
        costing_method=QGESSCostingData.get_REE_costing,
        costing_method_arguments={
            "cost_accounts": CS_jaw_crusher_accounts,
            "scaled_param": m.fs.CS_jaw_crusher.power,
            "source": 1,
        },
    )

    with pytest.raises(
        TypeError,
        match="product_output_rates argument must be a dict",
    ):
        m.fs.costing.build_process_costs()


@pytest.mark.component
def test_REE_costing_fixedOM_pureproductnotadict():
    m = pyo.ConcreteModel()
    m.fs = FlowsheetBlock(dynamic=True, time_units=pyunits.s)
    m.fs.costing = QGESSCosting()

    # 1.3 is CS Jaw Crusher
    CS_jaw_crusher_accounts = ["1.3"]
    m.fs.CS_jaw_crusher = UnitModelBlock()
    m.fs.CS_jaw_crusher.power = pyo.Var(initialize=589, units=pyunits.hp)
    m.fs.CS_jaw_crusher.power.fix()
    m.fs.CS_jaw_crusher.costing = UnitModelCostingBlock(
        flowsheet_costing_block=m.fs.costing,
        costing_method=QGESSCostingData.get_REE_costing,
        costing_method_arguments={
            "cost_accounts": CS_jaw_crusher_accounts,
            "scaled_param": m.fs.CS_jaw_crusher.power,
            "source": 1,
        },
    )

    with pytest.raises(
        TypeError,
        match="product_output_rates argument must be a dict",
    ):
        m.fs.costing.build_process_costs(
            pure_product_output_rates=[
                1.9 * pyunits.kg / pyunits.hr,
            ],
        )


@pytest.mark.component
def test_REE_costing_fixedOM_mixedproductnotpassed():
    m = pyo.ConcreteModel()
    m.fs = FlowsheetBlock(dynamic=True, time_units=pyunits.s)
    m.fs.costing = QGESSCosting()

    # 1.3 is CS Jaw Crusher
    CS_jaw_crusher_accounts = ["1.3"]
    m.fs.CS_jaw_crusher = UnitModelBlock()
    m.fs.CS_jaw_crusher.power = pyo.Var(initialize=589, units=pyunits.hp)
    m.fs.CS_jaw_crusher.power.fix()
    m.fs.CS_jaw_crusher.costing = UnitModelCostingBlock(
        flowsheet_costing_block=m.fs.costing,
        costing_method=QGESSCostingData.get_REE_costing,
        costing_method_arguments={
            "cost_accounts": CS_jaw_crusher_accounts,
            "scaled_param": m.fs.CS_jaw_crusher.power,
            "source": 1,
        },
    )

    with pytest.raises(
        TypeError,
        match="product_output_rates argument must be a dict",
    ):
        m.fs.costing.build_process_costs(
            pure_product_output_rates={
                "Sc2O3": 1.9 * pyunits.kg / pyunits.hr,
            },
        )


@pytest.mark.component
def test_REE_costing_fixedOM_mixedproductnotadict():
    m = pyo.ConcreteModel()
    m.fs = FlowsheetBlock(dynamic=True, time_units=pyunits.s)
    m.fs.costing = QGESSCosting()

    # 1.3 is CS Jaw Crusher
    CS_jaw_crusher_accounts = ["1.3"]
    m.fs.CS_jaw_crusher = UnitModelBlock()
    m.fs.CS_jaw_crusher.power = pyo.Var(initialize=589, units=pyunits.hp)
    m.fs.CS_jaw_crusher.power.fix()
    m.fs.CS_jaw_crusher.costing = UnitModelCostingBlock(
        flowsheet_costing_block=m.fs.costing,
        costing_method=QGESSCostingData.get_REE_costing,
        costing_method_arguments={
            "cost_accounts": CS_jaw_crusher_accounts,
            "scaled_param": m.fs.CS_jaw_crusher.power,
            "source": 1,
        },
    )

    with pytest.raises(
        TypeError,
        match="product_output_rates argument must be a dict",
    ):
        m.fs.costing.build_process_costs(
            pure_product_output_rates={
                "Sc2O3": 1.9 * pyunits.kg / pyunits.hr,
            },
            mixed_product_output_rates=[
                0.00143 * pyunits.kg / pyunits.hr,
            ],
        )


@pytest.mark.component
def test_REE_costing_fixedOM_salesprice():
    m = pyo.ConcreteModel()
    m.fs = FlowsheetBlock(dynamic=True, time_units=pyunits.s)
    m.fs.costing = QGESSCosting()

    # 1.3 is CS Jaw Crusher
    CS_jaw_crusher_accounts = ["1.3"]
    m.fs.CS_jaw_crusher = UnitModelBlock()
    m.fs.CS_jaw_crusher.power = pyo.Var(initialize=589, units=pyunits.hp)
    m.fs.CS_jaw_crusher.power.fix()
    m.fs.CS_jaw_crusher.costing = UnitModelCostingBlock(
        flowsheet_costing_block=m.fs.costing,
        costing_method=QGESSCostingData.get_REE_costing,
        costing_method_arguments={
            "cost_accounts": CS_jaw_crusher_accounts,
            "scaled_param": m.fs.CS_jaw_crusher.power,
            "source": 1,
        },
    )

    m.fs.costing.build_process_costs(
        pure_product_output_rates={
            "Sc2O3": 1.9 * pyunits.kg / pyunits.hr,
        },
        mixed_product_output_rates={
            "Sc2O3": 0.00143 * pyunits.kg / pyunits.hr,
        },
        sale_prices={"newprod": 1e-6 * pyunits.MUSD_2021 / pyunits.kg},
    )


@pytest.mark.component
def test_REE_costing_fixedOM_salespricenotadict():
    m = pyo.ConcreteModel()
    m.fs = FlowsheetBlock(dynamic=True, time_units=pyunits.s)
    m.fs.costing = QGESSCosting()

    # 1.3 is CS Jaw Crusher
    CS_jaw_crusher_accounts = ["1.3"]
    m.fs.CS_jaw_crusher = UnitModelBlock()
    m.fs.CS_jaw_crusher.power = pyo.Var(initialize=589, units=pyunits.hp)
    m.fs.CS_jaw_crusher.power.fix()
    m.fs.CS_jaw_crusher.costing = UnitModelCostingBlock(
        flowsheet_costing_block=m.fs.costing,
        costing_method=QGESSCostingData.get_REE_costing,
        costing_method_arguments={
            "cost_accounts": CS_jaw_crusher_accounts,
            "scaled_param": m.fs.CS_jaw_crusher.power,
            "source": 1,
        },
    )

    with pytest.raises(
        TypeError,
        match="Dictionary of custom sale_prices must be a dict object.",
    ):
        m.fs.costing.build_process_costs(
            pure_product_output_rates={
                "Sc2O3": 1.9 * pyunits.kg / pyunits.hr,
            },
            mixed_product_output_rates={
                "Sc2O3": 0.00143 * pyunits.kg / pyunits.hr,
            },
            sale_prices=[1e-6 * pyunits.MUSD_2021 / pyunits.kg],
        )


@pytest.mark.component
def test_REE_costing_fixedOM_pureproductnoprice():
    m = pyo.ConcreteModel()
    m.fs = FlowsheetBlock(dynamic=True, time_units=pyunits.s)
    m.fs.costing = QGESSCosting()

    # 1.3 is CS Jaw Crusher
    CS_jaw_crusher_accounts = ["1.3"]
    m.fs.CS_jaw_crusher = UnitModelBlock()
    m.fs.CS_jaw_crusher.power = pyo.Var(initialize=589, units=pyunits.hp)
    m.fs.CS_jaw_crusher.power.fix()
    m.fs.CS_jaw_crusher.costing = UnitModelCostingBlock(
        flowsheet_costing_block=m.fs.costing,
        costing_method=QGESSCostingData.get_REE_costing,
        costing_method_arguments={
            "cost_accounts": CS_jaw_crusher_accounts,
            "scaled_param": m.fs.CS_jaw_crusher.power,
            "source": 1,
        },
    )

    with pytest.raises(
        Exception,
        match="A pure product was included that does not contain a sale price. "
        "Sale prices exist for the following products: \\['Sc', 'Y', 'La', "
        "'Ce', 'Pr', 'Nd', 'Sm', 'Eu', 'Gd', 'Tb', 'Dy', 'Ho', 'Er', 'Tm', "
        "'Yb', 'Lu', 'Sc2O3', 'Y2O3', 'La2O3', 'CeO2', 'Pr6O11', 'Nd2O3', "
        "'Sm2O3', 'Eu2O3', 'Gd2O3', 'Tb4O7', 'Dy2O3', 'Ho2O3', 'Er2O3', "
        "'Tm2O3', 'Yb2O3', 'Lu2O3'\\]",
    ):
        m.fs.costing.build_process_costs(
            pure_product_output_rates={
                "newprod": 1.9 * pyunits.kg / pyunits.hr,
            },
            mixed_product_output_rates={
                "Sc2O3": 0.00143 * pyunits.kg / pyunits.hr,
            },
        )


@pytest.mark.component
def test_REE_costing_fixedOM_mixedproductnoprice():
    m = pyo.ConcreteModel()
    m.fs = FlowsheetBlock(dynamic=True, time_units=pyunits.s)
    m.fs.costing = QGESSCosting()

    # 1.3 is CS Jaw Crusher
    CS_jaw_crusher_accounts = ["1.3"]
    m.fs.CS_jaw_crusher = UnitModelBlock()
    m.fs.CS_jaw_crusher.power = pyo.Var(initialize=589, units=pyunits.hp)
    m.fs.CS_jaw_crusher.power.fix()
    m.fs.CS_jaw_crusher.costing = UnitModelCostingBlock(
        flowsheet_costing_block=m.fs.costing,
        costing_method=QGESSCostingData.get_REE_costing,
        costing_method_arguments={
            "cost_accounts": CS_jaw_crusher_accounts,
            "scaled_param": m.fs.CS_jaw_crusher.power,
            "source": 1,
        },
    )

    with pytest.raises(
        ValueError,
        match="Value newtype for labor_type is not allowed. "
        "Allowed labor types for operating labor include skilled,"
        "unskilled, supervisor and maintenance. Allowed labor types "
        "for direct labor include technician and engineer.",
    ):
        m.fs.costing.build_process_costs(
            pure_product_output_rates={
                "Sc2O3": 1.9 * pyunits.kg / pyunits.hr,
            },
            mixed_product_output_rates={
                "Sc2O3": 0.00143 * pyunits.kg / pyunits.hr,
            },
            labor_types=[
                "skilled",
                "unskilled",
                "supervisor",
                "maintenance",
                "technician",
                "engineer",
                "newtype",
            ],
        )


@pytest.mark.component
def test_REE_costing_fixedOM_disallowedlabortype():
    m = pyo.ConcreteModel()
    m.fs = FlowsheetBlock(dynamic=True, time_units=pyunits.s)
    m.fs.costing = QGESSCosting()

    # 1.3 is CS Jaw Crusher
    CS_jaw_crusher_accounts = ["1.3"]
    m.fs.CS_jaw_crusher = UnitModelBlock()
    m.fs.CS_jaw_crusher.power = pyo.Var(initialize=589, units=pyunits.hp)
    m.fs.CS_jaw_crusher.power.fix()
    m.fs.CS_jaw_crusher.costing = UnitModelCostingBlock(
        flowsheet_costing_block=m.fs.costing,
        costing_method=QGESSCostingData.get_REE_costing,
        costing_method_arguments={
            "cost_accounts": CS_jaw_crusher_accounts,
            "scaled_param": m.fs.CS_jaw_crusher.power,
            "source": 1,
        },
    )

    with pytest.raises(
        Exception,
        match="A mixed product was included that does not contain a sale price. "
        "Sale prices exist for the following products: \\['Sc', 'Y', 'La', "
        "'Ce', 'Pr', 'Nd', 'Sm', 'Eu', 'Gd', 'Tb', 'Dy', 'Ho', 'Er', 'Tm', "
        "'Yb', 'Lu', 'Sc2O3', 'Y2O3', 'La2O3', 'CeO2', 'Pr6O11', 'Nd2O3', "
        "'Sm2O3', 'Eu2O3', 'Gd2O3', 'Tb4O7', 'Dy2O3', 'Ho2O3', 'Er2O3', "
        "'Tm2O3', 'Yb2O3', 'Lu2O3'\\]",
    ):
        m.fs.costing.build_process_costs(
            pure_product_output_rates={
                "Sc2O3": 1.9 * pyunits.kg / pyunits.hr,
            },
            mixed_product_output_rates={
                "newprod": 0.00143 * pyunits.kg / pyunits.hr,
            },
        )


@pytest.mark.component
def test_REE_costing_variableOM_defaults():
    # use as many default values as possible, only pass required arguments

    m = pyo.ConcreteModel()
    m.fs = FlowsheetBlock(dynamic=True, time_units=pyunits.s)
    m.fs.costing = QGESSCosting()

    # 1.3 is CS Jaw Crusher
    CS_jaw_crusher_accounts = ["1.3"]
    m.fs.CS_jaw_crusher = UnitModelBlock()
    m.fs.CS_jaw_crusher.power = pyo.Var(initialize=589, units=pyunits.hp)
    m.fs.CS_jaw_crusher.power.fix()
    m.fs.CS_jaw_crusher.costing = UnitModelCostingBlock(
        flowsheet_costing_block=m.fs.costing,
        costing_method=QGESSCostingData.get_REE_costing,
        costing_method_arguments={
            "cost_accounts": CS_jaw_crusher_accounts,
            "scaled_param": m.fs.CS_jaw_crusher.power,
            "source": 1,
        },
    )

    m.fs.feed_input = pyo.Var(initialize=500, units=pyunits.ton / pyunits.hr)
    m.fs.feed_input.fix()

    m.fs.water = pyo.Var(m.fs.time, initialize=1000, units=pyunits.gallon / pyunits.hr)
    m.fs.water.fix()

    m.fs.costing.build_process_costs(
        fixed_OM=True,
        pure_product_output_rates={
            "Sc2O3": 1.9 * pyunits.kg / pyunits.hr,
        },
        mixed_product_output_rates={
            "Sc2O3": 0.00143 * pyunits.kg / pyunits.hr,
        },
        variable_OM=True,
        feed_input=m.fs.feed_input,
        resources=[
            "water",
        ],
        rates=[
            m.fs.water,
        ],
    )

    QGESSCostingData.costing_initialization(m.fs.costing)
    QGESSCostingData.initialize_fixed_OM_costs(m.fs.costing)
    QGESSCostingData.initialize_variable_OM_costs(m.fs.costing)
    solver = get_solver()
    results = solver.solve(m, tee=True)
    assert check_optimal_termination(results)
    assert_units_consistent(m)

    # check that some objects builts as expected
    assert hasattr(m.fs.costing, "feed_input_rate")
    assert hasattr(m.fs.costing, "total_fixed_OM_cost")
    assert hasattr(m.fs.costing, "total_variable_OM_cost")
    assert hasattr(m.fs.costing, "plant_overhead_cost")
    assert hasattr(m.fs.costing, "other_variable_costs")
    assert not hasattr(m.fs.costing, "cost_of_recovery")

    # check some cost results
    assert str(pyunits.get_units(m.fs.costing.feed_input_rate)) == "ton/h"
    assert pyo.value(m.fs.costing.feed_input_rate) == pytest.approx(500.00, rel=1e-4)
    assert m.fs.costing.total_fixed_OM_cost.value == pytest.approx(5.7207, rel=1e-4)
    assert m.fs.costing.total_variable_OM_cost[0].value == pytest.approx(
        1.1595, rel=1e-4
    )
    assert m.fs.costing.plant_overhead_cost[0].value == pytest.approx(1.1441, rel=1e-4)
    assert m.fs.costing.other_variable_costs[0].value == pytest.approx(0.0000, abs=1e-4)


@pytest.mark.component
def test_REE_costing_variableOM_nofixedOM():
    m = pyo.ConcreteModel()
    m.fs = FlowsheetBlock(dynamic=True, time_units=pyunits.s)
    m.fs.costing = QGESSCosting()

    # 1.3 is CS Jaw Crusher
    CS_jaw_crusher_accounts = ["1.3"]
    m.fs.CS_jaw_crusher = UnitModelBlock()
    m.fs.CS_jaw_crusher.power = pyo.Var(initialize=589, units=pyunits.hp)
    m.fs.CS_jaw_crusher.power.fix()
    m.fs.CS_jaw_crusher.costing = UnitModelCostingBlock(
        flowsheet_costing_block=m.fs.costing,
        costing_method=QGESSCostingData.get_REE_costing,
        costing_method_arguments={
            "cost_accounts": CS_jaw_crusher_accounts,
            "scaled_param": m.fs.CS_jaw_crusher.power,
            "source": 1,
        },
    )

    m.fs.feed_input = pyo.Var(initialize=500, units=pyunits.ton / pyunits.hr)
    m.fs.feed_input.fix()

    m.fs.water = pyo.Var(m.fs.time, initialize=1000, units=pyunits.gallon / pyunits.hr)
    m.fs.water.fix()

    with pytest.raises(
        AttributeError,
        match="_ScalarQGESSCosting' object has no attribute 'hours_per_shift'",
    ):
        m.fs.costing.build_process_costs(
            fixed_OM=False,
            variable_OM=True,
            feed_input=m.fs.feed_input,
            resources=[
                "water",
            ],
            rates=[
                m.fs.water,
            ],
        )


@pytest.mark.component
def test_REE_costing_variableOM_nofeedinput():
    m = pyo.ConcreteModel()
    m.fs = FlowsheetBlock(dynamic=True, time_units=pyunits.s)
    m.fs.costing = QGESSCosting()

    # 1.3 is CS Jaw Crusher
    CS_jaw_crusher_accounts = ["1.3"]
    m.fs.CS_jaw_crusher = UnitModelBlock()
    m.fs.CS_jaw_crusher.power = pyo.Var(initialize=589, units=pyunits.hp)
    m.fs.CS_jaw_crusher.power.fix()
    m.fs.CS_jaw_crusher.costing = UnitModelCostingBlock(
        flowsheet_costing_block=m.fs.costing,
        costing_method=QGESSCostingData.get_REE_costing,
        costing_method_arguments={
            "cost_accounts": CS_jaw_crusher_accounts,
            "scaled_param": m.fs.CS_jaw_crusher.power,
            "source": 1,
        },
    )

    m.fs.feed_input = pyo.Var(initialize=500, units=pyunits.ton / pyunits.hr)
    m.fs.feed_input.fix()

    m.fs.water = pyo.Var(m.fs.time, initialize=1000, units=pyunits.gallon / pyunits.hr)
    m.fs.water.fix()

    with pytest.raises(
        AttributeError,
        match="No feed_input rate variable passed to main costing block.",
    ):
        m.fs.costing.build_process_costs(
            fixed_OM=False,
            variable_OM=True,
            resources=[
                "water",
            ],
            rates=[
                m.fs.water,
            ],
        )


@pytest.mark.component
def test_REE_costing_variableOM_feedinputnounits():
    m = pyo.ConcreteModel()
    m.fs = FlowsheetBlock(dynamic=True, time_units=pyunits.s)
    m.fs.costing = QGESSCosting()

    # 1.3 is CS Jaw Crusher
    CS_jaw_crusher_accounts = ["1.3"]
    m.fs.CS_jaw_crusher = UnitModelBlock()
    m.fs.CS_jaw_crusher.power = pyo.Var(initialize=589, units=pyunits.hp)
    m.fs.CS_jaw_crusher.power.fix()
    m.fs.CS_jaw_crusher.costing = UnitModelCostingBlock(
        flowsheet_costing_block=m.fs.costing,
        costing_method=QGESSCostingData.get_REE_costing,
        costing_method_arguments={
            "cost_accounts": CS_jaw_crusher_accounts,
            "scaled_param": m.fs.CS_jaw_crusher.power,
            "source": 1,
        },
    )

    m.fs.feed_input = pyo.Var(initialize=500)
    m.fs.feed_input.fix()

    m.fs.water = pyo.Var(m.fs.time, initialize=1000, units=pyunits.gallon / pyunits.hr)
    m.fs.water.fix()

    m.fs.costing.build_process_costs(
        fixed_OM=True,
        pure_product_output_rates={
            "Sc2O3": 1.9 * pyunits.kg / pyunits.hr,
        },
        mixed_product_output_rates={
            "Sc2O3": 0.00143 * pyunits.kg / pyunits.hr,
        },
        variable_OM=True,
        feed_input=m.fs.feed_input,
        resources=[
            "water",
        ],
        rates=[
            m.fs.water,
        ],
    )

    QGESSCostingData.costing_initialization(m.fs.costing)
    QGESSCostingData.initialize_fixed_OM_costs(m.fs.costing)
    QGESSCostingData.initialize_variable_OM_costs(m.fs.costing)
    solver = get_solver()
    results = solver.solve(m, tee=True)
    assert check_optimal_termination(results)
    assert_units_consistent(m)

    # check some cost results
    assert str(pyunits.get_units(m.fs.costing.feed_input_rate)) == "ton/h"
    assert pyo.value(m.fs.costing.feed_input_rate) == pytest.approx(500.00, rel=1e-4)


@pytest.mark.component
def test_REE_costing_variableOM_resourcesnotalist():
    m = pyo.ConcreteModel()
    m.fs = FlowsheetBlock(dynamic=True, time_units=pyunits.s)
    m.fs.costing = QGESSCosting()

    # 1.3 is CS Jaw Crusher
    CS_jaw_crusher_accounts = ["1.3"]
    m.fs.CS_jaw_crusher = UnitModelBlock()
    m.fs.CS_jaw_crusher.power = pyo.Var(initialize=589, units=pyunits.hp)
    m.fs.CS_jaw_crusher.power.fix()
    m.fs.CS_jaw_crusher.costing = UnitModelCostingBlock(
        flowsheet_costing_block=m.fs.costing,
        costing_method=QGESSCostingData.get_REE_costing,
        costing_method_arguments={
            "cost_accounts": CS_jaw_crusher_accounts,
            "scaled_param": m.fs.CS_jaw_crusher.power,
            "source": 1,
        },
    )

    m.fs.feed_input = pyo.Var(initialize=500, units=pyunits.ton / pyunits.hr)
    m.fs.feed_input.fix()

    m.fs.water = pyo.Var(m.fs.time, initialize=1000, units=pyunits.gallon / pyunits.hr)
    m.fs.water.fix()

    with pytest.raises(
        TypeError,
        match="resources argument must be a list",
    ):
        m.fs.costing.build_process_costs(
            fixed_OM=True,
            pure_product_output_rates={
                "Sc2O3": 1.9 * pyunits.kg / pyunits.hr,
            },
            mixed_product_output_rates={
                "Sc2O3": 0.00143 * pyunits.kg / pyunits.hr,
            },
            variable_OM=True,
            feed_input=m.fs.feed_input,
            resources={
                "water",
            },
            rates=[
                m.fs.water,
            ],
        )


@pytest.mark.component
def test_REE_costing_variableOM_ratesnotalist():
    m = pyo.ConcreteModel()
    m.fs = FlowsheetBlock(dynamic=True, time_units=pyunits.s)
    m.fs.costing = QGESSCosting()

    # 1.3 is CS Jaw Crusher
    CS_jaw_crusher_accounts = ["1.3"]
    m.fs.CS_jaw_crusher = UnitModelBlock()
    m.fs.CS_jaw_crusher.power = pyo.Var(initialize=589, units=pyunits.hp)
    m.fs.CS_jaw_crusher.power.fix()
    m.fs.CS_jaw_crusher.costing = UnitModelCostingBlock(
        flowsheet_costing_block=m.fs.costing,
        costing_method=QGESSCostingData.get_REE_costing,
        costing_method_arguments={
            "cost_accounts": CS_jaw_crusher_accounts,
            "scaled_param": m.fs.CS_jaw_crusher.power,
            "source": 1,
        },
    )

    m.fs.feed_input = pyo.Var(initialize=500, units=pyunits.ton / pyunits.hr)
    m.fs.feed_input.fix()

    m.fs.water = pyo.Var(m.fs.time, initialize=1000, units=pyunits.gallon / pyunits.hr)
    m.fs.water.fix()

    with pytest.raises(
        TypeError,
        match="rates argument must be a list",
    ):
        m.fs.costing.build_process_costs(
            fixed_OM=True,
            pure_product_output_rates={
                "Sc2O3": 1.9 * pyunits.kg / pyunits.hr,
            },
            mixed_product_output_rates={
                "Sc2O3": 0.00143 * pyunits.kg / pyunits.hr,
            },
            variable_OM=True,
            feed_input=m.fs.feed_input,
            resources=[
                "water",
            ],
            rates={
                m.fs.water,
            },
        )


@pytest.mark.component
def test_REE_costing_variableOM_customprices():
    m = pyo.ConcreteModel()
    m.fs = FlowsheetBlock(dynamic=True, time_units=pyunits.s)
    m.fs.costing = QGESSCosting()

    # 1.3 is CS Jaw Crusher
    CS_jaw_crusher_accounts = ["1.3"]
    m.fs.CS_jaw_crusher = UnitModelBlock()
    m.fs.CS_jaw_crusher.power = pyo.Var(initialize=589, units=pyunits.hp)
    m.fs.CS_jaw_crusher.power.fix()
    m.fs.CS_jaw_crusher.costing = UnitModelCostingBlock(
        flowsheet_costing_block=m.fs.costing,
        costing_method=QGESSCostingData.get_REE_costing,
        costing_method_arguments={
            "cost_accounts": CS_jaw_crusher_accounts,
            "scaled_param": m.fs.CS_jaw_crusher.power,
            "source": 1,
        },
    )

    m.fs.feed_input = pyo.Var(initialize=500, units=pyunits.ton / pyunits.hr)
    m.fs.feed_input.fix()

    m.fs.water = pyo.Var(m.fs.time, initialize=1000, units=pyunits.gallon / pyunits.hr)
    m.fs.water.fix()

    m.fs.costing.build_process_costs(
        fixed_OM=True,
        pure_product_output_rates={
            "Sc2O3": 1.9 * pyunits.kg / pyunits.hr,
        },
        mixed_product_output_rates={
            "Sc2O3": 0.00143 * pyunits.kg / pyunits.hr,
        },
        variable_OM=True,
        feed_input=m.fs.feed_input,
        resources=[
            "water",
        ],
        rates=[
            m.fs.water,
        ],
        prices={"water": 1.90e-3 * 1e-6 * pyunits.MUSD_2021 / pyunits.gallon},
    )

    QGESSCostingData.costing_initialization(m.fs.costing)
    QGESSCostingData.initialize_fixed_OM_costs(m.fs.costing)
    QGESSCostingData.initialize_variable_OM_costs(m.fs.costing)
    solver = get_solver()
    results = solver.solve(m, tee=True)
    assert check_optimal_termination(results)
    assert_units_consistent(m)

    # check some cost results
    assert m.fs.costing.total_variable_OM_cost[0].value == pytest.approx(
        1.1595, rel=1e-4
    )


@pytest.mark.component
def test_REE_costing_variableOM_custompricesnotadict():
    m = pyo.ConcreteModel()
    m.fs = FlowsheetBlock(dynamic=True, time_units=pyunits.s)
    m.fs.costing = QGESSCosting()

    # 1.3 is CS Jaw Crusher
    CS_jaw_crusher_accounts = ["1.3"]
    m.fs.CS_jaw_crusher = UnitModelBlock()
    m.fs.CS_jaw_crusher.power = pyo.Var(initialize=589, units=pyunits.hp)
    m.fs.CS_jaw_crusher.power.fix()
    m.fs.CS_jaw_crusher.costing = UnitModelCostingBlock(
        flowsheet_costing_block=m.fs.costing,
        costing_method=QGESSCostingData.get_REE_costing,
        costing_method_arguments={
            "cost_accounts": CS_jaw_crusher_accounts,
            "scaled_param": m.fs.CS_jaw_crusher.power,
            "source": 1,
        },
    )

    m.fs.feed_input = pyo.Var(initialize=500, units=pyunits.ton / pyunits.hr)
    m.fs.feed_input.fix()

    m.fs.water = pyo.Var(m.fs.time, initialize=1000, units=pyunits.gallon / pyunits.hr)
    m.fs.water.fix()

    with pytest.raises(
        TypeError,
        match="prices argument must be a dictionary",
    ):
        m.fs.costing.build_process_costs(
            fixed_OM=True,
            pure_product_output_rates={
                "Sc2O3": 1.9 * pyunits.kg / pyunits.hr,
            },
            mixed_product_output_rates={
                "Sc2O3": 0.00143 * pyunits.kg / pyunits.hr,
            },
            variable_OM=True,
            feed_input=m.fs.feed_input,
            resources=[
                "water",
            ],
            rates=[
                m.fs.water,
            ],
            prices=[1e-3 * 1e-6 * pyunits.MUSD_2021 / pyunits.gallon],
        )


@pytest.mark.component
def test_REE_costing_variableOM_resourcesratesdifflengths():
    m = pyo.ConcreteModel()
    m.fs = FlowsheetBlock(dynamic=True, time_units=pyunits.s)
    m.fs.costing = QGESSCosting()

    # 1.3 is CS Jaw Crusher
    CS_jaw_crusher_accounts = ["1.3"]
    m.fs.CS_jaw_crusher = UnitModelBlock()
    m.fs.CS_jaw_crusher.power = pyo.Var(initialize=589, units=pyunits.hp)
    m.fs.CS_jaw_crusher.power.fix()
    m.fs.CS_jaw_crusher.costing = UnitModelCostingBlock(
        flowsheet_costing_block=m.fs.costing,
        costing_method=QGESSCostingData.get_REE_costing,
        costing_method_arguments={
            "cost_accounts": CS_jaw_crusher_accounts,
            "scaled_param": m.fs.CS_jaw_crusher.power,
            "source": 1,
        },
    )

    m.fs.feed_input = pyo.Var(initialize=500, units=pyunits.ton / pyunits.hr)
    m.fs.feed_input.fix()

    m.fs.water = pyo.Var(m.fs.time, initialize=1000, units=pyunits.gallon / pyunits.hr)
    m.fs.water.fix()

    with pytest.raises(
        Exception,
        match="resources and rates must be lists of the same length",
    ):
        m.fs.costing.build_process_costs(
            fixed_OM=True,
            pure_product_output_rates={
                "Sc2O3": 1.9 * pyunits.kg / pyunits.hr,
            },
            mixed_product_output_rates={
                "Sc2O3": 0.00143 * pyunits.kg / pyunits.hr,
            },
            variable_OM=True,
            feed_input=m.fs.feed_input,
            resources=["water", "water"],
            rates=[
                m.fs.water,
            ],
        )


@pytest.mark.component
def test_REE_costing_variableOM_resourcenotinpricelist():
    m = pyo.ConcreteModel()
    m.fs = FlowsheetBlock(dynamic=True, time_units=pyunits.s)
    m.fs.costing = QGESSCosting()

    # 1.3 is CS Jaw Crusher
    CS_jaw_crusher_accounts = ["1.3"]
    m.fs.CS_jaw_crusher = UnitModelBlock()
    m.fs.CS_jaw_crusher.power = pyo.Var(initialize=589, units=pyunits.hp)
    m.fs.CS_jaw_crusher.power.fix()
    m.fs.CS_jaw_crusher.costing = UnitModelCostingBlock(
        flowsheet_costing_block=m.fs.costing,
        costing_method=QGESSCostingData.get_REE_costing,
        costing_method_arguments={
            "cost_accounts": CS_jaw_crusher_accounts,
            "scaled_param": m.fs.CS_jaw_crusher.power,
            "source": 1,
        },
    )

    m.fs.feed_input = pyo.Var(initialize=500, units=pyunits.ton / pyunits.hr)
    m.fs.feed_input.fix()

    m.fs.H2O = pyo.Var(m.fs.time, initialize=1000, units=pyunits.gallon / pyunits.hr)
    m.fs.H2O.fix()

    with pytest.raises(
        Exception,
        match="A resource was included that does not contain a price. "
        "Prices exist for the following resources: \\['power', 'water', "
        "'diesel', 'bioleaching_solution', 'H2SO4', 'natural_gas', "
        "'polymer', 'NAOH', 'CACO3', 'coal_calcite', 'HCL', 'oxalic_acid',"
        " 'ascorbic_acid', 'kerosene', 'D2EHPA', 'NA2S', "
        "'nonhazardous_solid_waste', 'nonhazardous_precipitate_waste', "
        "'dust_and_volatiles'\\]",
    ):
        m.fs.costing.build_process_costs(
            fixed_OM=True,
            pure_product_output_rates={
                "Sc2O3": 1.9 * pyunits.kg / pyunits.hr,
            },
            mixed_product_output_rates={
                "Sc2O3": 0.00143 * pyunits.kg / pyunits.hr,
            },
            variable_OM=True,
            feed_input=m.fs.feed_input,
            resources=[
                "H2O",
            ],
            rates=[
                m.fs.H2O,
            ],
        )


@pytest.mark.component
def test_REE_costing_recovery_basecase():
    m = pyo.ConcreteModel()
    m.fs = FlowsheetBlock(dynamic=True, time_units=pyunits.s)
    m.fs.costing = QGESSCosting()

    # 1.3 is CS Jaw Crusher
    CS_jaw_crusher_accounts = ["1.3"]
    m.fs.CS_jaw_crusher = UnitModelBlock()
    m.fs.CS_jaw_crusher.power = pyo.Var(initialize=589, units=pyunits.hp)
    m.fs.CS_jaw_crusher.power.fix()
    m.fs.CS_jaw_crusher.costing = UnitModelCostingBlock(
        flowsheet_costing_block=m.fs.costing,
        costing_method=QGESSCostingData.get_REE_costing,
        costing_method_arguments={
            "cost_accounts": CS_jaw_crusher_accounts,
            "scaled_param": m.fs.CS_jaw_crusher.power,
            "source": 1,
        },
    )

    m.fs.feed_input = pyo.Var(initialize=500, units=pyunits.ton / pyunits.hr)
    m.fs.feed_input.fix()

    m.fs.water = pyo.Var(m.fs.time, initialize=1000, units=pyunits.gallon / pyunits.hr)
    m.fs.water.fix()

    m.fs.recovery_rate_per_year = pyo.Var(
        initialize=39.3
        * 0.8025
        * 8
        * 3
        * 336,  # TREO (total rare earth oxide), 80.25% REE in REO
        units=pyunits.kg / pyunits.year,
    )
    m.fs.recovery_rate_per_year.fix()

    m.fs.costing.build_process_costs(
        fixed_OM=True,
        pure_product_output_rates={
            "Sc2O3": 1.9 * pyunits.kg / pyunits.hr,
        },
        mixed_product_output_rates={
            "Sc2O3": 0.00143 * pyunits.kg / pyunits.hr,
        },
        variable_OM=True,
        feed_input=m.fs.feed_input,
        resources=[
            "water",
        ],
        rates=[
            m.fs.water,
        ],
        recovery_rate_per_year=m.fs.recovery_rate_per_year,
    )

    QGESSCostingData.costing_initialization(m.fs.costing)
    QGESSCostingData.initialize_fixed_OM_costs(m.fs.costing)
    QGESSCostingData.initialize_variable_OM_costs(m.fs.costing)
    solver = get_solver()
    results = solver.solve(m, tee=True)
    assert check_optimal_termination(results)
    assert_units_consistent(m)

    # check that some objects builts as expected
    assert hasattr(m.fs.costing, "recovery_rate_per_year")
    assert hasattr(m.fs.costing, "additional_cost_of_recovery")
    assert hasattr(m.fs.costing, "cost_of_recovery")

    # check some cost results
    assert str(pyunits.get_units(m.fs.costing.recovery_rate_per_year)) == "kg/a"
    assert m.fs.costing.recovery_rate_per_year.value == pytest.approx(254324, rel=1e-4)
    assert str(pyunits.get_units(m.fs.costing.cost_of_recovery)) == "USD_2021/kg"
    assert pyo.value(m.fs.costing.cost_of_recovery) == pytest.approx(30.416, rel=1e-4)
    assert m.fs.costing.additional_cost_of_recovery.value == pytest.approx(
        0.0000, abs=1e-4
    )


@pytest.mark.component
def test_REE_costing_recovery_nounits():
    m = pyo.ConcreteModel()
    m.fs = FlowsheetBlock(dynamic=True, time_units=pyunits.s)
    m.fs.costing = QGESSCosting()

    # 1.3 is CS Jaw Crusher
    CS_jaw_crusher_accounts = ["1.3"]
    m.fs.CS_jaw_crusher = UnitModelBlock()
    m.fs.CS_jaw_crusher.power = pyo.Var(initialize=589, units=pyunits.hp)
    m.fs.CS_jaw_crusher.power.fix()
    m.fs.CS_jaw_crusher.costing = UnitModelCostingBlock(
        flowsheet_costing_block=m.fs.costing,
        costing_method=QGESSCostingData.get_REE_costing,
        costing_method_arguments={
            "cost_accounts": CS_jaw_crusher_accounts,
            "scaled_param": m.fs.CS_jaw_crusher.power,
            "source": 1,
        },
    )

    hours_per_shift = 8
    shifts_per_day = 3
    operating_days_per_year = 336

    # for convenience
    m.fs.annual_operating_hours = pyo.Param(
        initialize=hours_per_shift * shifts_per_day * operating_days_per_year,
        mutable=False,
        units=pyunits.hours / pyunits.a,
    )

    m.fs.feed_input = pyo.Var(initialize=500, units=pyunits.ton / pyunits.hr)
    m.fs.feed_input.fix()

    m.fs.water = pyo.Var(m.fs.time, initialize=1000, units=pyunits.gallon / pyunits.hr)
    m.fs.water.fix()

    m.fs.recovery_rate_per_year = pyo.Var(
        initialize=39.3
        * 0.8025
        * pyo.value(
            m.fs.annual_operating_hours
        ),  # TREO (total rare earth oxide), 80.25% REE in REO,
        # no units passed - should be parsed as kg/a (multipliers give numerical rate per year)
    )
    m.fs.recovery_rate_per_year.fix()

    m.fs.costing.build_process_costs(
        fixed_OM=True,
        pure_product_output_rates={
            "Sc2O3": 1.9 * pyunits.kg / pyunits.hr,
        },
        mixed_product_output_rates={
            "Sc2O3": 0.00143 * pyunits.kg / pyunits.hr,
        },
        variable_OM=True,
        feed_input=m.fs.feed_input,
        resources=[
            "water",
        ],
        rates=[
            m.fs.water,
        ],
        recovery_rate_per_year=m.fs.recovery_rate_per_year,
    )

    QGESSCostingData.costing_initialization(m.fs.costing)
    QGESSCostingData.initialize_fixed_OM_costs(m.fs.costing)
    QGESSCostingData.initialize_variable_OM_costs(m.fs.costing)
    solver = get_solver()
    results = solver.solve(m, tee=True)
    assert check_optimal_termination(results)
    assert_units_consistent(m)

    # check that some objects builts as expected
    assert hasattr(m.fs.costing, "recovery_rate_per_year")
    assert hasattr(m.fs.costing, "additional_cost_of_recovery")
    assert hasattr(m.fs.costing, "cost_of_recovery")

    # check some cost results
    assert str(pyunits.get_units(m.fs.costing.recovery_rate_per_year)) == "kg/a"
    assert m.fs.costing.recovery_rate_per_year.value == pytest.approx(254324, rel=1e-4)
    assert str(pyunits.get_units(m.fs.costing.cost_of_recovery)) == "USD_2021/kg"
    assert pyo.value(m.fs.costing.cost_of_recovery) == pytest.approx(30.416, rel=1e-4)
    assert m.fs.costing.additional_cost_of_recovery.value == pytest.approx(
        0.0000, abs=1e-4
    )


@pytest.mark.component
def test_REE_costing_recovery_notmassunits():
    m = pyo.ConcreteModel()
    m.fs = FlowsheetBlock(dynamic=True, time_units=pyunits.s)
    m.fs.costing = QGESSCosting()

    # 1.3 is CS Jaw Crusher
    CS_jaw_crusher_accounts = ["1.3"]
    m.fs.CS_jaw_crusher = UnitModelBlock()
    m.fs.CS_jaw_crusher.power = pyo.Var(initialize=589, units=pyunits.hp)
    m.fs.CS_jaw_crusher.power.fix()
    m.fs.CS_jaw_crusher.costing = UnitModelCostingBlock(
        flowsheet_costing_block=m.fs.costing,
        costing_method=QGESSCostingData.get_REE_costing,
        costing_method_arguments={
            "cost_accounts": CS_jaw_crusher_accounts,
            "scaled_param": m.fs.CS_jaw_crusher.power,
            "source": 1,
        },
    )

    hours_per_shift = 8
    shifts_per_day = 3
    operating_days_per_year = 336

    # for convenience
    m.fs.annual_operating_hours = pyo.Param(
        initialize=hours_per_shift * shifts_per_day * operating_days_per_year,
        mutable=False,
        units=pyunits.hours / pyunits.a,
    )

    m.fs.feed_input = pyo.Var(initialize=500, units=pyunits.ton / pyunits.hr)
    m.fs.feed_input.fix()

    m.fs.water = pyo.Var(m.fs.time, initialize=1000, units=pyunits.gallon / pyunits.hr)
    m.fs.water.fix()

    m.fs.recovery_rate_per_year = pyo.Var(
        initialize=39.3
        * 0.8025
        * pyo.value(
            m.fs.annual_operating_hours
        ),  # TREO (total rare earth oxide), 80.25% REE in REO,
        units=pyunits.mol / pyunits.year,
    )
    m.fs.recovery_rate_per_year.fix()

    with pytest.raises(
        Exception,
        match="The argument recovery_rate_per_year was passed with units of "
        "mol/a which cannot be converted to units of mass per year. Please "
        "ensure that recovery_rate_per_year is passed with rate units "
        "of mass per year \\(mass/a\\) or dimensionless.",
    ):
        m.fs.costing.build_process_costs(
            fixed_OM=True,
            pure_product_output_rates={
                "Sc2O3": 1.9 * pyunits.kg / pyunits.hr,
            },
            mixed_product_output_rates={
                "Sc2O3": 0.00143 * pyunits.kg / pyunits.hr,
            },
            variable_OM=True,
            feed_input=m.fs.feed_input,
            resources=[
                "water",
            ],
            rates=[
                m.fs.water,
            ],
            recovery_rate_per_year=m.fs.recovery_rate_per_year,
        )


@pytest.mark.component
def test_REE_costing_recovery_notannualbasisunits():
    m = pyo.ConcreteModel()
    m.fs = FlowsheetBlock(dynamic=True, time_units=pyunits.s)
    m.fs.costing = QGESSCosting()

    # 1.3 is CS Jaw Crusher
    CS_jaw_crusher_accounts = ["1.3"]
    m.fs.CS_jaw_crusher = UnitModelBlock()
    m.fs.CS_jaw_crusher.power = pyo.Var(initialize=589, units=pyunits.hp)
    m.fs.CS_jaw_crusher.power.fix()
    m.fs.CS_jaw_crusher.costing = UnitModelCostingBlock(
        flowsheet_costing_block=m.fs.costing,
        costing_method=QGESSCostingData.get_REE_costing,
        costing_method_arguments={
            "cost_accounts": CS_jaw_crusher_accounts,
            "scaled_param": m.fs.CS_jaw_crusher.power,
            "source": 1,
        },
    )

    hours_per_shift = 8
    shifts_per_day = 3
    operating_days_per_year = 336

    # for convenience
    m.fs.annual_operating_hours = pyo.Param(
        initialize=hours_per_shift * shifts_per_day * operating_days_per_year,
        mutable=False,
        units=pyunits.hours / pyunits.a,
    )

    m.fs.feed_input = pyo.Var(initialize=500, units=pyunits.ton / pyunits.hr)
    m.fs.feed_input.fix()

    m.fs.water = pyo.Var(m.fs.time, initialize=1000, units=pyunits.gallon / pyunits.hr)
    m.fs.water.fix()

    m.fs.recovery_rate_per_year = pyo.Var(
        initialize=39.3
        * 0.8025
        * pyo.value(
            m.fs.annual_operating_hours
        ),  # TREO (total rare earth oxide), 80.25% REE in REO,
        units=pyunits.kg / pyunits.h,
    )
    m.fs.recovery_rate_per_year.fix()

    with pytest.raises(
        Exception,
        match="The argument recovery_rate_per_year was passed with units of "
        "kg/h and must be on an anuual basis. Please "
        "ensure that recovery_rate_per_year is passed with rate units "
        "of mass per year \\(mass/a\\) or dimensionless.",
    ):
        m.fs.costing.build_process_costs(
            fixed_OM=True,
            pure_product_output_rates={
                "Sc2O3": 1.9 * pyunits.kg / pyunits.hr,
            },
            mixed_product_output_rates={
                "Sc2O3": 0.00143 * pyunits.kg / pyunits.hr,
            },
            variable_OM=True,
            feed_input=m.fs.feed_input,
            resources=[
                "water",
            ],
            rates=[
                m.fs.water,
            ],
            recovery_rate_per_year=m.fs.recovery_rate_per_year,
        )


@pytest.mark.component
def test_REE_costing_recovery_passedinmethodcall():
    m = pyo.ConcreteModel()
    m.fs = FlowsheetBlock(dynamic=True, time_units=pyunits.s)
    m.fs.costing = QGESSCosting()

    # 1.3 is CS Jaw Crusher
    CS_jaw_crusher_accounts = ["1.3"]
    m.fs.CS_jaw_crusher = UnitModelBlock()
    m.fs.CS_jaw_crusher.power = pyo.Var(initialize=589, units=pyunits.hp)
    m.fs.CS_jaw_crusher.power.fix()
    m.fs.CS_jaw_crusher.costing = UnitModelCostingBlock(
        flowsheet_costing_block=m.fs.costing,
        costing_method=QGESSCostingData.get_REE_costing,
        costing_method_arguments={
            "cost_accounts": CS_jaw_crusher_accounts,
            "scaled_param": m.fs.CS_jaw_crusher.power,
            "source": 1,
        },
    )

    hours_per_shift = 8
    shifts_per_day = 3
    operating_days_per_year = 336

    # for convenience
    m.fs.annual_operating_hours = pyo.Param(
        initialize=hours_per_shift * shifts_per_day * operating_days_per_year,
        mutable=False,
        units=pyunits.hours / pyunits.a,
    )

    m.fs.feed_input = pyo.Var(initialize=500, units=pyunits.ton / pyunits.hr)
    m.fs.feed_input.fix()

    m.fs.water = pyo.Var(m.fs.time, initialize=1000, units=pyunits.gallon / pyunits.hr)
    m.fs.water.fix()

    m.fs.costing.build_process_costs(
        fixed_OM=True,
        pure_product_output_rates={
            "Sc2O3": 1.9 * pyunits.kg / pyunits.hr,
        },
        mixed_product_output_rates={
            "Sc2O3": 0.00143 * pyunits.kg / pyunits.hr,
        },
        variable_OM=True,
        feed_input=m.fs.feed_input,
        resources=[
            "water",
        ],
        rates=[
            m.fs.water,
        ],
        recovery_rate_per_year=39.3 * 0.8025 * pyo.value(m.fs.annual_operating_hours),
    )

    QGESSCostingData.costing_initialization(m.fs.costing)
    QGESSCostingData.initialize_fixed_OM_costs(m.fs.costing)
    QGESSCostingData.initialize_variable_OM_costs(m.fs.costing)
    solver = get_solver()
    results = solver.solve(m, tee=True)
    assert check_optimal_termination(results)
    assert_units_consistent(m)

    # check that some objects builts as expected
    assert hasattr(m.fs.costing, "recovery_rate_per_year")
    assert hasattr(m.fs.costing, "additional_cost_of_recovery")
    assert hasattr(m.fs.costing, "cost_of_recovery")

    # check some cost results
    assert str(pyunits.get_units(m.fs.costing.recovery_rate_per_year)) == "kg/a"
    assert m.fs.costing.recovery_rate_per_year.value == pytest.approx(254324, rel=1e-4)
    assert str(pyunits.get_units(m.fs.costing.cost_of_recovery)) == "USD_2021/kg"
    assert pyo.value(m.fs.costing.cost_of_recovery) == pytest.approx(30.416, rel=1e-4)
    assert m.fs.costing.additional_cost_of_recovery.value == pytest.approx(
        0.0000, abs=1e-4
    )


@pytest.mark.component
def test_REE_costing_recovery_transportcostExpression():
    m = pyo.ConcreteModel()
    m.fs = FlowsheetBlock(dynamic=True, time_units=pyunits.s)
    m.fs.costing = QGESSCosting()

    # 1.3 is CS Jaw Crusher
    CS_jaw_crusher_accounts = ["1.3"]
    m.fs.CS_jaw_crusher = UnitModelBlock()
    m.fs.CS_jaw_crusher.power = pyo.Var(initialize=589, units=pyunits.hp)
    m.fs.CS_jaw_crusher.power.fix()
    m.fs.CS_jaw_crusher.costing = UnitModelCostingBlock(
        flowsheet_costing_block=m.fs.costing,
        costing_method=QGESSCostingData.get_REE_costing,
        costing_method_arguments={
            "cost_accounts": CS_jaw_crusher_accounts,
            "scaled_param": m.fs.CS_jaw_crusher.power,
            "source": 1,
        },
    )

    m.fs.feed_input = pyo.Var(initialize=500, units=pyunits.ton / pyunits.hr)
    m.fs.feed_input.fix()

    m.fs.water = pyo.Var(m.fs.time, initialize=1000, units=pyunits.gallon / pyunits.hr)
    m.fs.water.fix()

    m.fs.recovery_rate_per_year = pyo.Var(
        initialize=39.3
        * 0.8025
        * 8
        * 3
        * 336,  # TREO (total rare earth oxide), 80.25% REE in REO
        units=pyunits.kg / pyunits.year,
    )
    m.fs.recovery_rate_per_year.fix()

    m.fs.transport_cost_per_ton_product = pyo.Expression(
        expr=10 * pyunits.USD_2021 / pyunits.ton
    )

    m.fs.costing.build_process_costs(
        fixed_OM=True,
        pure_product_output_rates={
            "Sc2O3": 1.9 * pyunits.kg / pyunits.hr,
        },
        mixed_product_output_rates={
            "Sc2O3": 0.00143 * pyunits.kg / pyunits.hr,
        },
        variable_OM=True,
        feed_input=m.fs.feed_input,
        resources=[
            "water",
        ],
        rates=[
            m.fs.water,
        ],
        recovery_rate_per_year=m.fs.recovery_rate_per_year,
        transport_cost_per_ton_product=m.fs.transport_cost_per_ton_product,
    )

    QGESSCostingData.costing_initialization(m.fs.costing)
    QGESSCostingData.initialize_fixed_OM_costs(m.fs.costing)
    QGESSCostingData.initialize_variable_OM_costs(m.fs.costing)
    solver = get_solver()
    results = solver.solve(m, tee=True)
    assert check_optimal_termination(results)
    assert_units_consistent(m)

    # check that some objects builts as expected
    assert hasattr(m.fs.costing, "recovery_rate_per_year")
    assert hasattr(m.fs.costing, "additional_cost_of_recovery")
    assert hasattr(m.fs.costing, "cost_of_recovery")
    assert hasattr(m.fs.costing, "transport_cost")

    # check some cost results
    assert str(pyunits.get_units(m.fs.costing.recovery_rate_per_year)) == "kg/a"
    assert m.fs.costing.recovery_rate_per_year.value == pytest.approx(254324, rel=1e-4)
    assert str(pyunits.get_units(m.fs.costing.cost_of_recovery)) == "USD_2021/kg"
    assert pyo.value(m.fs.costing.cost_of_recovery) == pytest.approx(30.416, rel=1e-4)
    assert m.fs.costing.additional_cost_of_recovery.value == pytest.approx(
        0.0000, abs=1e-4
    )
    assert pyo.value(m.fs.costing.transport_cost) == pytest.approx(0.0028034, rel=1e-4)


@pytest.mark.component
def test_REE_costing_recovery_transportcostExpressionnounits():
    m = pyo.ConcreteModel()
    m.fs = FlowsheetBlock(dynamic=True, time_units=pyunits.s)
    m.fs.costing = QGESSCosting()

    # 1.3 is CS Jaw Crusher
    CS_jaw_crusher_accounts = ["1.3"]
    m.fs.CS_jaw_crusher = UnitModelBlock()
    m.fs.CS_jaw_crusher.power = pyo.Var(initialize=589, units=pyunits.hp)
    m.fs.CS_jaw_crusher.power.fix()
    m.fs.CS_jaw_crusher.costing = UnitModelCostingBlock(
        flowsheet_costing_block=m.fs.costing,
        costing_method=QGESSCostingData.get_REE_costing,
        costing_method_arguments={
            "cost_accounts": CS_jaw_crusher_accounts,
            "scaled_param": m.fs.CS_jaw_crusher.power,
            "source": 1,
        },
    )

    m.fs.feed_input = pyo.Var(initialize=500, units=pyunits.ton / pyunits.hr)
    m.fs.feed_input.fix()

    m.fs.water = pyo.Var(m.fs.time, initialize=1000, units=pyunits.gallon / pyunits.hr)
    m.fs.water.fix()

    m.fs.recovery_rate_per_year = pyo.Var(
        initialize=39.3
        * 0.8025
        * 8
        * 3
        * 336,  # TREO (total rare earth oxide), 80.25% REE in REO
        units=pyunits.kg / pyunits.year,
    )
    m.fs.recovery_rate_per_year.fix()

    m.fs.transport_cost_per_ton_product = pyo.Expression(expr=10)

    m.fs.costing.build_process_costs(
        fixed_OM=True,
        pure_product_output_rates={
            "Sc2O3": 1.9 * pyunits.kg / pyunits.hr,
        },
        mixed_product_output_rates={
            "Sc2O3": 0.00143 * pyunits.kg / pyunits.hr,
        },
        variable_OM=True,
        feed_input=m.fs.feed_input,
        resources=[
            "water",
        ],
        rates=[
            m.fs.water,
        ],
        recovery_rate_per_year=m.fs.recovery_rate_per_year,
        transport_cost_per_ton_product=m.fs.transport_cost_per_ton_product,
    )

    QGESSCostingData.costing_initialization(m.fs.costing)
    QGESSCostingData.initialize_fixed_OM_costs(m.fs.costing)
    QGESSCostingData.initialize_variable_OM_costs(m.fs.costing)
    solver = get_solver()
    results = solver.solve(m, tee=True)
    assert check_optimal_termination(results)
    assert_units_consistent(m)

    # check that some objects builts as expected
    assert hasattr(m.fs.costing, "recovery_rate_per_year")
    assert hasattr(m.fs.costing, "additional_cost_of_recovery")
    assert hasattr(m.fs.costing, "cost_of_recovery")
    assert hasattr(m.fs.costing, "transport_cost")

    # check some cost results
    assert str(pyunits.get_units(m.fs.costing.recovery_rate_per_year)) == "kg/a"
    assert m.fs.costing.recovery_rate_per_year.value == pytest.approx(254324, rel=1e-4)
    assert str(pyunits.get_units(m.fs.costing.cost_of_recovery)) == "USD_2021/kg"
    assert pyo.value(m.fs.costing.cost_of_recovery) == pytest.approx(30.416, rel=1e-4)
    assert m.fs.costing.additional_cost_of_recovery.value == pytest.approx(
        0.0000, abs=1e-4
    )
    assert pyo.value(m.fs.costing.transport_cost) == pytest.approx(0.0028034, rel=1e-4)


@pytest.mark.component
def test_REE_costing_recovery_transportcostParam():
    m = pyo.ConcreteModel()
    m.fs = FlowsheetBlock(dynamic=True, time_units=pyunits.s)
    m.fs.costing = QGESSCosting()

    # 1.3 is CS Jaw Crusher
    CS_jaw_crusher_accounts = ["1.3"]
    m.fs.CS_jaw_crusher = UnitModelBlock()
    m.fs.CS_jaw_crusher.power = pyo.Var(initialize=589, units=pyunits.hp)
    m.fs.CS_jaw_crusher.power.fix()
    m.fs.CS_jaw_crusher.costing = UnitModelCostingBlock(
        flowsheet_costing_block=m.fs.costing,
        costing_method=QGESSCostingData.get_REE_costing,
        costing_method_arguments={
            "cost_accounts": CS_jaw_crusher_accounts,
            "scaled_param": m.fs.CS_jaw_crusher.power,
            "source": 1,
        },
    )

    m.fs.feed_input = pyo.Var(initialize=500, units=pyunits.ton / pyunits.hr)
    m.fs.feed_input.fix()

    m.fs.water = pyo.Var(m.fs.time, initialize=1000, units=pyunits.gallon / pyunits.hr)
    m.fs.water.fix()

    m.fs.recovery_rate_per_year = pyo.Var(
        initialize=39.3
        * 0.8025
        * 8
        * 3
        * 336,  # TREO (total rare earth oxide), 80.25% REE in REO
        units=pyunits.kg / pyunits.year,
    )
    m.fs.recovery_rate_per_year.fix()

    m.fs.transport_cost_per_ton_product = pyo.Param(
        initialize=10, units=pyunits.USD_2021 / pyunits.ton, mutable=False
    )

    m.fs.costing.build_process_costs(
        fixed_OM=True,
        pure_product_output_rates={
            "Sc2O3": 1.9 * pyunits.kg / pyunits.hr,
        },
        mixed_product_output_rates={
            "Sc2O3": 0.00143 * pyunits.kg / pyunits.hr,
        },
        variable_OM=True,
        feed_input=m.fs.feed_input,
        resources=[
            "water",
        ],
        rates=[
            m.fs.water,
        ],
        recovery_rate_per_year=m.fs.recovery_rate_per_year,
        transport_cost_per_ton_product=m.fs.transport_cost_per_ton_product,
    )

    QGESSCostingData.costing_initialization(m.fs.costing)
    QGESSCostingData.initialize_fixed_OM_costs(m.fs.costing)
    QGESSCostingData.initialize_variable_OM_costs(m.fs.costing)
    solver = get_solver()
    results = solver.solve(m, tee=True)
    assert check_optimal_termination(results)
    assert_units_consistent(m)

    # check that some objects builts as expected
    assert hasattr(m.fs.costing, "recovery_rate_per_year")
    assert hasattr(m.fs.costing, "additional_cost_of_recovery")
    assert hasattr(m.fs.costing, "cost_of_recovery")
    assert hasattr(m.fs.costing, "transport_cost")

    # check some cost results
    assert str(pyunits.get_units(m.fs.costing.recovery_rate_per_year)) == "kg/a"
    assert m.fs.costing.recovery_rate_per_year.value == pytest.approx(254324, rel=1e-4)
    assert str(pyunits.get_units(m.fs.costing.cost_of_recovery)) == "USD_2021/kg"
    assert pyo.value(m.fs.costing.cost_of_recovery) == pytest.approx(30.416, rel=1e-4)
    assert m.fs.costing.additional_cost_of_recovery.value == pytest.approx(
        0.0000, abs=1e-4
    )
    assert pyo.value(m.fs.costing.transport_cost) == pytest.approx(0.0028034, rel=1e-4)


@pytest.mark.component
def test_REE_costing_recovery_transportcostParamnounits():
    m = pyo.ConcreteModel()
    m.fs = FlowsheetBlock(dynamic=True, time_units=pyunits.s)
    m.fs.costing = QGESSCosting()

    # 1.3 is CS Jaw Crusher
    CS_jaw_crusher_accounts = ["1.3"]
    m.fs.CS_jaw_crusher = UnitModelBlock()
    m.fs.CS_jaw_crusher.power = pyo.Var(initialize=589, units=pyunits.hp)
    m.fs.CS_jaw_crusher.power.fix()
    m.fs.CS_jaw_crusher.costing = UnitModelCostingBlock(
        flowsheet_costing_block=m.fs.costing,
        costing_method=QGESSCostingData.get_REE_costing,
        costing_method_arguments={
            "cost_accounts": CS_jaw_crusher_accounts,
            "scaled_param": m.fs.CS_jaw_crusher.power,
            "source": 1,
        },
    )

    m.fs.feed_input = pyo.Var(initialize=500, units=pyunits.ton / pyunits.hr)
    m.fs.feed_input.fix()

    m.fs.water = pyo.Var(m.fs.time, initialize=1000, units=pyunits.gallon / pyunits.hr)
    m.fs.water.fix()

    m.fs.recovery_rate_per_year = pyo.Var(
        initialize=39.3
        * 0.8025
        * 8
        * 3
        * 336,  # TREO (total rare earth oxide), 80.25% REE in REO
        units=pyunits.kg / pyunits.year,
    )
    m.fs.recovery_rate_per_year.fix()

    m.fs.transport_cost_per_ton_product = pyo.Param(initialize=10, mutable=False)

    m.fs.costing.build_process_costs(
        fixed_OM=True,
        pure_product_output_rates={
            "Sc2O3": 1.9 * pyunits.kg / pyunits.hr,
        },
        mixed_product_output_rates={
            "Sc2O3": 0.00143 * pyunits.kg / pyunits.hr,
        },
        variable_OM=True,
        feed_input=m.fs.feed_input,
        resources=[
            "water",
        ],
        rates=[
            m.fs.water,
        ],
        recovery_rate_per_year=m.fs.recovery_rate_per_year,
        transport_cost_per_ton_product=m.fs.transport_cost_per_ton_product,
    )

    QGESSCostingData.costing_initialization(m.fs.costing)
    QGESSCostingData.initialize_fixed_OM_costs(m.fs.costing)
    QGESSCostingData.initialize_variable_OM_costs(m.fs.costing)
    solver = get_solver()
    results = solver.solve(m, tee=True)
    assert check_optimal_termination(results)
    assert_units_consistent(m)

    # check that some objects builts as expected
    assert hasattr(m.fs.costing, "recovery_rate_per_year")
    assert hasattr(m.fs.costing, "additional_cost_of_recovery")
    assert hasattr(m.fs.costing, "cost_of_recovery")
    assert hasattr(m.fs.costing, "transport_cost")

    # check some cost results
    assert str(pyunits.get_units(m.fs.costing.recovery_rate_per_year)) == "kg/a"
    assert m.fs.costing.recovery_rate_per_year.value == pytest.approx(254324, rel=1e-4)
    assert str(pyunits.get_units(m.fs.costing.cost_of_recovery)) == "USD_2021/kg"
    assert pyo.value(m.fs.costing.cost_of_recovery) == pytest.approx(30.416, rel=1e-4)
    assert m.fs.costing.additional_cost_of_recovery.value == pytest.approx(
        0.0000, abs=1e-4
    )
    assert pyo.value(m.fs.costing.transport_cost) == pytest.approx(0.0028034, rel=1e-4)


@pytest.mark.component
def test_REE_costing_recovery_transportcostVar():
    m = pyo.ConcreteModel()
    m.fs = FlowsheetBlock(dynamic=True, time_units=pyunits.s)
    m.fs.costing = QGESSCosting()

    # 1.3 is CS Jaw Crusher
    CS_jaw_crusher_accounts = ["1.3"]
    m.fs.CS_jaw_crusher = UnitModelBlock()
    m.fs.CS_jaw_crusher.power = pyo.Var(initialize=589, units=pyunits.hp)
    m.fs.CS_jaw_crusher.power.fix()
    m.fs.CS_jaw_crusher.costing = UnitModelCostingBlock(
        flowsheet_costing_block=m.fs.costing,
        costing_method=QGESSCostingData.get_REE_costing,
        costing_method_arguments={
            "cost_accounts": CS_jaw_crusher_accounts,
            "scaled_param": m.fs.CS_jaw_crusher.power,
            "source": 1,
        },
    )

    m.fs.feed_input = pyo.Var(initialize=500, units=pyunits.ton / pyunits.hr)
    m.fs.feed_input.fix()

    m.fs.water = pyo.Var(m.fs.time, initialize=1000, units=pyunits.gallon / pyunits.hr)
    m.fs.water.fix()

    m.fs.recovery_rate_per_year = pyo.Var(
        initialize=39.3
        * 0.8025
        * 8
        * 3
        * 336,  # TREO (total rare earth oxide), 80.25% REE in REO
        units=pyunits.kg / pyunits.year,
    )
    m.fs.recovery_rate_per_year.fix()

    m.fs.transport_cost_per_ton_product = pyo.Var(
        initialize=10, units=pyunits.USD_2021 / pyunits.ton
    )
    m.fs.transport_cost_per_ton_product.fix()

    m.fs.costing.build_process_costs(
        fixed_OM=True,
        pure_product_output_rates={
            "Sc2O3": 1.9 * pyunits.kg / pyunits.hr,
        },
        mixed_product_output_rates={
            "Sc2O3": 0.00143 * pyunits.kg / pyunits.hr,
        },
        variable_OM=True,
        feed_input=m.fs.feed_input,
        resources=[
            "water",
        ],
        rates=[
            m.fs.water,
        ],
        recovery_rate_per_year=m.fs.recovery_rate_per_year,
        transport_cost_per_ton_product=m.fs.transport_cost_per_ton_product,
    )

    QGESSCostingData.costing_initialization(m.fs.costing)
    QGESSCostingData.initialize_fixed_OM_costs(m.fs.costing)
    QGESSCostingData.initialize_variable_OM_costs(m.fs.costing)
    solver = get_solver()
    results = solver.solve(m, tee=True)
    assert check_optimal_termination(results)
    assert_units_consistent(m)

    # check that some objects builts as expected
    assert hasattr(m.fs.costing, "recovery_rate_per_year")
    assert hasattr(m.fs.costing, "additional_cost_of_recovery")
    assert hasattr(m.fs.costing, "cost_of_recovery")
    assert hasattr(m.fs.costing, "transport_cost")

    # check some cost results
    assert str(pyunits.get_units(m.fs.costing.recovery_rate_per_year)) == "kg/a"
    assert m.fs.costing.recovery_rate_per_year.value == pytest.approx(254324, rel=1e-4)
    assert str(pyunits.get_units(m.fs.costing.cost_of_recovery)) == "USD_2021/kg"
    assert pyo.value(m.fs.costing.cost_of_recovery) == pytest.approx(30.416, rel=1e-4)
    assert m.fs.costing.additional_cost_of_recovery.value == pytest.approx(
        0.0000, abs=1e-4
    )
    assert pyo.value(m.fs.costing.transport_cost) == pytest.approx(0.0028034, rel=1e-4)


@pytest.mark.component
def test_REE_costing_recovery_transportcostVarnounits():
    m = pyo.ConcreteModel()
    m.fs = FlowsheetBlock(dynamic=True, time_units=pyunits.s)
    m.fs.costing = QGESSCosting()

    # 1.3 is CS Jaw Crusher
    CS_jaw_crusher_accounts = ["1.3"]
    m.fs.CS_jaw_crusher = UnitModelBlock()
    m.fs.CS_jaw_crusher.power = pyo.Var(initialize=589, units=pyunits.hp)
    m.fs.CS_jaw_crusher.power.fix()
    m.fs.CS_jaw_crusher.costing = UnitModelCostingBlock(
        flowsheet_costing_block=m.fs.costing,
        costing_method=QGESSCostingData.get_REE_costing,
        costing_method_arguments={
            "cost_accounts": CS_jaw_crusher_accounts,
            "scaled_param": m.fs.CS_jaw_crusher.power,
            "source": 1,
        },
    )

    m.fs.feed_input = pyo.Var(initialize=500, units=pyunits.ton / pyunits.hr)
    m.fs.feed_input.fix()

    m.fs.water = pyo.Var(m.fs.time, initialize=1000, units=pyunits.gallon / pyunits.hr)
    m.fs.water.fix()

    m.fs.recovery_rate_per_year = pyo.Var(
        initialize=39.3
        * 0.8025
        * 8
        * 3
        * 336,  # TREO (total rare earth oxide), 80.25% REE in REO
        units=pyunits.kg / pyunits.year,
    )
    m.fs.recovery_rate_per_year.fix()

    m.fs.transport_cost_per_ton_product = pyo.Var(initialize=10)
    m.fs.transport_cost_per_ton_product.fix()

    m.fs.costing.build_process_costs(
        fixed_OM=True,
        pure_product_output_rates={
            "Sc2O3": 1.9 * pyunits.kg / pyunits.hr,
        },
        mixed_product_output_rates={
            "Sc2O3": 0.00143 * pyunits.kg / pyunits.hr,
        },
        variable_OM=True,
        feed_input=m.fs.feed_input,
        resources=[
            "water",
        ],
        rates=[
            m.fs.water,
        ],
        recovery_rate_per_year=m.fs.recovery_rate_per_year,
        transport_cost_per_ton_product=m.fs.transport_cost_per_ton_product,
    )

    QGESSCostingData.costing_initialization(m.fs.costing)
    QGESSCostingData.initialize_fixed_OM_costs(m.fs.costing)
    QGESSCostingData.initialize_variable_OM_costs(m.fs.costing)
    solver = get_solver()
    results = solver.solve(m, tee=True)
    assert check_optimal_termination(results)
    assert_units_consistent(m)

    # check that some objects builts as expected
    assert hasattr(m.fs.costing, "recovery_rate_per_year")
    assert hasattr(m.fs.costing, "additional_cost_of_recovery")
    assert hasattr(m.fs.costing, "cost_of_recovery")
    assert hasattr(m.fs.costing, "transport_cost")

    # check some cost results
    assert str(pyunits.get_units(m.fs.costing.recovery_rate_per_year)) == "kg/a"
    assert m.fs.costing.recovery_rate_per_year.value == pytest.approx(254324, rel=1e-4)
    assert str(pyunits.get_units(m.fs.costing.cost_of_recovery)) == "USD_2021/kg"
    assert pyo.value(m.fs.costing.cost_of_recovery) == pytest.approx(30.416, rel=1e-4)
    assert m.fs.costing.additional_cost_of_recovery.value == pytest.approx(
        0.0000, abs=1e-4
    )
    assert pyo.value(m.fs.costing.transport_cost) == pytest.approx(0.0028034, rel=1e-4)


@pytest.mark.component
def test_REE_costing_recovery_Nonewithtransportcost():
    m = pyo.ConcreteModel()
    m.fs = FlowsheetBlock(dynamic=True, time_units=pyunits.s)
    m.fs.costing = QGESSCosting()

    # 1.3 is CS Jaw Crusher
    CS_jaw_crusher_accounts = ["1.3"]
    m.fs.CS_jaw_crusher = UnitModelBlock()
    m.fs.CS_jaw_crusher.power = pyo.Var(initialize=589, units=pyunits.hp)
    m.fs.CS_jaw_crusher.power.fix()
    m.fs.CS_jaw_crusher.costing = UnitModelCostingBlock(
        flowsheet_costing_block=m.fs.costing,
        costing_method=QGESSCostingData.get_REE_costing,
        costing_method_arguments={
            "cost_accounts": CS_jaw_crusher_accounts,
            "scaled_param": m.fs.CS_jaw_crusher.power,
            "source": 1,
        },
    )

    m.fs.feed_input = pyo.Var(initialize=500, units=pyunits.ton / pyunits.hr)
    m.fs.feed_input.fix()

    m.fs.water = pyo.Var(m.fs.time, initialize=1000, units=pyunits.gallon / pyunits.hr)
    m.fs.water.fix()

    with pytest.raises(
        Exception,
        match="If a transport_cost_per_ton_product is not None, "
        "recovery_rate_per_year cannot be None.",
    ):
        m.fs.costing.build_process_costs(
            fixed_OM=True,
            pure_product_output_rates={
                "Sc2O3": 1.9 * pyunits.kg / pyunits.hr,
            },
            mixed_product_output_rates={
                "Sc2O3": 0.00143 * pyunits.kg / pyunits.hr,
            },
            variable_OM=True,
            feed_input=m.fs.feed_input,
            resources=[
                "water",
            ],
            rates=[
                m.fs.water,
            ],
            transport_cost_per_ton_product=10,
        )
>>>>>>> 1d059324
<|MERGE_RESOLUTION|>--- conflicted
+++ resolved
@@ -1891,10 +1891,7 @@
         m.fs.HDD_Recycling_HD.costing.bare_erected_cost[HDD_Recycling_HD_accounts]
     ) == pytest.approx(0.41035, rel=1e-4)
 
-<<<<<<< HEAD
     assert m.fs.costing.total_plant_cost.value == pytest.approx(3.8220, rel=1e-4)
-=======
-    assert m.fs.costing.total_plant_cost.value == pytest.approx(3.8231, rel=1e-4)
 
 
 @pytest.mark.component
@@ -4738,5 +4735,4 @@
                 m.fs.water,
             ],
             transport_cost_per_ton_product=10,
-        )
->>>>>>> 1d059324
+        )