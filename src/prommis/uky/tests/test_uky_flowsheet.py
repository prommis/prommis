#################################################################################
# The Institute for the Design of Advanced Energy Systems Integrated Platform
# Framework (IDAES IP) was produced under the DOE Institute for the
# Design of Advanced Energy Systems (IDAES).
#
# Copyright (c) 2018-2023 by the software owners: The Regents of the
# University of California, through Lawrence Berkeley National Laboratory,
# National Technology & Engineering Solutions of Sandia, LLC, Carnegie Mellon
# University, West Virginia University Research Corporation, et al.
# All rights reserved.  Please see the files COPYRIGHT.md and LICENSE.md
# for full copyright and license information.
#################################################################################
"""
Tests for UKy flowsheet.

"""

from pyomo.network import Arc
from pyomo.environ import (
    assert_optimal_termination,
    value,
    units,
    TransformationFactory,
)

from idaes.core import FlowsheetBlock
from idaes.core.util.model_diagnostics import DiagnosticsToolbox
from idaes.models.properties.modular_properties.base.generic_property import (
    GenericParameterBlock,
)
from idaes.models.unit_models.feed import Feed
from idaes.models.unit_models.mixer import Mixer
from idaes.models.unit_models.product import Product
from idaes.models.unit_models.separator import Separator
from idaes.models.unit_models.solid_liquid import SLSeparator

import pytest

from prommis.leaching.leach_train import LeachingTrain
from prommis.leaching.leach_reactions import CoalRefuseLeachingReactions
from prommis.leaching.leach_solids_properties import CoalRefuseParameters
from prommis.leaching.leach_solution_properties import LeachSolutionParameters
from prommis.precipitate.precipitate_liquid_properties import AqueousParameter
from prommis.precipitate.precipitate_solids_properties import PrecipitateParameters
from prommis.precipitate.precipitator import Precipitator
from prommis.roasting.ree_oxalate_roaster import REEOxalateRoaster
from prommis.solvent_extraction.ree_og_distribution import REESolExOgParameters
from prommis.solvent_extraction.solvent_extraction import SolventExtraction
from prommis.uky.uky_flowsheet import (
    build,
    set_partition_coefficients,
    set_operating_conditions,
    set_scaling,
    initialize_system,
    solve,
    add_costing,
    display_costing,
)


@pytest.fixture(scope="module")
def system_frame():
    m = build()
    set_partition_coefficients(m)
    set_operating_conditions(m)

    return m


@pytest.mark.component
def test_structural_issues(system_frame):
    model = system_frame
    dt = DiagnosticsToolbox(model)
    dt.assert_no_structural_warnings()


@pytest.mark.unit
def test_build_flowsheet(system_frame):
    model = system_frame
    assert isinstance(model.fs, FlowsheetBlock)

    # Leaching section property packages and unit models
    assert isinstance(model.fs.leach_soln, LeachSolutionParameters)
    assert isinstance(model.fs.coal, CoalRefuseParameters)
    assert isinstance(model.fs.leach_rxns, CoalRefuseLeachingReactions)

    assert isinstance(model.fs.leach, LeachingTrain)
    assert isinstance(model.fs.sl_sep1, SLSeparator)
    assert isinstance(model.fs.leach_mixer, Mixer)
    assert isinstance(model.fs.leach_liquid_feed, Feed)
    assert isinstance(model.fs.leach_solid_feed, Feed)
    assert isinstance(model.fs.leach_filter_cake, Product)
    assert isinstance(model.fs.leach_filter_cake_liquid, Product)

    # Solvent extraction section property packages and unit models
    assert isinstance(model.fs.prop_o, REESolExOgParameters)

    assert isinstance(model.fs.solex_rougher_load, SolventExtraction)
    assert isinstance(model.fs.solex_rougher_scrub, SolventExtraction)
    assert isinstance(model.fs.solex_rougher_strip, SolventExtraction)
    assert isinstance(model.fs.solex_cleaner_load, SolventExtraction)
    assert isinstance(model.fs.solex_cleaner_strip, SolventExtraction)
    assert isinstance(model.fs.rougher_sep, Separator)
    assert isinstance(model.fs.load_sep, Separator)
    assert isinstance(model.fs.scrub_sep, Separator)
    assert isinstance(model.fs.cleaner_sep, Separator)
    assert isinstance(model.fs.rougher_mixer, Mixer)
    assert isinstance(model.fs.cleaner_mixer, Mixer)
    assert isinstance(model.fs.leach_sx_mixer, Mixer)
    assert isinstance(model.fs.sc_circuit_purge, Product)
    assert isinstance(model.fs.cleaner_purge, Product)
    assert isinstance(model.fs.cleaner_org_make_up, Feed)
    assert isinstance(model.fs.rougher_org_make_up, Feed)
    assert isinstance(model.fs.acid_feed1, Feed)
    assert isinstance(model.fs.acid_feed2, Feed)
    assert isinstance(model.fs.acid_feed3, Feed)

    # Precipitation property packages and unit models
    assert isinstance(model.fs.properties_aq, AqueousParameter)
    assert isinstance(model.fs.properties_solid, PrecipitateParameters)

    assert isinstance(model.fs.precipitator, Precipitator)
    assert isinstance(model.fs.sl_sep2, SLSeparator)
    assert isinstance(model.fs.precip_sx_mixer, Mixer)
    assert isinstance(model.fs.precip_purge, Product)

    # Roasting property packages and unit models
    assert isinstance(model.fs.prop_gas, GenericParameterBlock)
    assert isinstance(model.fs.prop_solid, PrecipitateParameters)

    assert isinstance(model.fs.roaster, REEOxalateRoaster)

    # Flowsheet connections
    assert isinstance(model.fs.sol_feed, Arc)
    assert isinstance(model.fs.liq_feed, Arc)
    assert isinstance(model.fs.feed_mixture, Arc)
    assert isinstance(model.fs.s01, Arc)
    assert isinstance(model.fs.s02, Arc)
    assert isinstance(model.fs.sep1_solid, Arc)
    assert isinstance(model.fs.sep1_retained_liquid, Arc)
    assert isinstance(model.fs.sep1_liquid, Arc)
    assert isinstance(model.fs.mixed_aq_feed, Arc)
    assert isinstance(model.fs.org_feed, Arc)
    assert isinstance(model.fs.mixed_org_feed, Arc)
    assert isinstance(model.fs.s03, Arc)
    assert isinstance(model.fs.load_recycle, Arc)
    assert isinstance(model.fs.s04, Arc)
    assert isinstance(model.fs.s05, Arc)
    assert isinstance(model.fs.s06, Arc)
    assert isinstance(model.fs.scrub_recycle, Arc)
    assert isinstance(model.fs.s07, Arc)
    assert isinstance(model.fs.s08, Arc)
    assert isinstance(model.fs.s09, Arc)
    assert isinstance(model.fs.s10, Arc)
    assert isinstance(model.fs.s11, Arc)
    assert isinstance(model.fs.s12, Arc)
    assert isinstance(model.fs.s13, Arc)
    assert isinstance(model.fs.org_feed2, Arc)
    assert isinstance(model.fs.s14, Arc)
    assert isinstance(model.fs.s15, Arc)
    assert isinstance(model.fs.s16, Arc)
    assert isinstance(model.fs.s17, Arc)
    assert isinstance(model.fs.s18, Arc)
    assert isinstance(model.fs.s19, Arc)
    assert isinstance(model.fs.s20, Arc)
    assert isinstance(model.fs.s21, Arc)
    assert isinstance(model.fs.s22, Arc)
    assert isinstance(model.fs.s23, Arc)
    assert isinstance(model.fs.sep2_solid, Arc)
    assert isinstance(model.fs.sep2_recovered_liquid, Arc)
    assert isinstance(model.fs.s24, Arc)
    assert isinstance(model.fs.s25, Arc)


@pytest.mark.component
@pytest.mark.solver
def test_solve(system_frame):
    model = system_frame

    scaled_model = set_scaling(model)
    initialize_system(scaled_model)

    results = solve(scaled_model)

    scaling = TransformationFactory("core.scale_model")
    scaling.propagate_solution(scaled_model, model)

    assert_optimal_termination(results)


@pytest.mark.component
@pytest.mark.solver
def test_solution(system_frame):
    model = system_frame

    assert model.fs.leach.solid_outlet.flow_mass[0].value == pytest.approx(
        22.234694, 1e-4
    )
    assert model.fs.leach.solid_outlet.mass_frac_comp[
        0, "Al2O3"
    ].value == pytest.approx(0.23350023, 1e-4)
    assert model.fs.leach.solid_outlet.mass_frac_comp[0, "CaO"].value == pytest.approx(
        0.0017923, 1e-4
    )
    assert model.fs.leach.solid_outlet.mass_frac_comp[
        0, "Ce2O3"
    ].value == pytest.approx(9.590437e-5, 1e-4)
    assert model.fs.leach.solid_outlet.mass_frac_comp[
        0, "Dy2O3"
    ].value == pytest.approx(6.2170773e-6, 1e-4)
    assert model.fs.leach.solid_outlet.mass_frac_comp[
        0, "Fe2O3"
    ].value == pytest.approx(0.0553200, 1e-4)
    assert model.fs.leach.solid_outlet.mass_frac_comp[
        0, "Gd2O3"
    ].value == pytest.approx(3.6507596e-6, 1e-4)
    assert model.fs.leach.solid_outlet.mass_frac_comp[
        0, "La2O3"
    ].value == pytest.approx(4.50720462e-5, 1e-4)
    assert model.fs.leach.solid_outlet.mass_frac_comp[
        0, "Nd2O3"
    ].value == pytest.approx(3.8214143e-5, 1e-4)
    assert model.fs.leach.solid_outlet.mass_frac_comp[
        0, "Pr2O3"
    ].value == pytest.approx(9.4563816e-6, 1e-4)
    assert model.fs.leach.solid_outlet.mass_frac_comp[
        0, "Sc2O3"
    ].value == pytest.approx(2.6963267e-5, 1e-4)
    assert model.fs.leach.solid_outlet.mass_frac_comp[
        0, "Sm2O3"
    ].value == pytest.approx(1.1943966e-5, 1e-4)
    assert model.fs.leach.solid_outlet.mass_frac_comp[0, "Y2O3"].value == pytest.approx(
        2.91101636e-5, 1e-4
    )
    assert model.fs.leach.solid_outlet.mass_frac_comp[
        0, "inerts"
    ].value == pytest.approx(0.7091231, 1e-4)

    assert model.fs.leach.liquid_outlet.flow_vol[0].value == pytest.approx(
        620.9470213, 1e-4
    )
    assert model.fs.leach.liquid_outlet.conc_mass_comp[0, "Al"].value == pytest.approx(
        422.37519528, 1e-4
    )
    assert model.fs.leach.liquid_outlet.conc_mass_comp[0, "Ca"].value == pytest.approx(
        109.542284, 1e-4
    )
    assert model.fs.leach.liquid_outlet.conc_mass_comp[0, "Ce"].value == pytest.approx(
        2.277073662, 1e-4
    )
    assert model.fs.leach.liquid_outlet.conc_mass_comp[0, "Dy"].value == pytest.approx(
        0.04719091, 1e-4
    )
    assert model.fs.leach.liquid_outlet.conc_mass_comp[0, "Fe"].value == pytest.approx(
        688.2668940, 1e-4
    )
    assert model.fs.leach.liquid_outlet.conc_mass_comp[0, "Gd"].value == pytest.approx(
        0.2584, 1e-4
    )
    assert model.fs.leach.liquid_outlet.conc_mass_comp[0, "H"].value == pytest.approx(
        1.7558201, 1e-4
    )
    assert model.fs.leach.liquid_outlet.conc_mass_comp[0, "H2O"].value == pytest.approx(
        1000000.0, 1e-4
    )
    assert model.fs.leach.liquid_outlet.conc_mass_comp[
        0, "HSO4"
    ].value == pytest.approx(693.459103, 1e-4)
    assert model.fs.leach.liquid_outlet.conc_mass_comp[0, "SO4"].value == pytest.approx(
        3999.81895, 1e-4
    )
    assert model.fs.leach.liquid_outlet.conc_mass_comp[0, "La"].value == pytest.approx(
        0.9865420, 1e-4
    )
    assert model.fs.leach.liquid_outlet.conc_mass_comp[0, "Nd"].value == pytest.approx(
        0.94624, 1e-4
    )
    assert model.fs.leach.liquid_outlet.conc_mass_comp[0, "Pr"].value == pytest.approx(
        0.303450, 1e-4
    )
    assert model.fs.leach.liquid_outlet.conc_mass_comp[0, "Sc"].value == pytest.approx(
        0.032623, 1e-4
    )
    assert model.fs.leach.liquid_outlet.conc_mass_comp[0, "Sm"].value == pytest.approx(
        0.0971730, 1e-4
    )
    assert model.fs.leach.liquid_outlet.conc_mass_comp[0, "Y"].value == pytest.approx(
        0.124519, 1e-4
    )

    assert model.fs.solex_rougher_strip.mscontactor.organic_outlet.flow_vol[
        0
    ].value == pytest.approx(62.01, 1e-4)
    assert model.fs.solex_rougher_strip.mscontactor.organic_outlet.conc_mass_comp[
        0, "Al"
    ].value == pytest.approx(1.267028e-5, 1e-4)
    assert model.fs.solex_rougher_strip.mscontactor.organic_outlet.conc_mass_comp[
        0, "Ca"
    ].value == pytest.approx(2.6847018e-5, 1e-4)
    assert model.fs.solex_rougher_strip.mscontactor.organic_outlet.conc_mass_comp[
        0, "Ce"
    ].value == pytest.approx(0.0003046844, 1e-4)
    assert model.fs.solex_rougher_strip.mscontactor.organic_outlet.conc_mass_comp[
        0, "Dy"
    ].value == pytest.approx(8.008099e-6, 1e-4)
    assert model.fs.solex_rougher_strip.mscontactor.organic_outlet.conc_mass_comp[
        0, "Fe"
    ].value == pytest.approx(2.8731444e-6, 1e-4)
    assert model.fs.solex_rougher_strip.mscontactor.organic_outlet.conc_mass_comp[
        0, "Gd"
    ].value == pytest.approx(3.3573517e-5, 1e-4)
    assert model.fs.solex_rougher_strip.mscontactor.organic_outlet.conc_mass_comp[
        0, "La"
    ].value == pytest.approx(0.00010512, 1e-4)
    assert model.fs.solex_rougher_strip.mscontactor.organic_outlet.conc_mass_comp[
        0, "Nd"
    ].value == pytest.approx(0.00016566, 1e-4)
    assert model.fs.solex_rougher_strip.mscontactor.organic_outlet.conc_mass_comp[
        0, "Pr"
    ].value == pytest.approx(3.7119487e-5, 1e-4)
    assert model.fs.solex_rougher_strip.mscontactor.organic_outlet.conc_mass_comp[
        0, "Sc"
    ].value == pytest.approx(1.7348667, 1e-4)
    assert model.fs.solex_rougher_strip.mscontactor.organic_outlet.conc_mass_comp[
        0, "Sm"
    ].value == pytest.approx(1.7011849e-5, 1e-4)
    assert model.fs.solex_rougher_strip.mscontactor.organic_outlet.conc_mass_comp[
        0, "Y"
    ].value == pytest.approx(2.1799337e-5, 1e-4)
    assert model.fs.solex_rougher_strip.mscontactor.aqueous_outlet.flow_vol[
        0
    ].value == pytest.approx(0.09, 1e-4)
    assert model.fs.solex_rougher_strip.mscontactor.aqueous_outlet.conc_mass_comp[
        0, "H2O"
    ].value == pytest.approx(1000000.0, 1e-4)
    assert model.fs.solex_rougher_strip.mscontactor.aqueous_outlet.conc_mass_comp[
        0, "H"
    ].value == pytest.approx(41.44, 1e-4)
    assert model.fs.solex_rougher_strip.mscontactor.aqueous_outlet.conc_mass_comp[
        0, "SO4"
    ].value == pytest.approx(3.940239e-9, 1e-4)
    assert model.fs.solex_rougher_strip.mscontactor.aqueous_outlet.conc_mass_comp[
        0, "HSO4"
    ].value == pytest.approx(1.6122889e-8, 1e-4)
    assert model.fs.solex_rougher_strip.mscontactor.aqueous_outlet.conc_mass_comp[
        0, "Al"
    ].value == pytest.approx(349.184092, 1e-4)
    assert model.fs.solex_rougher_strip.mscontactor.aqueous_outlet.conc_mass_comp[
        0, "Ca"
    ].value == pytest.approx(739.885332, 1e-4)
    assert model.fs.solex_rougher_strip.mscontactor.aqueous_outlet.conc_mass_comp[
        0, "Ce"
    ].value == pytest.approx(8396.893147, 1e-4)
    assert model.fs.solex_rougher_strip.mscontactor.aqueous_outlet.conc_mass_comp[
        0, "Dy"
    ].value == pytest.approx(220.697679, 1e-4)
    assert model.fs.solex_rougher_strip.mscontactor.aqueous_outlet.conc_mass_comp[
        0, "Fe"
    ].value == pytest.approx(79.18188, 1e-4)
    assert model.fs.solex_rougher_strip.mscontactor.aqueous_outlet.conc_mass_comp[
        0, "Gd"
    ].value == pytest.approx(925.263005, 1e-4)
    assert model.fs.solex_rougher_strip.mscontactor.aqueous_outlet.conc_mass_comp[
        0, "La"
    ].value == pytest.approx(2897.036916, 1e-4)
    assert model.fs.solex_rougher_strip.mscontactor.aqueous_outlet.conc_mass_comp[
        0, "Nd"
    ].value == pytest.approx(4565.36775, 1e-4)
    assert model.fs.solex_rougher_strip.mscontactor.aqueous_outlet.conc_mass_comp[
        0, "Pr"
    ].value == pytest.approx(1022.9874915, 1e-4)
    assert model.fs.solex_rougher_strip.mscontactor.aqueous_outlet.conc_mass_comp[
        0, "Sc"
    ].value == pytest.approx(36.682984, 1e-4)
    assert model.fs.solex_rougher_strip.mscontactor.aqueous_outlet.conc_mass_comp[
        0, "Sm"
    ].value == pytest.approx(468.834838, 1e-4)
    assert model.fs.solex_rougher_strip.mscontactor.aqueous_outlet.conc_mass_comp[
        0, "Y"
    ].value == pytest.approx(600.77471, 1e-4)

    assert model.fs.solex_cleaner_strip.mscontactor.organic_outlet.flow_vol[
        0
    ].value == pytest.approx(62.010, 1e-4)
    assert model.fs.solex_cleaner_strip.mscontactor.organic_outlet.conc_mass_comp[
        0, "Al"
    ].value == pytest.approx(7.05737918e-9, 1e-4)
    assert model.fs.solex_cleaner_strip.mscontactor.organic_outlet.conc_mass_comp[
        0, "Ca"
    ].value == pytest.approx(1.53922935e-8, 1e-4)
    assert model.fs.solex_cleaner_strip.mscontactor.organic_outlet.conc_mass_comp[
        0, "Ce"
    ].value == pytest.approx(1.9068033e-6, 1e-4)
    assert model.fs.solex_cleaner_strip.mscontactor.organic_outlet.conc_mass_comp[
        0, "Dy"
    ].value == pytest.approx(4.35634416e-8, 1e-4)
    assert model.fs.solex_cleaner_strip.mscontactor.organic_outlet.conc_mass_comp[
        0, "Fe"
    ].value == pytest.approx(9.211715e-7, 1e-4)
    assert model.fs.solex_cleaner_strip.mscontactor.organic_outlet.conc_mass_comp[
        0, "Gd"
    ].value == pytest.approx(1.8157884e-7, 1e-4)
    assert model.fs.solex_cleaner_strip.mscontactor.organic_outlet.conc_mass_comp[
        0, "La"
    ].value == pytest.approx(7.402615e-7, 1e-4)
    assert model.fs.solex_cleaner_strip.mscontactor.organic_outlet.conc_mass_comp[
        0, "Nd"
    ].value == pytest.approx(9.371941e-7, 1e-4)
    assert model.fs.solex_cleaner_strip.mscontactor.organic_outlet.conc_mass_comp[
        0, "Pr"
    ].value == pytest.approx(2.154441e-7, 1e-4)
    assert model.fs.solex_cleaner_strip.mscontactor.organic_outlet.conc_mass_comp[
        0, "Sc"
    ].value == pytest.approx(0.4212117, 1e-4)
    assert model.fs.solex_cleaner_strip.mscontactor.organic_outlet.conc_mass_comp[
        0, "Sm"
    ].value == pytest.approx(9.242277e-8, 1e-4)
    assert model.fs.solex_cleaner_strip.mscontactor.organic_outlet.conc_mass_comp[
        0, "Y"
    ].value == pytest.approx(1.2989422e-7, 1e-4)
    assert model.fs.solex_cleaner_strip.mscontactor.aqueous_outlet.flow_vol[
        0
    ].value == pytest.approx(9, 1e-4)
    assert model.fs.solex_cleaner_strip.mscontactor.aqueous_outlet.conc_mass_comp[
        0, "Al"
    ].value == pytest.approx(0.389002, 1e-4)
    assert model.fs.solex_cleaner_strip.mscontactor.aqueous_outlet.conc_mass_comp[
        0, "Ca"
    ].value == pytest.approx(0.8484226, 1e-4)
    assert model.fs.solex_cleaner_strip.mscontactor.aqueous_outlet.conc_mass_comp[
        0, "Ce"
    ].value == pytest.approx(105.10298449, 1e-4)
    assert model.fs.solex_cleaner_strip.mscontactor.aqueous_outlet.conc_mass_comp[
        0, "Dy"
    ].value == pytest.approx(2.4012161, 1e-4)
    assert model.fs.solex_cleaner_strip.mscontactor.aqueous_outlet.conc_mass_comp[
        0, "Fe"
    ].value == pytest.approx(0.0507687, 1e-4)
    assert model.fs.solex_cleaner_strip.mscontactor.aqueous_outlet.conc_mass_comp[
        0, "Gd"
    ].value == pytest.approx(10.008624, 1e-4)
    assert model.fs.solex_cleaner_strip.mscontactor.aqueous_outlet.conc_mass_comp[
        0, "La"
    ].value == pytest.approx(40.803207, 1e-4)
    assert model.fs.solex_cleaner_strip.mscontactor.aqueous_outlet.conc_mass_comp[
        0, "Nd"
    ].value == pytest.approx(51.65813, 1e-4)
    assert model.fs.solex_cleaner_strip.mscontactor.aqueous_outlet.conc_mass_comp[
        0, "Pr"
    ].value == pytest.approx(11.8752795, 1e-4)
    assert model.fs.solex_cleaner_strip.mscontactor.aqueous_outlet.conc_mass_comp[
        0, "Sc"
    ].value == pytest.approx(0.1346149, 1e-4)
    assert model.fs.solex_cleaner_strip.mscontactor.aqueous_outlet.conc_mass_comp[
        0, "Sm"
    ].value == pytest.approx(5.094342, 1e-4)
    assert model.fs.solex_cleaner_strip.mscontactor.aqueous_outlet.conc_mass_comp[
        0, "Y"
    ].value == pytest.approx(7.15976825, 1e-4)

    assert model.fs.precipitator.cv_aqueous.properties_out[
        0
    ].flow_vol.value == pytest.approx(9, 1e-4)
    assert model.fs.precipitator.cv_aqueous.properties_out[0].conc_mass_comp[
        "Al"
    ].value == pytest.approx(0.3855012, 1e-4)
    assert model.fs.precipitator.cv_aqueous.properties_out[0].conc_mass_comp[
        "Ca"
    ].value == pytest.approx(0.84842261, 1e-4)
    assert model.fs.precipitator.cv_aqueous.properties_out[0].conc_mass_comp[
        "Ce"
    ].value == pytest.approx(33.55938, 1e-4)
    assert model.fs.precipitator.cv_aqueous.properties_out[0].conc_mass_comp[
        "Dy"
    ].value == pytest.approx(0.30831, 1e-4)
    assert model.fs.precipitator.cv_aqueous.properties_out[0].conc_mass_comp[
        "Fe"
    ].value == pytest.approx(0.049530, 1e-4)
    assert model.fs.precipitator.cv_aqueous.properties_out[0].conc_mass_comp[
        "Gd"
    ].value == pytest.approx(1.20003, 1e-4)
    assert model.fs.precipitator.cv_aqueous.properties_out[0].conc_mass_comp[
        "La"
    ].value == pytest.approx(19.78548, 1e-4)
    assert model.fs.precipitator.cv_aqueous.properties_out[0].conc_mass_comp[
        "Nd"
    ].value == pytest.approx(9.530926, 1e-4)
    assert model.fs.precipitator.cv_aqueous.properties_out[0].conc_mass_comp[
        "Pr"
    ].value == pytest.approx(2.61256, 1e-4)
    assert model.fs.precipitator.cv_aqueous.properties_out[0].conc_mass_comp[
        "Sc"
    ].value == pytest.approx(0.0920631, 1e-4)
    assert model.fs.precipitator.cv_aqueous.properties_out[0].conc_mass_comp[
        "Sm"
    ].value == pytest.approx(0.644434, 1e-4)
    assert model.fs.precipitator.cv_aqueous.properties_out[0].conc_mass_comp[
        "Y"
    ].value == pytest.approx(1.8286048, 1e-4)

    assert model.fs.precipitator.precipitate_outlet.temperature[
        0
    ].value == pytest.approx(348.15, 1e-4)
    assert model.fs.precipitator.precipitate_outlet.flow_mol_comp[
        0, "Al2(C2O4)3(s)"
    ].value == pytest.approx(5.838925e-7, 1e-4)
    assert model.fs.precipitator.precipitate_outlet.flow_mol_comp[
        0, "Ce2(C2O4)3(s)"
    ].value == pytest.approx(0.00229770, 1e-4)
    assert model.fs.precipitator.precipitate_outlet.flow_mol_comp[
        0, "Dy2(C2O4)3(s)"
    ].value == pytest.approx(5.7957229e-5, 1e-4)
    assert model.fs.precipitator.precipitate_outlet.flow_mol_comp[
        0, "Fe2(C2O4)3(s)"
    ].value == pytest.approx(9.981925e-8, 1e-4)
    assert model.fs.precipitator.precipitate_outlet.flow_mol_comp[
        0, "Gd2(C2O4)3(s)"
    ].value == pytest.approx(0.0002520741, 1e-4)
    assert model.fs.precipitator.precipitate_outlet.flow_mol_comp[
        0, "La2(C2O4)3(s)"
    ].value == pytest.approx(6.80896e-4, 1e-4)
    assert model.fs.precipitator.precipitate_outlet.flow_mol_comp[
        0, "Nd2(C2O4)3(s)"
    ].value == pytest.approx(1.31427e-3, 1e-4)
    assert model.fs.precipitator.precipitate_outlet.flow_mol_comp[
        0, "Pr2(C2O4)3(s)"
    ].value == pytest.approx(2.958e-4, 1e-4)
    assert model.fs.precipitator.precipitate_outlet.flow_mol_comp[
        0, "Sc2(C2O4)3(s)"
    ].value == pytest.approx(4.260289e-6, 1e-4)
    assert model.fs.precipitator.precipitate_outlet.flow_mol_comp[
        0, "Sm2(C2O4)3(s)"
    ].value == pytest.approx(1.33178e-4, 1e-4)
    assert model.fs.precipitator.precipitate_outlet.flow_mol_comp[
        0, "Y2(C2O4)3(s)"
    ].value == pytest.approx(2.6984e-4, 1e-4)

    assert model.fs.roaster.gas_outlet.flow_mol[0].value == pytest.approx(
        0.0085064, 1e-4
    )
    assert model.fs.roaster.gas_outlet.temperature[0].value == pytest.approx(
        873.15, 1e-4
    )
    assert model.fs.roaster.gas_outlet.pressure[0].value == pytest.approx(101325, 1e-4)
    assert model.fs.roaster.gas_outlet.mole_frac_comp[0, "CO2"].value == pytest.approx(
        0.04061137, 1e-4
    )
    assert model.fs.roaster.gas_outlet.mole_frac_comp[0, "H2O"].value == pytest.approx(
        0.173358, 1e-4
    )
    assert model.fs.roaster.gas_outlet.mole_frac_comp[0, "N2"].value == pytest.approx(
        0.683643, 1e-4
    )
    assert model.fs.roaster.gas_outlet.mole_frac_comp[0, "O2"].value == pytest.approx(
        0.102388, 1e-4
    )

    assert model.fs.leach_mixer.outlet.flow_vol[0].value == pytest.approx(
        620.76162, 1e-4
    )
    assert model.fs.rougher_org_make_up.outlet.flow_vol[0].value == pytest.approx(
        6.201, 1e-4
    )
    assert model.fs.solex_rougher_load.mscontactor.aqueous_outlet.flow_vol[
        0
    ].value == pytest.approx(440.422915, 1e-4)
    assert model.fs.solex_rougher_scrub.mscontactor.aqueous_outlet.flow_vol[
        0
    ].value == pytest.approx(0.09, 1e-4)
    assert model.fs.solex_rougher_strip.mscontactor.aqueous_outlet.flow_vol[
        0
    ].value == pytest.approx(0.09, 1e-4)
    assert model.fs.acid_feed1.outlet.flow_vol[0].value == pytest.approx(0.09, 1e-4)
    assert model.fs.acid_feed2.outlet.flow_vol[0].value == pytest.approx(0.09, 1e-4)
    assert model.fs.acid_feed3.outlet.flow_vol[0].value == pytest.approx(9, 1e-4)
    assert model.fs.rougher_sep.inlet.flow_vol[0].value == pytest.approx(62.01, 1e-4)
    assert model.fs.load_sep.inlet.flow_vol[0].value == pytest.approx(440.422915, 1e-4)
    assert model.fs.scrub_sep.inlet.flow_vol[0].value == pytest.approx(0.09, 1e-4)
    assert model.fs.rougher_mixer.outlet.flow_vol[0].value == pytest.approx(62.01, 1e-4)
    assert model.fs.sc_circuit_purge.inlet.flow_vol[0].value == pytest.approx(
        6.201, 1e-4
    )
    assert model.fs.solex_cleaner_load.mscontactor.aqueous_outlet.flow_vol[
        0
    ].value == pytest.approx(5.76, 1e-4)
    assert model.fs.solex_cleaner_strip.mscontactor.aqueous_outlet.flow_vol[
        0
    ].value == pytest.approx(9, 1e-4)
    assert model.fs.cleaner_org_make_up.outlet.flow_vol[0].value == pytest.approx(
        6.201, 1e-4
    )
    assert model.fs.cleaner_mixer.outlet.flow_vol[0].value == pytest.approx(62.01, 1e-4)
    assert model.fs.cleaner_sep.inlet.flow_vol[0].value == pytest.approx(62.01, 1e-4)
    assert model.fs.leach_sx_mixer.outlet.flow_vol[0].value == pytest.approx(
        440.422915, 1e-4
    )
    assert model.fs.cleaner_purge.inlet.flow_vol[0].value == pytest.approx(6.201, 1e-4)
    assert model.fs.sl_sep1.recovered_liquid_outlet.flow_vol[0].value == pytest.approx(
        434.662915, 1e-4
    )
    assert model.fs.sl_sep2.recovered_liquid_outlet.flow_vol[0].value == pytest.approx(
        6.3, 1e-4
    )
    assert model.fs.precip_sep.inlet.flow_vol[0].value == pytest.approx(6.3, 1e-4)
    assert model.fs.precip_sx_mixer.outlet.flow_vol[0].value == pytest.approx(
        5.76, 1e-4
    )
    assert model.fs.precip_purge.inlet.flow_vol[0].value == pytest.approx(0.63, 1e-4)


@pytest.mark.component
@pytest.mark.solver
def test_conservation(system_frame):
    model = system_frame

    REE_mass_frac = {
        "Y2O3": 88.906 * 2 / (88.906 * 2 + 16 * 3),
        "La2O3": 138.91 * 2 / (138.91 * 2 + 16 * 3),
        "Ce2O3": 140.12 * 2 / (140.12 * 2 + 16 * 3),
        "Pr2O3": 140.91 * 2 / (140.91 * 2 + 16 * 3),
        "Nd2O3": 144.24 * 2 / (144.24 * 2 + 16 * 3),
        "Sm2O3": 150.36 * 2 / (150.36 * 2 + 16 * 3),
        "Gd2O3": 157.25 * 2 / (157.25 * 2 + 16 * 3),
        "Dy2O3": 162.5 * 2 / (162.5 * 2 + 16 * 3),
    }

    molar_mass = {
        "Y2O3": (88.906 * 2 + 16 * 3) * units.g / units.mol,
        "La2O3": (138.91 * 2 + 16 * 3) * units.g / units.mol,
        "Ce2O3": (140.12 * 2 + 16 * 3) * units.g / units.mol,
        "Pr2O3": (140.91 * 2 + 16 * 3) * units.g / units.mol,
        "Nd2O3": (144.24 * 2 + 16 * 3) * units.g / units.mol,
        "Sm2O3": (150.36 * 2 + 16 * 3) * units.g / units.mol,
        "Gd2O3": (157.25 * 2 + 16 * 3) * units.g / units.mol,
        "Dy2O3": (162.5 * 2 + 16 * 3) * units.g / units.mol,
    }

    component_list = [
        ("Y2O3", "Y"),
        ("La2O3", "La"),
        ("Ce2O3", "Ce"),
        ("Pr2O3", "Pr"),
        ("Nd2O3", "Nd"),
        ("Sm2O3", "Sm"),
        ("Gd2O3", "Gd"),
        ("Dy2O3", "Dy"),
    ]

    for REO, REE in component_list:
        solid_feed = value(
            units.convert(
                model.fs.leach_solid_feed.flow_mass[0]
                * model.fs.leach_solid_feed.mass_frac_comp[0, REO]
                * REE_mass_frac[REO],
                to_units=units.kg / units.hr,
            )
        )

        liquid_feed = value(
            units.convert(
                model.fs.leach_liquid_feed.conc_mass_comp[0, REE]
                * model.fs.leach_liquid_feed.flow_vol[0],
                to_units=units.kg / units.hr,
            )
        )
<<<<<<< HEAD

        filter_cake = value(
            units.convert(
                model.fs.sl_sep1.solid_outlet.flow_mass[0]
                * model.fs.sl_sep1.solid_outlet.mass_frac_comp[0, REO]
                * REE_mass_frac[REO],
                to_units=units.kg / units.hr,
            )
=======
        assert model.fs.leach.liquid_outlet.conc_mass_comp[
            0, "Al"
        ].value == pytest.approx(361.79296237, 1e-4)
        assert model.fs.leach.liquid_outlet.conc_mass_comp[
            0, "Ca"
        ].value == pytest.approx(96.0984875, 1e-4)
        assert model.fs.leach.liquid_outlet.conc_mass_comp[
            0, "Ce"
        ].value == pytest.approx(1.993387898, 1e-4)
        assert model.fs.leach.liquid_outlet.conc_mass_comp[
            0, "Dy"
        ].value == pytest.approx(0.04781406, 1e-4)
        assert model.fs.leach.liquid_outlet.conc_mass_comp[
            0, "Fe"
        ].value == pytest.approx(636.9422878, 1e-4)
        assert model.fs.leach.liquid_outlet.conc_mass_comp[
            0, "Gd"
        ].value == pytest.approx(0.2207516, 1e-4)
        assert model.fs.leach.liquid_outlet.conc_mass_comp[
            0, "H"
        ].value == pytest.approx(1.6990424, 1e-4)
        assert model.fs.leach.liquid_outlet.conc_mass_comp[
            0, "H2O"
        ].value == pytest.approx(1000000.0, 1e-4)
        assert model.fs.leach.liquid_outlet.conc_mass_comp[
            0, "HSO4"
        ].value == pytest.approx(690.045112, 1e-4)
        assert model.fs.leach.liquid_outlet.conc_mass_comp[
            0, "SO4"
        ].value == pytest.approx(4113.133015, 1e-4)
        assert model.fs.leach.liquid_outlet.conc_mass_comp[
            0, "La"
        ].value == pytest.approx(0.7657892, 1e-4)
        assert model.fs.leach.liquid_outlet.conc_mass_comp[
            0, "Nd"
        ].value == pytest.approx(0.970650, 1e-4)
        assert model.fs.leach.liquid_outlet.conc_mass_comp[
            0, "Pr"
        ].value == pytest.approx(0.253155, 1e-4)
        assert model.fs.leach.liquid_outlet.conc_mass_comp[
            0, "Sc"
        ].value == pytest.approx(0.033295, 1e-4)
        assert model.fs.leach.liquid_outlet.conc_mass_comp[
            0, "Sm"
        ].value == pytest.approx(0.1000351, 1e-4)
        assert model.fs.leach.liquid_outlet.conc_mass_comp[
            0, "Y"
        ].value == pytest.approx(0.128225, 1e-4)

        assert model.fs.solex_rougher.mscontactor.organic_outlet.flow_vol[
            0
        ].value == pytest.approx(62.01, 1e-4)
        assert model.fs.solex_rougher.mscontactor.organic_outlet.conc_mass_comp[
            0, "Al"
        ].value == pytest.approx(258.092619, 1e-4)
        assert model.fs.solex_rougher.mscontactor.organic_outlet.conc_mass_comp[
            0, "Ca"
        ].value == pytest.approx(70.3868727, 1e-4)
        assert model.fs.solex_rougher.mscontactor.organic_outlet.conc_mass_comp[
            0, "Ce"
        ].value == pytest.approx(13.651406, 1e-4)
        assert model.fs.solex_rougher.mscontactor.organic_outlet.conc_mass_comp[
            0, "Dy"
        ].value == pytest.approx(0.32747326, 1e-4)
        assert model.fs.solex_rougher.mscontactor.organic_outlet.conc_mass_comp[
            0, "Fe"
        ].value == pytest.approx(269.096862, 1e-4)
        assert model.fs.solex_rougher.mscontactor.organic_outlet.conc_mass_comp[
            0, "Gd"
        ].value == pytest.approx(1.5118992, 1e-4)
        assert model.fs.solex_rougher.mscontactor.organic_outlet.conc_mass_comp[
            0, "La"
        ].value == pytest.approx(5.1648061, 1e-4)
        assert model.fs.solex_rougher.mscontactor.organic_outlet.conc_mass_comp[
            0, "Nd"
        ].value == pytest.approx(6.6478682, 1e-4)
        assert model.fs.solex_rougher.mscontactor.organic_outlet.conc_mass_comp[
            0, "Pr"
        ].value == pytest.approx(1.7337573, 1e-4)
        assert model.fs.solex_rougher.mscontactor.organic_outlet.conc_mass_comp[
            0, "Sc"
        ].value == pytest.approx(321.5680337, 1e-4)
        assert model.fs.solex_rougher.mscontactor.organic_outlet.conc_mass_comp[
            0, "Sm"
        ].value == pytest.approx(0.6851294, 1e-4)
        assert model.fs.solex_rougher.mscontactor.organic_outlet.conc_mass_comp[
            0, "Y"
        ].value == pytest.approx(0.87820016, 1e-4)

        assert model.fs.solex_rougher.mscontactor.aqueous_outlet.flow_vol[
            0
        ].value == pytest.approx(424.699582, 1e-4)
        assert model.fs.solex_rougher.mscontactor.aqueous_outlet.conc_mass_comp[
            0, "H2O"
        ].value == pytest.approx(1000000.0, 1e-4)
        assert model.fs.solex_rougher.mscontactor.aqueous_outlet.conc_mass_comp[
            0, "H"
        ].value == pytest.approx(1.6990424, 1e-4)
        assert model.fs.solex_rougher.mscontactor.aqueous_outlet.conc_mass_comp[
            0, "SO4"
        ].value == pytest.approx(4113.133015, 1e-4)
        assert model.fs.solex_rougher.mscontactor.aqueous_outlet.conc_mass_comp[
            0, "HSO4"
        ].value == pytest.approx(690.0451119, 1e-4)
        assert model.fs.solex_rougher.mscontactor.aqueous_outlet.conc_mass_comp[
            0, "Al"
        ].value == pytest.approx(324.109094, 1e-4)
        assert model.fs.solex_rougher.mscontactor.aqueous_outlet.conc_mass_comp[
            0, "Ca"
        ].value == pytest.approx(85.8213642, 1e-4)
        assert model.fs.solex_rougher.mscontactor.aqueous_outlet.conc_mass_comp[
            0, "Ce"
        ].value == pytest.approx(0.000158488, 1e-4)
        assert model.fs.solex_rougher.mscontactor.aqueous_outlet.conc_mass_comp[
            0, "Dy"
        ].value == pytest.approx(4.78215e-11, 1e-4)
        assert model.fs.solex_rougher.mscontactor.aqueous_outlet.conc_mass_comp[
            0, "Fe"
        ].value == pytest.approx(597.6516996, 1e-4)
        assert model.fs.solex_rougher.mscontactor.aqueous_outlet.conc_mass_comp[
            0, "Gd"
        ].value == pytest.approx(6.05742461e-7, 1e-4)
        assert model.fs.solex_rougher.mscontactor.aqueous_outlet.conc_mass_comp[
            0, "La"
        ].value == pytest.approx(0.011680577, 1e-4)
        assert model.fs.solex_rougher.mscontactor.aqueous_outlet.conc_mass_comp[
            0, "Nd"
        ].value == pytest.approx(4.96972640e-7, 1e-4)
        assert model.fs.solex_rougher.mscontactor.aqueous_outlet.conc_mass_comp[
            0, "Pr"
        ].value == pytest.approx(1.0854028e-5, 1e-4)
        assert model.fs.solex_rougher.mscontactor.aqueous_outlet.conc_mass_comp[
            0, "Sc"
        ].value == pytest.approx(3.330248e-11, 1e-4)
        assert model.fs.solex_rougher.mscontactor.aqueous_outlet.conc_mass_comp[
            0, "Sm"
        ].value == pytest.approx(1.0004260e-10, 1e-4)
        assert model.fs.solex_rougher.mscontactor.aqueous_outlet.conc_mass_comp[
            0, "Y"
        ].value == pytest.approx(1.2823268e-10, 1e-4)

        assert model.fs.solex_cleaner.mscontactor.organic_outlet.flow_vol[
            0
        ].value == pytest.approx(62.010, 1e-4)
        assert model.fs.solex_cleaner.mscontactor.organic_outlet.conc_mass_comp[
            0, "Al"
        ].value == pytest.approx(319.265, 1e-4)
        assert model.fs.solex_cleaner.mscontactor.organic_outlet.conc_mass_comp[
            0, "Ca"
        ].value == pytest.approx(88.32, 1e-4)
        assert model.fs.solex_cleaner.mscontactor.organic_outlet.conc_mass_comp[
            0, "Ce"
        ].value == pytest.approx(16.2785, 1e-4)
        assert model.fs.solex_cleaner.mscontactor.organic_outlet.conc_mass_comp[
            0, "Dy"
        ].value == pytest.approx(0.3554, 1e-4)
        assert model.fs.solex_cleaner.mscontactor.organic_outlet.conc_mass_comp[
            0, "Fe"
        ].value == pytest.approx(415.147, 1e-4)
        assert model.fs.solex_cleaner.mscontactor.organic_outlet.conc_mass_comp[
            0, "Gd"
        ].value == pytest.approx(1.603583, 1e-4)
        assert model.fs.solex_cleaner.mscontactor.organic_outlet.conc_mass_comp[
            0, "La"
        ].value == pytest.approx(6.5307, 1e-4)
        assert model.fs.solex_cleaner.mscontactor.organic_outlet.conc_mass_comp[
            0, "Nd"
        ].value == pytest.approx(7.522212, 1e-4)
        assert model.fs.solex_cleaner.mscontactor.organic_outlet.conc_mass_comp[
            0, "Pr"
        ].value == pytest.approx(1.9286, 1e-4)
        assert model.fs.solex_cleaner.mscontactor.organic_outlet.conc_mass_comp[
            0, "Sc"
        ].value == pytest.approx(563.4836, 1e-4)
        assert model.fs.solex_cleaner.mscontactor.organic_outlet.conc_mass_comp[
            0, "Sm"
        ].value == pytest.approx(0.744459, 1e-4)
        assert model.fs.solex_cleaner.mscontactor.organic_outlet.conc_mass_comp[
            0, "Y"
        ].value == pytest.approx(1.0466002, 1e-4)

        assert model.fs.solex_cleaner.mscontactor.aqueous_outlet.flow_vol[
            0
        ].value == pytest.approx(105.5845946, 1e-4)
        assert model.fs.solex_cleaner.mscontactor.aqueous_outlet.conc_mass_comp[
            0, "Al"
        ].value == pytest.approx(215.9801, 1e-4)
        assert model.fs.solex_cleaner.mscontactor.aqueous_outlet.conc_mass_comp[
            0, "Ca"
        ].value == pytest.approx(30.9457, 1e-4)
        assert model.fs.solex_cleaner.mscontactor.aqueous_outlet.conc_mass_comp[
            0, "Ce"
        ].value == pytest.approx(0.47596, 1e-4)
        assert model.fs.solex_cleaner.mscontactor.aqueous_outlet.conc_mass_comp[
            0, "Dy"
        ].value == pytest.approx(0.0005194, 1e-4)
        assert model.fs.solex_cleaner.mscontactor.aqueous_outlet.conc_mass_comp[
            0, "Fe"
        ].value == pytest.approx(166.2833, 1e-4)
        assert model.fs.solex_cleaner.mscontactor.aqueous_outlet.conc_mass_comp[
            0, "Gd"
        ].value == pytest.approx(0.018707, 1e-4)
        assert model.fs.solex_cleaner.mscontactor.aqueous_outlet.conc_mass_comp[
            0, "La"
        ].value == pytest.approx(0.53198, 1e-4)
        assert model.fs.solex_cleaner.mscontactor.aqueous_outlet.conc_mass_comp[
            0, "Nd"
        ].value == pytest.approx(1e-20, 1e-4)
        assert model.fs.solex_cleaner.mscontactor.aqueous_outlet.conc_mass_comp[
            0, "Pr"
        ].value == pytest.approx(0.04936, 1e-4)
        assert model.fs.solex_cleaner.mscontactor.aqueous_outlet.conc_mass_comp[
            0, "Sc"
        ].value == pytest.approx(0.89284, 1e-4)
        assert model.fs.solex_cleaner.mscontactor.aqueous_outlet.conc_mass_comp[
            0, "Sm"
        ].value == pytest.approx(1e-20, 1e-4)
        assert model.fs.solex_cleaner.mscontactor.aqueous_outlet.conc_mass_comp[
            0, "Y"
        ].value == pytest.approx(1e-20, 1e-4)

        assert model.fs.precipitator.cv_aqueous.properties_out[
            0
        ].flow_vol.value == pytest.approx(167.5946, 1e-4)
        assert model.fs.precipitator.cv_aqueous.properties_out[0].conc_mass_comp[
            "Al"
        ].value == pytest.approx(251.90944330, 1e-4)
        assert model.fs.precipitator.cv_aqueous.properties_out[0].conc_mass_comp[
            "Ca"
        ].value == pytest.approx(41.4791, 1e-4)
        assert model.fs.precipitator.cv_aqueous.properties_out[0].conc_mass_comp[
            "Ce"
        ].value == pytest.approx(2.01891339, 1e-4)
        assert model.fs.precipitator.cv_aqueous.properties_out[0].conc_mass_comp[
            "Dy"
        ].value == pytest.approx(0.0169268, 1e-4)
        assert model.fs.precipitator.cv_aqueous.properties_out[0].conc_mass_comp[
            "Fe"
        ].value == pytest.approx(252.0588739, 1e-4)
        assert model.fs.precipitator.cv_aqueous.properties_out[0].conc_mass_comp[
            "Gd"
        ].value == pytest.approx(0.0725528, 1e-4)
        assert model.fs.precipitator.cv_aqueous.properties_out[0].conc_mass_comp[
            "La"
        ].value == pytest.approx(1.3342203, 1e-4)
        assert model.fs.precipitator.cv_aqueous.properties_out[0].conc_mass_comp[
            "Nd"
        ].value == pytest.approx(0.5135038, 1e-4)
        assert model.fs.precipitator.cv_aqueous.properties_out[0].conc_mass_comp[
            "Pr"
        ].value == pytest.approx(0.16383543, 1e-4)
        assert model.fs.precipitator.cv_aqueous.properties_out[0].conc_mass_comp[
            "Sc"
        ].value == pytest.approx(142.97029033, 1e-4)
        assert model.fs.precipitator.cv_aqueous.properties_out[0].conc_mass_comp[
            "Sm"
        ].value == pytest.approx(0.0348444, 1e-4)
        assert model.fs.precipitator.cv_aqueous.properties_out[0].conc_mass_comp[
            "Y"
        ].value == pytest.approx(0.0989016, 1e-4)

        assert model.fs.precipitator.precipitate_outlet.temperature[
            0
        ].value == pytest.approx(348.15, 1e-4)
        assert model.fs.precipitator.precipitate_outlet.flow_mol_comp[
            0, "Al2(C2O4)3(s)"
        ].value == pytest.approx(0.007105083, 1e-4)
        assert model.fs.precipitator.precipitate_outlet.flow_mol_comp[
            0, "Ce2(C2O4)3(s)"
        ].value == pytest.approx(0.0025740, 1e-4)
        assert model.fs.precipitator.precipitate_outlet.flow_mol_comp[
            0, "Dy2(C2O4)3(s)"
        ].value == pytest.approx(5.9252256e-5, 1e-4)
        assert model.fs.precipitator.precipitate_outlet.flow_mol_comp[
            0, "Fe2(C2O4)3(s)"
        ].value == pytest.approx(0.0094594, 1e-4)
        assert model.fs.precipitator.precipitate_outlet.flow_mol_comp[
            0, "Gd2(C2O4)3(s)"
        ].value == pytest.approx(0.000283796, 1e-4)
        assert model.fs.precipitator.precipitate_outlet.flow_mol_comp[
            0, "La2(C2O4)3(s)"
        ].value == pytest.approx(0.000855025, 1e-4)
        assert model.fs.precipitator.precipitate_outlet.flow_mol_comp[
            0, "Nd2(C2O4)3(s)"
        ].value == pytest.approx(0.001318589, 1e-4)
        assert model.fs.precipitator.precipitate_outlet.flow_mol_comp[
            0, "Pr2(C2O4)3(s)"
        ].value == pytest.approx(0.00034544, 1e-4)
        assert model.fs.precipitator.precipitate_outlet.flow_mol_comp[
            0, "Sc2(C2O4)3(s)"
        ].value == pytest.approx(0.123201687, 1e-4)
        assert model.fs.precipitator.precipitate_outlet.flow_mol_comp[
            0, "Sm2(C2O4)3(s)"
        ].value == pytest.approx(0.00013409, 1e-4)
        assert model.fs.precipitator.precipitate_outlet.flow_mol_comp[
            0, "Y2(C2O4)3(s)"
        ].value == pytest.approx(0.00027177, 1e-4)

        assert model.fs.roaster.gas_outlet.flow_mol[0].value == pytest.approx(
            0.00906375, 1e-4
>>>>>>> b2f4d227
        )

        filter_cake_liquid = value(
            units.convert(
                model.fs.sl_sep1.retained_liquid_outlet.conc_mass_comp[0, REE]
                * model.fs.sl_sep1.retained_liquid_outlet.flow_vol[0],
                to_units=units.kg / units.hr,
            )
        )

        load_purge = value(
            units.convert(
                model.fs.load_sep.purge.conc_mass_comp[0, REE]
                * model.fs.load_sep.purge.flow_vol[0],
                to_units=units.kg / units.hr,
            )
        )
<<<<<<< HEAD

        scrub_purge = value(
            units.convert(
                model.fs.scrub_sep.purge.conc_mass_comp[0, REE]
                * model.fs.scrub_sep.purge.flow_vol[0],
                to_units=units.kg / units.hr,
            )
=======
        assert model.fs.roaster.gas_outlet.mole_frac_comp[
            0, "CO2"
        ].value == pytest.approx(0.0666544, 1e-4)
        assert model.fs.roaster.gas_outlet.mole_frac_comp[
            0, "H2O"
        ].value == pytest.approx(0.202787, 1e-4)
        assert model.fs.roaster.gas_outlet.mole_frac_comp[
            0, "N2"
        ].value == pytest.approx(0.641602, 1e-4)
        assert model.fs.roaster.gas_outlet.mole_frac_comp[
            0, "O2"
        ].value == pytest.approx(0.088956, 1e-4)

    @pytest.mark.unit
    def test_costing(self, model):
        m = add_costing(model)

        assert m.fs.costing.total_plant_cost.value == pytest.approx(15.6094, rel=1e-4)
        assert m.fs.costing.total_BEC.value == pytest.approx(5.255, rel=1e-4)
        assert m.fs.costing.total_installation_cost.value == pytest.approx(
            10.353, rel=1e-4
>>>>>>> b2f4d227
        )

        precip_purge = value(
            units.convert(
                model.fs.precip_sep.purge.conc_mass_comp[0, REE]
                * model.fs.precip_sep.purge.flow_vol[0],
                to_units=units.kg / units.hr,
            )
        )

        roaster_retained_liquid = value(
            units.convert(
                model.fs.sl_sep2.retained_liquid_outlet.conc_mass_comp[0, REE]
                * model.fs.sl_sep2.retained_liquid_outlet.flow_vol[0],
                to_units=units.kg / units.hr,
            )
        )

        roaster_product = value(
            units.convert(
                model.fs.roaster.flow_mol_comp_product[0, REE]
                * molar_mass[REO]
                * REE_mass_frac[REO],
                to_units=units.kg / units.hr,
            )
        )

        roaster_dust = value(
            units.convert(
                model.fs.roaster.flow_mol_comp_dust[0, REE]
                * molar_mass[REO]
                * REE_mass_frac[REO],
                to_units=units.kg / units.hr,
            )
        )

        rougher_purge = value(
            units.convert(
                model.fs.rougher_sep.purge.conc_mass_comp[0, REE]
                * model.fs.rougher_sep.purge.flow_vol[0],
                to_units=units.kg / units.hr,
            )
        )

        cleaner_purge = value(
            units.convert(
                model.fs.cleaner_sep.purge.conc_mass_comp[0, REE]
                * model.fs.cleaner_sep.purge.flow_vol[0],
                to_units=units.kg / units.hr,
            )
        )

        assert solid_feed + liquid_feed == pytest.approx(
            filter_cake
            + filter_cake_liquid
            + load_purge
            + rougher_purge
            + scrub_purge
            + cleaner_purge
            + precip_purge
            + roaster_retained_liquid
            + roaster_product
            + roaster_dust,
            rel=1e-7,
            abs=1e-7,
        )

@pytest.mark.component
@pytest.mark.solver
def test_costing(system_frame):
    model = system_frame

    scaled_model = set_scaling(model)
    initialize_system(scaled_model)

    results = solve(scaled_model)

    scaling = TransformationFactory("core.scale_model")
    scaling.propagate_solution(scaled_model, model)

    assert_optimal_termination(results)

    add_costing(model)
    display_costing(model)

    assert model.fs.costing.total_plant_cost.value == pytest.approx(15.5766, rel=1e-4)
    assert model.fs.costing.total_BEC.value == pytest.approx(5.244, rel=1e-4)
    assert model.fs.costing.total_installation_cost.value == pytest.approx(
        10.331, rel=1e-4)
    assert model.fs.costing.other_plant_costs.value == pytest.approx(
        0.0016309, rel=1e-4)
    assert model.fs.costing.total_fixed_OM_cost.value == pytest.approx(7.2485, rel=1e-4)
    assert model.fs.costing.total_variable_OM_cost[0].value == pytest.approx(
        10.7422, rel=1e-4)
    assert value(model.fs.costing.land_cost) == pytest.approx(
        6.1234e-5, rel=1e-4)
    assert model.fs.costing.total_sales_revenue.value == pytest.approx(
        0.00018136, rel=1e-4)<|MERGE_RESOLUTION|>--- conflicted
+++ resolved
@@ -387,7 +387,7 @@
     ].value == pytest.approx(7.05737918e-9, 1e-4)
     assert model.fs.solex_cleaner_strip.mscontactor.organic_outlet.conc_mass_comp[
         0, "Ca"
-    ].value == pytest.approx(1.53922935e-8, 1e-4)
+    ].value == pytest.approx(1.51668539e-8, 1e-4)
     assert model.fs.solex_cleaner_strip.mscontactor.organic_outlet.conc_mass_comp[
         0, "Ce"
     ].value == pytest.approx(1.9068033e-6, 1e-4)
@@ -426,7 +426,7 @@
     ].value == pytest.approx(0.389002, 1e-4)
     assert model.fs.solex_cleaner_strip.mscontactor.aqueous_outlet.conc_mass_comp[
         0, "Ca"
-    ].value == pytest.approx(0.8484226, 1e-4)
+    ].value == pytest.approx(0.8359969, 1e-4)
     assert model.fs.solex_cleaner_strip.mscontactor.aqueous_outlet.conc_mass_comp[
         0, "Ce"
     ].value == pytest.approx(105.10298449, 1e-4)
@@ -466,7 +466,7 @@
     ].value == pytest.approx(0.3855012, 1e-4)
     assert model.fs.precipitator.cv_aqueous.properties_out[0].conc_mass_comp[
         "Ca"
-    ].value == pytest.approx(0.84842261, 1e-4)
+    ].value == pytest.approx(0.66461753, 1e-4)
     assert model.fs.precipitator.cv_aqueous.properties_out[0].conc_mass_comp[
         "Ce"
     ].value == pytest.approx(33.55938, 1e-4)
@@ -663,7 +663,6 @@
                 to_units=units.kg / units.hr,
             )
         )
-<<<<<<< HEAD
 
         filter_cake = value(
             units.convert(
@@ -672,308 +671,6 @@
                 * REE_mass_frac[REO],
                 to_units=units.kg / units.hr,
             )
-=======
-        assert model.fs.leach.liquid_outlet.conc_mass_comp[
-            0, "Al"
-        ].value == pytest.approx(361.79296237, 1e-4)
-        assert model.fs.leach.liquid_outlet.conc_mass_comp[
-            0, "Ca"
-        ].value == pytest.approx(96.0984875, 1e-4)
-        assert model.fs.leach.liquid_outlet.conc_mass_comp[
-            0, "Ce"
-        ].value == pytest.approx(1.993387898, 1e-4)
-        assert model.fs.leach.liquid_outlet.conc_mass_comp[
-            0, "Dy"
-        ].value == pytest.approx(0.04781406, 1e-4)
-        assert model.fs.leach.liquid_outlet.conc_mass_comp[
-            0, "Fe"
-        ].value == pytest.approx(636.9422878, 1e-4)
-        assert model.fs.leach.liquid_outlet.conc_mass_comp[
-            0, "Gd"
-        ].value == pytest.approx(0.2207516, 1e-4)
-        assert model.fs.leach.liquid_outlet.conc_mass_comp[
-            0, "H"
-        ].value == pytest.approx(1.6990424, 1e-4)
-        assert model.fs.leach.liquid_outlet.conc_mass_comp[
-            0, "H2O"
-        ].value == pytest.approx(1000000.0, 1e-4)
-        assert model.fs.leach.liquid_outlet.conc_mass_comp[
-            0, "HSO4"
-        ].value == pytest.approx(690.045112, 1e-4)
-        assert model.fs.leach.liquid_outlet.conc_mass_comp[
-            0, "SO4"
-        ].value == pytest.approx(4113.133015, 1e-4)
-        assert model.fs.leach.liquid_outlet.conc_mass_comp[
-            0, "La"
-        ].value == pytest.approx(0.7657892, 1e-4)
-        assert model.fs.leach.liquid_outlet.conc_mass_comp[
-            0, "Nd"
-        ].value == pytest.approx(0.970650, 1e-4)
-        assert model.fs.leach.liquid_outlet.conc_mass_comp[
-            0, "Pr"
-        ].value == pytest.approx(0.253155, 1e-4)
-        assert model.fs.leach.liquid_outlet.conc_mass_comp[
-            0, "Sc"
-        ].value == pytest.approx(0.033295, 1e-4)
-        assert model.fs.leach.liquid_outlet.conc_mass_comp[
-            0, "Sm"
-        ].value == pytest.approx(0.1000351, 1e-4)
-        assert model.fs.leach.liquid_outlet.conc_mass_comp[
-            0, "Y"
-        ].value == pytest.approx(0.128225, 1e-4)
-
-        assert model.fs.solex_rougher.mscontactor.organic_outlet.flow_vol[
-            0
-        ].value == pytest.approx(62.01, 1e-4)
-        assert model.fs.solex_rougher.mscontactor.organic_outlet.conc_mass_comp[
-            0, "Al"
-        ].value == pytest.approx(258.092619, 1e-4)
-        assert model.fs.solex_rougher.mscontactor.organic_outlet.conc_mass_comp[
-            0, "Ca"
-        ].value == pytest.approx(70.3868727, 1e-4)
-        assert model.fs.solex_rougher.mscontactor.organic_outlet.conc_mass_comp[
-            0, "Ce"
-        ].value == pytest.approx(13.651406, 1e-4)
-        assert model.fs.solex_rougher.mscontactor.organic_outlet.conc_mass_comp[
-            0, "Dy"
-        ].value == pytest.approx(0.32747326, 1e-4)
-        assert model.fs.solex_rougher.mscontactor.organic_outlet.conc_mass_comp[
-            0, "Fe"
-        ].value == pytest.approx(269.096862, 1e-4)
-        assert model.fs.solex_rougher.mscontactor.organic_outlet.conc_mass_comp[
-            0, "Gd"
-        ].value == pytest.approx(1.5118992, 1e-4)
-        assert model.fs.solex_rougher.mscontactor.organic_outlet.conc_mass_comp[
-            0, "La"
-        ].value == pytest.approx(5.1648061, 1e-4)
-        assert model.fs.solex_rougher.mscontactor.organic_outlet.conc_mass_comp[
-            0, "Nd"
-        ].value == pytest.approx(6.6478682, 1e-4)
-        assert model.fs.solex_rougher.mscontactor.organic_outlet.conc_mass_comp[
-            0, "Pr"
-        ].value == pytest.approx(1.7337573, 1e-4)
-        assert model.fs.solex_rougher.mscontactor.organic_outlet.conc_mass_comp[
-            0, "Sc"
-        ].value == pytest.approx(321.5680337, 1e-4)
-        assert model.fs.solex_rougher.mscontactor.organic_outlet.conc_mass_comp[
-            0, "Sm"
-        ].value == pytest.approx(0.6851294, 1e-4)
-        assert model.fs.solex_rougher.mscontactor.organic_outlet.conc_mass_comp[
-            0, "Y"
-        ].value == pytest.approx(0.87820016, 1e-4)
-
-        assert model.fs.solex_rougher.mscontactor.aqueous_outlet.flow_vol[
-            0
-        ].value == pytest.approx(424.699582, 1e-4)
-        assert model.fs.solex_rougher.mscontactor.aqueous_outlet.conc_mass_comp[
-            0, "H2O"
-        ].value == pytest.approx(1000000.0, 1e-4)
-        assert model.fs.solex_rougher.mscontactor.aqueous_outlet.conc_mass_comp[
-            0, "H"
-        ].value == pytest.approx(1.6990424, 1e-4)
-        assert model.fs.solex_rougher.mscontactor.aqueous_outlet.conc_mass_comp[
-            0, "SO4"
-        ].value == pytest.approx(4113.133015, 1e-4)
-        assert model.fs.solex_rougher.mscontactor.aqueous_outlet.conc_mass_comp[
-            0, "HSO4"
-        ].value == pytest.approx(690.0451119, 1e-4)
-        assert model.fs.solex_rougher.mscontactor.aqueous_outlet.conc_mass_comp[
-            0, "Al"
-        ].value == pytest.approx(324.109094, 1e-4)
-        assert model.fs.solex_rougher.mscontactor.aqueous_outlet.conc_mass_comp[
-            0, "Ca"
-        ].value == pytest.approx(85.8213642, 1e-4)
-        assert model.fs.solex_rougher.mscontactor.aqueous_outlet.conc_mass_comp[
-            0, "Ce"
-        ].value == pytest.approx(0.000158488, 1e-4)
-        assert model.fs.solex_rougher.mscontactor.aqueous_outlet.conc_mass_comp[
-            0, "Dy"
-        ].value == pytest.approx(4.78215e-11, 1e-4)
-        assert model.fs.solex_rougher.mscontactor.aqueous_outlet.conc_mass_comp[
-            0, "Fe"
-        ].value == pytest.approx(597.6516996, 1e-4)
-        assert model.fs.solex_rougher.mscontactor.aqueous_outlet.conc_mass_comp[
-            0, "Gd"
-        ].value == pytest.approx(6.05742461e-7, 1e-4)
-        assert model.fs.solex_rougher.mscontactor.aqueous_outlet.conc_mass_comp[
-            0, "La"
-        ].value == pytest.approx(0.011680577, 1e-4)
-        assert model.fs.solex_rougher.mscontactor.aqueous_outlet.conc_mass_comp[
-            0, "Nd"
-        ].value == pytest.approx(4.96972640e-7, 1e-4)
-        assert model.fs.solex_rougher.mscontactor.aqueous_outlet.conc_mass_comp[
-            0, "Pr"
-        ].value == pytest.approx(1.0854028e-5, 1e-4)
-        assert model.fs.solex_rougher.mscontactor.aqueous_outlet.conc_mass_comp[
-            0, "Sc"
-        ].value == pytest.approx(3.330248e-11, 1e-4)
-        assert model.fs.solex_rougher.mscontactor.aqueous_outlet.conc_mass_comp[
-            0, "Sm"
-        ].value == pytest.approx(1.0004260e-10, 1e-4)
-        assert model.fs.solex_rougher.mscontactor.aqueous_outlet.conc_mass_comp[
-            0, "Y"
-        ].value == pytest.approx(1.2823268e-10, 1e-4)
-
-        assert model.fs.solex_cleaner.mscontactor.organic_outlet.flow_vol[
-            0
-        ].value == pytest.approx(62.010, 1e-4)
-        assert model.fs.solex_cleaner.mscontactor.organic_outlet.conc_mass_comp[
-            0, "Al"
-        ].value == pytest.approx(319.265, 1e-4)
-        assert model.fs.solex_cleaner.mscontactor.organic_outlet.conc_mass_comp[
-            0, "Ca"
-        ].value == pytest.approx(88.32, 1e-4)
-        assert model.fs.solex_cleaner.mscontactor.organic_outlet.conc_mass_comp[
-            0, "Ce"
-        ].value == pytest.approx(16.2785, 1e-4)
-        assert model.fs.solex_cleaner.mscontactor.organic_outlet.conc_mass_comp[
-            0, "Dy"
-        ].value == pytest.approx(0.3554, 1e-4)
-        assert model.fs.solex_cleaner.mscontactor.organic_outlet.conc_mass_comp[
-            0, "Fe"
-        ].value == pytest.approx(415.147, 1e-4)
-        assert model.fs.solex_cleaner.mscontactor.organic_outlet.conc_mass_comp[
-            0, "Gd"
-        ].value == pytest.approx(1.603583, 1e-4)
-        assert model.fs.solex_cleaner.mscontactor.organic_outlet.conc_mass_comp[
-            0, "La"
-        ].value == pytest.approx(6.5307, 1e-4)
-        assert model.fs.solex_cleaner.mscontactor.organic_outlet.conc_mass_comp[
-            0, "Nd"
-        ].value == pytest.approx(7.522212, 1e-4)
-        assert model.fs.solex_cleaner.mscontactor.organic_outlet.conc_mass_comp[
-            0, "Pr"
-        ].value == pytest.approx(1.9286, 1e-4)
-        assert model.fs.solex_cleaner.mscontactor.organic_outlet.conc_mass_comp[
-            0, "Sc"
-        ].value == pytest.approx(563.4836, 1e-4)
-        assert model.fs.solex_cleaner.mscontactor.organic_outlet.conc_mass_comp[
-            0, "Sm"
-        ].value == pytest.approx(0.744459, 1e-4)
-        assert model.fs.solex_cleaner.mscontactor.organic_outlet.conc_mass_comp[
-            0, "Y"
-        ].value == pytest.approx(1.0466002, 1e-4)
-
-        assert model.fs.solex_cleaner.mscontactor.aqueous_outlet.flow_vol[
-            0
-        ].value == pytest.approx(105.5845946, 1e-4)
-        assert model.fs.solex_cleaner.mscontactor.aqueous_outlet.conc_mass_comp[
-            0, "Al"
-        ].value == pytest.approx(215.9801, 1e-4)
-        assert model.fs.solex_cleaner.mscontactor.aqueous_outlet.conc_mass_comp[
-            0, "Ca"
-        ].value == pytest.approx(30.9457, 1e-4)
-        assert model.fs.solex_cleaner.mscontactor.aqueous_outlet.conc_mass_comp[
-            0, "Ce"
-        ].value == pytest.approx(0.47596, 1e-4)
-        assert model.fs.solex_cleaner.mscontactor.aqueous_outlet.conc_mass_comp[
-            0, "Dy"
-        ].value == pytest.approx(0.0005194, 1e-4)
-        assert model.fs.solex_cleaner.mscontactor.aqueous_outlet.conc_mass_comp[
-            0, "Fe"
-        ].value == pytest.approx(166.2833, 1e-4)
-        assert model.fs.solex_cleaner.mscontactor.aqueous_outlet.conc_mass_comp[
-            0, "Gd"
-        ].value == pytest.approx(0.018707, 1e-4)
-        assert model.fs.solex_cleaner.mscontactor.aqueous_outlet.conc_mass_comp[
-            0, "La"
-        ].value == pytest.approx(0.53198, 1e-4)
-        assert model.fs.solex_cleaner.mscontactor.aqueous_outlet.conc_mass_comp[
-            0, "Nd"
-        ].value == pytest.approx(1e-20, 1e-4)
-        assert model.fs.solex_cleaner.mscontactor.aqueous_outlet.conc_mass_comp[
-            0, "Pr"
-        ].value == pytest.approx(0.04936, 1e-4)
-        assert model.fs.solex_cleaner.mscontactor.aqueous_outlet.conc_mass_comp[
-            0, "Sc"
-        ].value == pytest.approx(0.89284, 1e-4)
-        assert model.fs.solex_cleaner.mscontactor.aqueous_outlet.conc_mass_comp[
-            0, "Sm"
-        ].value == pytest.approx(1e-20, 1e-4)
-        assert model.fs.solex_cleaner.mscontactor.aqueous_outlet.conc_mass_comp[
-            0, "Y"
-        ].value == pytest.approx(1e-20, 1e-4)
-
-        assert model.fs.precipitator.cv_aqueous.properties_out[
-            0
-        ].flow_vol.value == pytest.approx(167.5946, 1e-4)
-        assert model.fs.precipitator.cv_aqueous.properties_out[0].conc_mass_comp[
-            "Al"
-        ].value == pytest.approx(251.90944330, 1e-4)
-        assert model.fs.precipitator.cv_aqueous.properties_out[0].conc_mass_comp[
-            "Ca"
-        ].value == pytest.approx(41.4791, 1e-4)
-        assert model.fs.precipitator.cv_aqueous.properties_out[0].conc_mass_comp[
-            "Ce"
-        ].value == pytest.approx(2.01891339, 1e-4)
-        assert model.fs.precipitator.cv_aqueous.properties_out[0].conc_mass_comp[
-            "Dy"
-        ].value == pytest.approx(0.0169268, 1e-4)
-        assert model.fs.precipitator.cv_aqueous.properties_out[0].conc_mass_comp[
-            "Fe"
-        ].value == pytest.approx(252.0588739, 1e-4)
-        assert model.fs.precipitator.cv_aqueous.properties_out[0].conc_mass_comp[
-            "Gd"
-        ].value == pytest.approx(0.0725528, 1e-4)
-        assert model.fs.precipitator.cv_aqueous.properties_out[0].conc_mass_comp[
-            "La"
-        ].value == pytest.approx(1.3342203, 1e-4)
-        assert model.fs.precipitator.cv_aqueous.properties_out[0].conc_mass_comp[
-            "Nd"
-        ].value == pytest.approx(0.5135038, 1e-4)
-        assert model.fs.precipitator.cv_aqueous.properties_out[0].conc_mass_comp[
-            "Pr"
-        ].value == pytest.approx(0.16383543, 1e-4)
-        assert model.fs.precipitator.cv_aqueous.properties_out[0].conc_mass_comp[
-            "Sc"
-        ].value == pytest.approx(142.97029033, 1e-4)
-        assert model.fs.precipitator.cv_aqueous.properties_out[0].conc_mass_comp[
-            "Sm"
-        ].value == pytest.approx(0.0348444, 1e-4)
-        assert model.fs.precipitator.cv_aqueous.properties_out[0].conc_mass_comp[
-            "Y"
-        ].value == pytest.approx(0.0989016, 1e-4)
-
-        assert model.fs.precipitator.precipitate_outlet.temperature[
-            0
-        ].value == pytest.approx(348.15, 1e-4)
-        assert model.fs.precipitator.precipitate_outlet.flow_mol_comp[
-            0, "Al2(C2O4)3(s)"
-        ].value == pytest.approx(0.007105083, 1e-4)
-        assert model.fs.precipitator.precipitate_outlet.flow_mol_comp[
-            0, "Ce2(C2O4)3(s)"
-        ].value == pytest.approx(0.0025740, 1e-4)
-        assert model.fs.precipitator.precipitate_outlet.flow_mol_comp[
-            0, "Dy2(C2O4)3(s)"
-        ].value == pytest.approx(5.9252256e-5, 1e-4)
-        assert model.fs.precipitator.precipitate_outlet.flow_mol_comp[
-            0, "Fe2(C2O4)3(s)"
-        ].value == pytest.approx(0.0094594, 1e-4)
-        assert model.fs.precipitator.precipitate_outlet.flow_mol_comp[
-            0, "Gd2(C2O4)3(s)"
-        ].value == pytest.approx(0.000283796, 1e-4)
-        assert model.fs.precipitator.precipitate_outlet.flow_mol_comp[
-            0, "La2(C2O4)3(s)"
-        ].value == pytest.approx(0.000855025, 1e-4)
-        assert model.fs.precipitator.precipitate_outlet.flow_mol_comp[
-            0, "Nd2(C2O4)3(s)"
-        ].value == pytest.approx(0.001318589, 1e-4)
-        assert model.fs.precipitator.precipitate_outlet.flow_mol_comp[
-            0, "Pr2(C2O4)3(s)"
-        ].value == pytest.approx(0.00034544, 1e-4)
-        assert model.fs.precipitator.precipitate_outlet.flow_mol_comp[
-            0, "Sc2(C2O4)3(s)"
-        ].value == pytest.approx(0.123201687, 1e-4)
-        assert model.fs.precipitator.precipitate_outlet.flow_mol_comp[
-            0, "Sm2(C2O4)3(s)"
-        ].value == pytest.approx(0.00013409, 1e-4)
-        assert model.fs.precipitator.precipitate_outlet.flow_mol_comp[
-            0, "Y2(C2O4)3(s)"
-        ].value == pytest.approx(0.00027177, 1e-4)
-
-        assert model.fs.roaster.gas_outlet.flow_mol[0].value == pytest.approx(
-            0.00906375, 1e-4
->>>>>>> b2f4d227
         )
 
         filter_cake_liquid = value(
@@ -991,7 +688,6 @@
                 to_units=units.kg / units.hr,
             )
         )
-<<<<<<< HEAD
 
         scrub_purge = value(
             units.convert(
@@ -999,29 +695,6 @@
                 * model.fs.scrub_sep.purge.flow_vol[0],
                 to_units=units.kg / units.hr,
             )
-=======
-        assert model.fs.roaster.gas_outlet.mole_frac_comp[
-            0, "CO2"
-        ].value == pytest.approx(0.0666544, 1e-4)
-        assert model.fs.roaster.gas_outlet.mole_frac_comp[
-            0, "H2O"
-        ].value == pytest.approx(0.202787, 1e-4)
-        assert model.fs.roaster.gas_outlet.mole_frac_comp[
-            0, "N2"
-        ].value == pytest.approx(0.641602, 1e-4)
-        assert model.fs.roaster.gas_outlet.mole_frac_comp[
-            0, "O2"
-        ].value == pytest.approx(0.088956, 1e-4)
-
-    @pytest.mark.unit
-    def test_costing(self, model):
-        m = add_costing(model)
-
-        assert m.fs.costing.total_plant_cost.value == pytest.approx(15.6094, rel=1e-4)
-        assert m.fs.costing.total_BEC.value == pytest.approx(5.255, rel=1e-4)
-        assert m.fs.costing.total_installation_cost.value == pytest.approx(
-            10.353, rel=1e-4
->>>>>>> b2f4d227
         )
 
         precip_purge = value(
