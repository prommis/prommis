--- conflicted
+++ resolved
@@ -281,11 +281,7 @@
         3972.3748, 1e-4
     )
     assert model.fs.leach.liquid_outlet.conc_mass_comp[0, "La"].value == pytest.approx(
-<<<<<<< HEAD
         0.985535, 1e-4
-=======
-        0.97942, 1e-4
->>>>>>> 911fbdac
     )
     assert model.fs.leach.liquid_outlet.conc_mass_comp[0, "Nd"].value == pytest.approx(
         0.9402, 1e-4
@@ -326,11 +322,7 @@
     ].value == pytest.approx(3.3597e-5, 1e-4)
     assert model.fs.solex_rougher_strip.mscontactor.organic_outlet.conc_mass_comp[
         0, "La"
-<<<<<<< HEAD
     ].value == pytest.approx(0.00010469, 1e-4)
-=======
-    ].value == pytest.approx(0.00010513, 1e-4)
->>>>>>> 911fbdac
     assert model.fs.solex_rougher_strip.mscontactor.organic_outlet.conc_mass_comp[
         0, "Nd"
     ].value == pytest.approx(0.00016554, 1e-4)
@@ -381,11 +373,7 @@
     ].value == pytest.approx(925.9211, 1e-4)
     assert model.fs.solex_rougher_strip.mscontactor.aqueous_outlet.conc_mass_comp[
         0, "La"
-<<<<<<< HEAD
     ].value == pytest.approx(2885.457709, 1e-4)
-=======
-    ].value == pytest.approx(2897.3375, 1e-4)
->>>>>>> 911fbdac
     assert model.fs.solex_rougher_strip.mscontactor.aqueous_outlet.conc_mass_comp[
         0, "Nd"
     ].value == pytest.approx(4562.1545, 1e-4)
@@ -407,7 +395,6 @@
     ].value == pytest.approx(62.010, 1e-4)
     assert model.fs.solex_cleaner_strip.mscontactor.organic_outlet.conc_mass_comp[
         0, "Al"
-<<<<<<< HEAD
     ].value == pytest.approx(7.06097232e-9, 1e-4)
     assert model.fs.solex_cleaner_strip.mscontactor.organic_outlet.conc_mass_comp[
         0, "Ca"
@@ -442,48 +429,11 @@
     assert model.fs.solex_cleaner_strip.mscontactor.organic_outlet.conc_mass_comp[
         0, "Y"
     ].value == pytest.approx(1.2328611e-7, 1e-4)
-=======
-    ].value == pytest.approx(7.21235e-9, 1e-4)
-    assert model.fs.solex_cleaner_strip.mscontactor.organic_outlet.conc_mass_comp[
-        0, "Ca"
-    ].value == pytest.approx(1.53421e-8, 1e-4)
-    assert model.fs.solex_cleaner_strip.mscontactor.organic_outlet.conc_mass_comp[
-        0, "Ce"
-    ].value == pytest.approx(2.0363e-6, 1e-4)
-    assert model.fs.solex_cleaner_strip.mscontactor.organic_outlet.conc_mass_comp[
-        0, "Dy"
-    ].value == pytest.approx(4.4462e-8, 1e-4)
-    assert model.fs.solex_cleaner_strip.mscontactor.organic_outlet.conc_mass_comp[
-        0, "Fe"
-    ].value == pytest.approx(9.3081e-7, 1e-4)
-    assert model.fs.solex_cleaner_strip.mscontactor.organic_outlet.conc_mass_comp[
-        0, "Gd"
-    ].value == pytest.approx(1.8561e-7, 1e-4)
-    assert model.fs.solex_cleaner_strip.mscontactor.organic_outlet.conc_mass_comp[
-        0, "La"
-    ].value == pytest.approx(8.32438e-7, 1e-4)
-    assert model.fs.solex_cleaner_strip.mscontactor.organic_outlet.conc_mass_comp[
-        0, "Nd"
-    ].value == pytest.approx(9.69317e-7, 1e-4)
-    assert model.fs.solex_cleaner_strip.mscontactor.organic_outlet.conc_mass_comp[
-        0, "Pr"
-    ].value == pytest.approx(2.24379e-7, 1e-4)
-    assert model.fs.solex_cleaner_strip.mscontactor.organic_outlet.conc_mass_comp[
-        0, "Sc"
-    ].value == pytest.approx(0.438794, 1e-4)
-    assert model.fs.solex_cleaner_strip.mscontactor.organic_outlet.conc_mass_comp[
-        0, "Sm"
-    ].value == pytest.approx(9.4379e-8, 1e-4)
-    assert model.fs.solex_cleaner_strip.mscontactor.organic_outlet.conc_mass_comp[
-        0, "Y"
-    ].value == pytest.approx(1.3641e-7, 1e-4)
->>>>>>> 911fbdac
     assert model.fs.solex_cleaner_strip.mscontactor.aqueous_outlet.flow_vol[
         0
     ].value == pytest.approx(9, 1e-4)
     assert model.fs.solex_cleaner_strip.mscontactor.aqueous_outlet.conc_mass_comp[
         0, "Al"
-<<<<<<< HEAD
     ].value == pytest.approx(0.389200, 1e-4)
     assert model.fs.solex_cleaner_strip.mscontactor.aqueous_outlet.conc_mass_comp[
         0, "Ca"
@@ -518,49 +468,11 @@
     assert model.fs.solex_cleaner_strip.mscontactor.aqueous_outlet.conc_mass_comp[
         0, "Y"
     ].value == pytest.approx(6.7955297, 1e-4)
-=======
-    ].value == pytest.approx(0.39754, 1e-4)
-    assert model.fs.solex_cleaner_strip.mscontactor.aqueous_outlet.conc_mass_comp[
-        0, "Ca"
-    ].value == pytest.approx(0.84566, 1e-4)
-    assert model.fs.solex_cleaner_strip.mscontactor.aqueous_outlet.conc_mass_comp[
-        0, "Ce"
-    ].value == pytest.approx(112.2408, 1e-4)
-    assert model.fs.solex_cleaner_strip.mscontactor.aqueous_outlet.conc_mass_comp[
-        0, "Dy"
-    ].value == pytest.approx(2.45076, 1e-4)
-    assert model.fs.solex_cleaner_strip.mscontactor.aqueous_outlet.conc_mass_comp[
-        0, "Fe"
-    ].value == pytest.approx(0.0513, 1e-4)
-    assert model.fs.solex_cleaner_strip.mscontactor.aqueous_outlet.conc_mass_comp[
-        0, "Gd"
-    ].value == pytest.approx(10.2307, 1e-4)
-    assert model.fs.solex_cleaner_strip.mscontactor.aqueous_outlet.conc_mass_comp[
-        0, "La"
-    ].value == pytest.approx(45.88399, 1e-4)
-    assert model.fs.solex_cleaner_strip.mscontactor.aqueous_outlet.conc_mass_comp[
-        0, "Nd"
-    ].value == pytest.approx(53.4287, 1e-4)
-    assert model.fs.solex_cleaner_strip.mscontactor.aqueous_outlet.conc_mass_comp[
-        0, "Pr"
-    ].value == pytest.approx(12.3677, 1e-4)
-    assert model.fs.solex_cleaner_strip.mscontactor.aqueous_outlet.conc_mass_comp[
-        0, "Sc"
-    ].value == pytest.approx(0.14023, 1e-4)
-    assert model.fs.solex_cleaner_strip.mscontactor.aqueous_outlet.conc_mass_comp[
-        0, "Sm"
-    ].value == pytest.approx(5.20214, 1e-4)
-    assert model.fs.solex_cleaner_strip.mscontactor.aqueous_outlet.conc_mass_comp[
-        0, "Y"
-    ].value == pytest.approx(7.51869, 1e-4)
->>>>>>> 911fbdac
-
     assert model.fs.precipitator.cv_aqueous.properties_out[
         0
     ].flow_vol.value == pytest.approx(9, 1e-4)
     assert model.fs.precipitator.cv_aqueous.properties_out[0].conc_mass_comp[
         "Al"
-<<<<<<< HEAD
     ].value == pytest.approx(0.3885282, 1e-4)
     assert model.fs.precipitator.cv_aqueous.properties_out[0].conc_mass_comp[
         "Ca"
@@ -595,49 +507,13 @@
     assert model.fs.precipitator.cv_aqueous.properties_out[0].conc_mass_comp[
         "Y"
     ].value == pytest.approx(1.2504487, 1e-4)
-=======
-    ].value == pytest.approx(0.39397, 1e-4)
-    assert model.fs.precipitator.cv_aqueous.properties_out[0].conc_mass_comp[
-        "Ca"
-    ].value == pytest.approx(0.672299, 1e-4)
-    assert model.fs.precipitator.cv_aqueous.properties_out[0].conc_mass_comp[
-        "Ce"
-    ].value == pytest.approx(35.8385, 1e-4)
-    assert model.fs.precipitator.cv_aqueous.properties_out[0].conc_mass_comp[
-        "Dy"
-    ].value == pytest.approx(0.31468, 1e-4)
-    assert model.fs.precipitator.cv_aqueous.properties_out[0].conc_mass_comp[
-        "Fe"
-    ].value == pytest.approx(0.05005, 1e-4)
-    assert model.fs.precipitator.cv_aqueous.properties_out[0].conc_mass_comp[
-        "Gd"
-    ].value == pytest.approx(1.2267, 1e-4)
-    assert model.fs.precipitator.cv_aqueous.properties_out[0].conc_mass_comp[
-        "La"
-    ].value == pytest.approx(22.249, 1e-4)
-    assert model.fs.precipitator.cv_aqueous.properties_out[0].conc_mass_comp[
-        "Nd"
-    ].value == pytest.approx(9.8576, 1e-4)
-    assert model.fs.precipitator.cv_aqueous.properties_out[0].conc_mass_comp[
-        "Pr"
-    ].value == pytest.approx(2.7209, 1e-4)
-    assert model.fs.precipitator.cv_aqueous.properties_out[0].conc_mass_comp[
-        "Sc"
-    ].value == pytest.approx(0.095906, 1e-4)
-    assert model.fs.precipitator.cv_aqueous.properties_out[0].conc_mass_comp[
-        "Sm"
-    ].value == pytest.approx(0.65807, 1e-4)
-    assert model.fs.precipitator.cv_aqueous.properties_out[0].conc_mass_comp[
-        "Y"
-    ].value == pytest.approx(1.9203, 1e-4)
->>>>>>> 911fbdac
+
 
     assert model.fs.precipitator.precipitate_outlet.temperature[
         0
     ].value == pytest.approx(348.15, 1e-4)
     assert model.fs.precipitator.precipitate_outlet.flow_mol_comp[
         0, "Al2(C2O4)3(s)"
-<<<<<<< HEAD
     ].value == pytest.approx(1.121647e-7, 1e-4)
     assert model.fs.precipitator.precipitate_outlet.flow_mol_comp[
         0, "Ce2(C2O4)3(s)"
@@ -672,49 +548,12 @@
 
     assert model.fs.roaster.gas_outlet.flow_mol[0].value == pytest.approx(
         0.0085092, 1e-4
-=======
-    ].value == pytest.approx(5.9671e-7, 1e-4)
-    assert model.fs.precipitator.precipitate_outlet.flow_mol_comp[
-        0, "Ce2(C2O4)3(s)"
-    ].value == pytest.approx(0.002454, 1e-4)
-    assert model.fs.precipitator.precipitate_outlet.flow_mol_comp[
-        0, "Dy2(C2O4)3(s)"
-    ].value == pytest.approx(5.9153e-5, 1e-4)
-    assert model.fs.precipitator.precipitate_outlet.flow_mol_comp[
-        0, "Fe2(C2O4)3(s)"
-    ].value == pytest.approx(1.008631e-7, 1e-4)
-    assert model.fs.precipitator.precipitate_outlet.flow_mol_comp[
-        0, "Gd2(C2O4)3(s)"
-    ].value == pytest.approx(0.00025767, 1e-4)
-    assert model.fs.precipitator.precipitate_outlet.flow_mol_comp[
-        0, "La2(C2O4)3(s)"
-    ].value == pytest.approx(0.0007657, 1e-4)
-    assert model.fs.precipitator.precipitate_outlet.flow_mol_comp[
-        0, "Nd2(C2O4)3(s)"
-    ].value == pytest.approx(1.3593e-3, 1e-4)
-    assert model.fs.precipitator.precipitate_outlet.flow_mol_comp[
-        0, "Pr2(C2O4)3(s)"
-    ].value == pytest.approx(3.081e-4, 1e-4)
-    assert model.fs.precipitator.precipitate_outlet.flow_mol_comp[
-        0, "Sc2(C2O4)3(s)"
-    ].value == pytest.approx(4.4381e-6, 1e-4)
-    assert model.fs.precipitator.precipitate_outlet.flow_mol_comp[
-        0, "Sm2(C2O4)3(s)"
-    ].value == pytest.approx(1.35996e-4, 1e-4)
-    assert model.fs.precipitator.precipitate_outlet.flow_mol_comp[
-        0, "Y2(C2O4)3(s)"
-    ].value == pytest.approx(2.8337e-4, 1e-4)
-
-    assert model.fs.roaster.gas_outlet.flow_mol[0].value == pytest.approx(
-        0.024499, 1e-4
->>>>>>> 911fbdac
     )
     assert model.fs.roaster.gas_outlet.temperature[0].value == pytest.approx(
         873.15, 1e-4
     )
     assert model.fs.roaster.gas_outlet.pressure[0].value == pytest.approx(101325, 1e-4)
     assert model.fs.roaster.gas_outlet.mole_frac_comp[0, "CO2"].value == pytest.approx(
-<<<<<<< HEAD
         0.04073887, 1e-4
     )
     assert model.fs.roaster.gas_outlet.mole_frac_comp[0, "H2O"].value == pytest.approx(
@@ -725,18 +564,6 @@
     )
     assert model.fs.roaster.gas_outlet.mole_frac_comp[0, "O2"].value == pytest.approx(
         0.102317, 1e-4
-=======
-        0.014123, 1e-4
-    )
-    assert model.fs.roaster.gas_outlet.mole_frac_comp[0, "H2O"].value == pytest.approx(
-        0.71297, 1e-4
-    )
-    assert model.fs.roaster.gas_outlet.mole_frac_comp[0, "N2"].value == pytest.approx(
-        0.23737, 1e-4
-    )
-    assert model.fs.roaster.gas_outlet.mole_frac_comp[0, "O2"].value == pytest.approx(
-        0.035544, 1e-4
->>>>>>> 911fbdac
     )
 
     assert model.fs.leach_mixer.outlet.flow_vol[0].value == pytest.approx(
@@ -976,11 +803,7 @@
     )
     assert value(model.fs.costing.land_cost) == pytest.approx(6.1234e-5, rel=1e-4)
     assert model.fs.costing.total_sales_revenue.value == pytest.approx(
-<<<<<<< HEAD
         0.00019373, rel=1e-4
-=======
-        0.00018781, rel=1e-4
->>>>>>> 911fbdac
     )
 
 
